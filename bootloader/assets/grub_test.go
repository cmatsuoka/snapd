// -*- Mode: Go; indent-tabs-mode: t -*-

/*
 * Copyright (C) 2020 Canonical Ltd
 *
 * This program is free software: you can redistribute it and/or modify
 * it under the terms of the GNU General Public License version 3 as
 * published by the Free Software Foundation.
 *
 * This program is distributed in the hope that it will be useful,
 * but WITHOUT ANY WARRANTY; without even the implied warranty of
 * MERCHANTABILITY or FITNESS FOR A PARTICULAR PURPOSE.  See the
 * GNU General Public License for more details.
 *
 * You should have received a copy of the GNU General Public License
 * along with this program.  If not, see <http://www.gnu.org/licenses/>.
 *
 */

package assets_test

import (
	"bytes"
	"fmt"
	"testing"

	. "gopkg.in/check.v1"

	"github.com/snapcore/snapd/bootloader/assets"
	"github.com/snapcore/snapd/testutil"
)

// Hook up check.v1 into the "go test" runner
func Test(t *testing.T) { TestingT(t) }

type grubAssetsTestSuite struct{}

var _ = Suite(&grubAssetsTestSuite{})

func (s *grubAssetsTestSuite) testGrubConfigContains(c *C, name string, keys ...string) {
	a := assets.Internal(name)
	c.Assert(a, NotNil)
	as := string(a)
	for _, canary := range keys {
		c.Assert(as, testutil.Contains, canary)
	}
	idx := bytes.IndexRune(a, '\n')
	c.Assert(idx, Not(Equals), -1)
	c.Assert(string(a[:idx]), Equals, "# Snapd-Boot-Config-Edition: 1")
}

func (s *grubAssetsTestSuite) TestGrubConf(c *C) {
	s.testGrubConfigContains(c, "grub.cfg",
		"snapd_recovery_mode",
		"set snapd_static_cmdline_args='console=ttyS0 console=tty1 panic=-1'",
	)
}

func (s *grubAssetsTestSuite) TestGrubRecoveryConf(c *C) {
	s.testGrubConfigContains(c, "grub-recovery.cfg",
		"snapd_recovery_mode",
		"snapd_recovery_system",
		"set snapd_static_cmdline_args='console=ttyS0 console=tty1 panic=-1'",
	)
}

<<<<<<< HEAD
func (s *grubAssetsTestSuite) TestGrubCmdlineSnippet(c *C) {
	grubCfg := assets.Internal("grub.cfg")
	c.Assert(grubCfg, NotNil)
	c.Assert(bytes.HasPrefix(grubCfg, []byte("# Snapd-Boot-Config-Edition: 1")), Equals, true)
	// get a matching snippet
	snip := assets.SnippetForEdition("grub.cfg:static-cmdline", 1)
	c.Assert(snip, DeepEquals, []byte("console=ttyS0 console=tty1 panic=-1"))
	c.Assert(string(grubCfg), testutil.Contains, string(snip))

	// check recovery
	grubRecoveryCfg := assets.Internal("grub-recovery.cfg")
	c.Assert(grubRecoveryCfg, NotNil)
	c.Assert(bytes.HasPrefix(grubCfg, []byte("# Snapd-Boot-Config-Edition: 1")), Equals, true)
	recoverySnip := assets.SnippetForEdition("grub-recovery.cfg:static-cmdline", 1)
	c.Assert(snip, DeepEquals, []byte("console=ttyS0 console=tty1 panic=-1"))
	c.Assert(string(grubRecoveryCfg), testutil.Contains, string(recoverySnip))

=======
func (s *grubAssetsTestSuite) TestGrubCmdlineSnippetEditions(c *C) {
	for _, tc := range []struct {
		asset   string
		edition uint
		snip    []byte
	}{
		{"grub.cfg:static-cmdline", 1, []byte("console=ttyS0 console=tty1 panic=-1")},
		{"grub-recovery.cfg:static-cmdline", 1, []byte("console=ttyS0 console=tty1 panic=-1")},
	} {
		snip := assets.SnippetForEdition(tc.asset, tc.edition)
		c.Assert(snip, NotNil)
		c.Check(snip, DeepEquals, tc.snip)
	}
}

func (s *grubAssetsTestSuite) TestGrubCmdlineSnippetCrossCheck(c *C) {
	for _, tc := range []struct {
		asset   string
		snippet string
		edition uint
		content []byte
		pattern string
	}{
		{
			asset: "grub.cfg", snippet: "grub.cfg:static-cmdline", edition: 1,
			content: []byte("console=ttyS0 console=tty1 panic=-1"),
			pattern: "set cmdline=\"%s\"\n",
		},
		{
			asset: "grub-recovery.cfg", snippet: "grub-recovery.cfg:static-cmdline", edition: 1,
			content: []byte("console=ttyS0 console=tty1 panic=-1"),
			pattern: "set cmdline=\"%s\"\n",
		},
	} {
		grubCfg := assets.Internal(tc.asset)
		c.Assert(grubCfg, NotNil)
		prefix := fmt.Sprintf("# Snapd-Boot-Config-Edition: %d", tc.edition)
		c.Assert(bytes.HasPrefix(grubCfg, []byte(prefix)), Equals, true)
		// get a matching snippet
		snip := assets.SnippetForEdition(tc.snippet, tc.edition)
		c.Assert(snip, NotNil)
		c.Assert(snip, DeepEquals, tc.content)
		c.Assert(string(grubCfg), testutil.Contains, fmt.Sprintf(tc.pattern, string(snip)))
	}
>>>>>>> e873e1f5
}<|MERGE_RESOLUTION|>--- conflicted
+++ resolved
@@ -64,25 +64,6 @@
 	)
 }
 
-<<<<<<< HEAD
-func (s *grubAssetsTestSuite) TestGrubCmdlineSnippet(c *C) {
-	grubCfg := assets.Internal("grub.cfg")
-	c.Assert(grubCfg, NotNil)
-	c.Assert(bytes.HasPrefix(grubCfg, []byte("# Snapd-Boot-Config-Edition: 1")), Equals, true)
-	// get a matching snippet
-	snip := assets.SnippetForEdition("grub.cfg:static-cmdline", 1)
-	c.Assert(snip, DeepEquals, []byte("console=ttyS0 console=tty1 panic=-1"))
-	c.Assert(string(grubCfg), testutil.Contains, string(snip))
-
-	// check recovery
-	grubRecoveryCfg := assets.Internal("grub-recovery.cfg")
-	c.Assert(grubRecoveryCfg, NotNil)
-	c.Assert(bytes.HasPrefix(grubCfg, []byte("# Snapd-Boot-Config-Edition: 1")), Equals, true)
-	recoverySnip := assets.SnippetForEdition("grub-recovery.cfg:static-cmdline", 1)
-	c.Assert(snip, DeepEquals, []byte("console=ttyS0 console=tty1 panic=-1"))
-	c.Assert(string(grubRecoveryCfg), testutil.Contains, string(recoverySnip))
-
-=======
 func (s *grubAssetsTestSuite) TestGrubCmdlineSnippetEditions(c *C) {
 	for _, tc := range []struct {
 		asset   string
@@ -127,5 +108,4 @@
 		c.Assert(snip, DeepEquals, tc.content)
 		c.Assert(string(grubCfg), testutil.Contains, fmt.Sprintf(tc.pattern, string(snip)))
 	}
->>>>>>> e873e1f5
 }