// -*- Mode: Go; indent-tabs-mode: t -*-

/*
 * Copyright (C) 2014-2015 Canonical Ltd
 *
 * This program is free software: you can redistribute it and/or modify
 * it under the terms of the GNU General Public License version 3 as
 * published by the Free Software Foundation.
 *
 * This program is distributed in the hope that it will be useful,
 * but WITHOUT ANY WARRANTY; without even the implied warranty of
 * MERCHANTABILITY or FITNESS FOR A PARTICULAR PURPOSE.  See the
 * GNU General Public License for more details.
 *
 * You should have received a copy of the GNU General Public License
 * along with this program.  If not, see <http://www.gnu.org/licenses/>.
 *
 */

package snappy

import (
	"fmt"
	"io"
	"io/ioutil"
	"net/http"
	"net/http/httptest"
	"net/url"
	"os"
	"path/filepath"

	. "gopkg.in/check.v1"

	"launchpad.net/snappy/dirs"
	"launchpad.net/snappy/partition"
	"launchpad.net/snappy/progress"
)

func makeCloudInitMetaData(c *C, content string) string {
	w, err := ioutil.TempFile("", "meta-data")
	c.Assert(err, IsNil)
	w.Write([]byte(content))
	w.Sync()
	return w.Name()
}

func (s *SnapTestSuite) TestInstallInstall(c *C) {
	snapFile := makeTestSnapPackage(c, "")
	name, err := Install(snapFile, AllowUnauthenticated|DoInstallGC, &progress.NullProgress{})
	c.Assert(err, IsNil)
	c.Check(name, Equals, "foo")
}

func (s *SnapTestSuite) installThree(c *C, flags InstallFlags) {
	dirs.SnapDataHomeGlob = filepath.Join(s.tempdir, "home", "*", "apps")
	homeDir := filepath.Join(s.tempdir, "home", "user1", "apps")
	homeData := filepath.Join(homeDir, "foo", "1.0")
	err := os.MkdirAll(homeData, 0755)
	c.Assert(err, IsNil)

	packageYaml := `name: foo
icon: foo.svg
vendor: Foo Bar <foo@example.com>
`
	snapFile := makeTestSnapPackage(c, packageYaml+"version: 1.0")
	_, err = Install(snapFile, flags, &progress.NullProgress{})
	c.Assert(err, IsNil)

	snapFile = makeTestSnapPackage(c, packageYaml+"version: 2.0")
	_, err = Install(snapFile, flags, &progress.NullProgress{})
	c.Assert(err, IsNil)

	snapFile = makeTestSnapPackage(c, packageYaml+"version: 3.0")
	_, err = Install(snapFile, flags, &progress.NullProgress{})
	c.Assert(err, IsNil)
}

// check that on install we remove all but the two newest package versions
func (s *SnapTestSuite) TestClickInstallGCSimple(c *C) {
	s.installThree(c, AllowUnauthenticated|DoInstallGC)

<<<<<<< HEAD
	globs, err := filepath.Glob(filepath.Join(dirs.SnapAppsDir, "foo.sideload", "*"))
	c.Assert(err, IsNil)
	c.Assert(globs, HasLen, 2+1) // +1 for "current"
=======
	globs, err := filepath.Glob(filepath.Join(snapAppsDir, "foo.sideload", "*"))
	c.Check(err, IsNil)
	c.Check(globs, HasLen, 2+1) // +1 for "current"

	// gc should leave one more data than app
	globs, err = filepath.Glob(filepath.Join(snapDataDir, "foo.sideload", "*"))
	c.Check(err, IsNil)
	c.Check(globs, HasLen, 3+1) // +1 for "current"
>>>>>>> 0131f26d
}

// check that if flags does not include DoInstallGC, no gc is done
func (s *SnapTestSuite) TestClickInstallGCSuppressed(c *C) {
	s.installThree(c, AllowUnauthenticated)

	globs, err := filepath.Glob(filepath.Join(dirs.SnapAppsDir, "foo.sideload", "*"))
	c.Assert(err, IsNil)
	c.Assert(globs, HasLen, 3+1) // +1 for "current"

	globs, err = filepath.Glob(filepath.Join(snapDataDir, "foo.sideload", "*"))
	c.Check(err, IsNil)
	c.Check(globs, HasLen, 3+1) // +1 for "current"
}

func (s *SnapTestSuite) TestInstallAppTwiceFails(c *C) {
	snapPackage := makeTestSnapPackage(c, "name: foo\nversion: 2\nvendor: foo")
	snapR, err := os.Open(snapPackage)
	c.Assert(err, IsNil)
	defer snapR.Close()

	var dlURL, iconURL string
	mockServer := httptest.NewServer(http.HandlerFunc(func(w http.ResponseWriter, r *http.Request) {
		switch r.URL.Path {
		case "/details/foo":
			io.WriteString(w, `{
"package_name": "foo",
"version": "2",
"origin": "test",
"anon_download_url": "`+dlURL+`",
"icon_url": "`+iconURL+`"
}`)
		case "/dl":
			snapR.Seek(0, 0)
			io.Copy(w, snapR)
		case "/icon":
			fmt.Fprintf(w, "")
		default:
			panic("unexpected url path: " + r.URL.Path)
		}
	}))
	c.Assert(mockServer, NotNil)
	defer mockServer.Close()

	dlURL = mockServer.URL + "/dl"
	iconURL = mockServer.URL + "/icon"

	storeDetailsURI, err = url.Parse(mockServer.URL + "/details/")
	c.Assert(err, IsNil)

	name, err := Install("foo", 0, &progress.NullProgress{})
	c.Assert(err, IsNil)
	c.Check(name, Equals, "foo")

	_, err = Install("foo", 0, &progress.NullProgress{})
	c.Assert(err, ErrorMatches, ".*"+ErrAlreadyInstalled.Error())
}

func (s *SnapTestSuite) TestInstallAppPackageNameFails(c *C) {
	// install one:
	yamlFile, err := makeInstalledMockSnap(s.tempdir, "")
	c.Assert(err, IsNil)
	pkgdir := filepath.Dir(filepath.Dir(yamlFile))

	c.Assert(os.MkdirAll(filepath.Join(pkgdir, ".click", "info"), 0755), IsNil)
	c.Assert(ioutil.WriteFile(filepath.Join(pkgdir, ".click", "info", "hello-app.manifest"), []byte(`{"name": "hello-app"}`), 0644), IsNil)
	ag := &progress.NullProgress{}
	part, err := NewInstalledSnapPart(yamlFile, "potato")
	c.Assert(err, IsNil)
	c.Assert(part.activate(true, ag), IsNil)
	current := ActiveSnapByName("hello-app")
	c.Assert(current, NotNil)

	mockServer := httptest.NewServer(http.HandlerFunc(func(w http.ResponseWriter, r *http.Request) {
		switch r.URL.Path {
		case "/details/hello-app.potato":
			io.WriteString(w, `{
"origin": "potato",
"package_name": "hello-app",
"version": "2",
"anon_download_url": "blah"
}`)
		default:
			panic("unexpected url path: " + r.URL.Path)
		}
	}))

	storeDetailsURI, err = url.Parse(mockServer.URL + "/details/")
	c.Assert(err, IsNil)

	c.Assert(mockServer, NotNil)
	defer mockServer.Close()

	_, err = Install("hello-app.potato", 0, ag)
	c.Assert(err, ErrorMatches, ".*"+ErrPackageNameAlreadyInstalled.Error())
}

func (s *SnapTestSuite) TestUpdate(c *C) {
	snapPackagev1 := makeTestSnapPackage(c, "name: foo\nversion: 1\nvendor: foo")
	name, err := Install(snapPackagev1, AllowUnauthenticated|DoInstallGC, &progress.NullProgress{})
	c.Assert(err, IsNil)
	c.Assert(name, Equals, "foo")

	snapPackagev2 := makeTestSnapPackage(c, "name: foo\nversion: 2\nvendor: foo")

	snapR, err := os.Open(snapPackagev2)
	c.Assert(err, IsNil)
	defer snapR.Close()

	// details
	var dlURL, iconURL string
	mockServer := httptest.NewServer(http.HandlerFunc(func(w http.ResponseWriter, r *http.Request) {
		switch r.URL.Path {
		case "/details/foo":
			io.WriteString(w, `{
"package_name": "foo",
"version": "2",
"origin": "sideload",
"anon_download_url": "`+dlURL+`",
"icon_url": "`+iconURL+`"
}`)
		case "/dl":
			snapR.Seek(0, 0)
			io.Copy(w, snapR)
		case "/icon":
			fmt.Fprintf(w, "")
		default:
			panic("unexpected url path: " + r.URL.Path)
		}
	}))
	c.Assert(mockServer, NotNil)
	defer mockServer.Close()

	dlURL = mockServer.URL + "/dl"
	iconURL = mockServer.URL + "/icon"

	storeDetailsURI, err = url.Parse(mockServer.URL + "/details/")
	c.Assert(err, IsNil)

	// bulk
	mockServer = httptest.NewServer(http.HandlerFunc(func(w http.ResponseWriter, r *http.Request) {
		io.WriteString(w, `[{
	"package_name": "foo",
	"version": "2",
	"origin": "sideload",
	"anon_download_url": "`+dlURL+`",
	"icon_url": "`+iconURL+`"
}]`)
	}))

	storeBulkURI, err = url.Parse(mockServer.URL)
	c.Assert(err, IsNil)

	c.Assert(mockServer, NotNil)
	defer mockServer.Close()

	// system image
	newPartition = func() (p partition.Interface) {
		return new(MockPartition)
	}
	defer func() { newPartition = newPartitionImpl }()

	tempdir := c.MkDir()
	systemImageRoot = tempdir

	makeFakeSystemImageChannelConfig(c, filepath.Join(tempdir, systemImageChannelConfig), "1")
	// setup fake /other partition
	makeFakeSystemImageChannelConfig(c, filepath.Join(tempdir, "other", systemImageChannelConfig), "2")

	siServer := runMockSystemImageWebServer()
	defer siServer.Close()

	mockServer = httptest.NewServer(http.HandlerFunc(func(w http.ResponseWriter, r *http.Request) {
		io.WriteString(w, fmt.Sprintf(mockSystemImageIndexJSONTemplate, "1"))
	}))
	c.Assert(mockServer, NotNil)
	defer mockServer.Close()

	systemImageServer = mockServer.URL

	// the test
	updates, err := Update(0, &progress.NullProgress{})
	c.Assert(err, IsNil)
	c.Assert(updates, HasLen, 1)
	c.Check(updates[0].Name(), Equals, "foo")
	c.Check(updates[0].Version(), Equals, "2")
}<|MERGE_RESOLUTION|>--- conflicted
+++ resolved
@@ -79,20 +79,14 @@
 func (s *SnapTestSuite) TestClickInstallGCSimple(c *C) {
 	s.installThree(c, AllowUnauthenticated|DoInstallGC)
 
-<<<<<<< HEAD
 	globs, err := filepath.Glob(filepath.Join(dirs.SnapAppsDir, "foo.sideload", "*"))
-	c.Assert(err, IsNil)
-	c.Assert(globs, HasLen, 2+1) // +1 for "current"
-=======
-	globs, err := filepath.Glob(filepath.Join(snapAppsDir, "foo.sideload", "*"))
 	c.Check(err, IsNil)
 	c.Check(globs, HasLen, 2+1) // +1 for "current"
 
 	// gc should leave one more data than app
-	globs, err = filepath.Glob(filepath.Join(snapDataDir, "foo.sideload", "*"))
+	globs, err = filepath.Glob(filepath.Join(dirs.SnapDataDir, "foo.sideload", "*"))
 	c.Check(err, IsNil)
 	c.Check(globs, HasLen, 3+1) // +1 for "current"
->>>>>>> 0131f26d
 }
 
 // check that if flags does not include DoInstallGC, no gc is done
@@ -103,7 +97,7 @@
 	c.Assert(err, IsNil)
 	c.Assert(globs, HasLen, 3+1) // +1 for "current"
 
-	globs, err = filepath.Glob(filepath.Join(snapDataDir, "foo.sideload", "*"))
+	globs, err = filepath.Glob(filepath.Join(dirs.SnapDataDir, "foo.sideload", "*"))
 	c.Check(err, IsNil)
 	c.Check(globs, HasLen, 3+1) // +1 for "current"
 }
