// -*- Mode: Go; indent-tabs-mode: t -*-

/*
 * Copyright (C) 2014-2015 Canonical Ltd
 *
 * This program is free software: you can redistribute it and/or modify
 * it under the terms of the GNU General Public License version 3 as
 * published by the Free Software Foundation.
 *
 * This program is distributed in the hope that it will be useful,
 * but WITHOUT ANY WARRANTY; without even the implied warranty of
 * MERCHANTABILITY or FITNESS FOR A PARTICULAR PURPOSE.  See the
 * GNU General Public License for more details.
 *
 * You should have received a copy of the GNU General Public License
 * along with this program.  If not, see <http://www.gnu.org/licenses/>.
 *
 */

package snappy

import (
	"bytes"
	"encoding/json"
	"fmt"
	"io"
	"io/ioutil"
	"net/http"
	"net/url"
	"os"
	"reflect"
	"strings"

	"github.com/ubuntu-core/snappy/arch"
	"github.com/ubuntu-core/snappy/oauth"
	"github.com/ubuntu-core/snappy/progress"
	"github.com/ubuntu-core/snappy/release"
	"github.com/ubuntu-core/snappy/snap"
	"github.com/ubuntu-core/snappy/snap/remote"
)

const (
	// UbuntuCoreWireProtocol is the protocol level we support when
	// communicating with the store. History:
	//  - "1": client supports squashfs snaps
	UbuntuCoreWireProtocol = "1"
)

// SharedName is a structure that holds an Alias to the preferred package and
// the list of all the alternatives.
type SharedName struct {
	Alias Part
	Parts []Part
}

// SharedNames is a list of all packages and it's SharedName structure.
type SharedNames map[string]*SharedName

// IsAlias determines if origin is the one that is an alias for the
// shared name.
func (f *SharedName) IsAlias(origin string) bool {
	if alias := f.Alias; alias != nil {
		return alias.Origin() == origin
	}

	return false
}

// NewRemoteSnapPart returns a new RemoteSnapPart from the given
// remote.Snap data
func NewRemoteSnapPart(data remote.Snap) *RemoteSnapPart {
	return &RemoteSnapPart{pkg: data}
}

// SnapUbuntuStoreRepository represents the ubuntu snap store
type SnapUbuntuStoreRepository struct {
	searchURI  *url.URL
	detailsURI *url.URL
	bulkURI    string
}

var (
	storeSearchURI  *url.URL
	storeDetailsURI *url.URL
	storeBulkURI    *url.URL
)

func getStructFields(s interface{}) []string {
	st := reflect.TypeOf(s)
	num := st.NumField()
	fields := make([]string, 0, num)
	for i := 0; i < num; i++ {
		tag := st.Field(i).Tag.Get("json")
		idx := strings.IndexRune(tag, ',')
		if idx > -1 {
			tag = tag[:idx]
		}
		if tag != "" {
			fields = append(fields, tag)
		}
	}

	return fields
}

func cpiURL() string {
	if os.Getenv("SNAPPY_USE_STAGING_CPI") != "" {
		return "https://search.apps.staging.ubuntu.com/api/v1/"
	}
	// FIXME: this will become a store-url assertion
	if os.Getenv("SNAPPY_FORCE_CPI_URL") != "" {
		return os.Getenv("SNAPPY_FORCE_CPI_URL")
	}

	return "https://search.apps.ubuntu.com/api/v1/"
}

func init() {
	storeBaseURI, err := url.Parse(cpiURL())
	if err != nil {
		panic(err)
	}

	storeSearchURI, err = storeBaseURI.Parse("search")
	if err != nil {
		panic(err)
	}

	v := url.Values{}
	v.Set("fields", strings.Join(getStructFields(remote.Snap{}), ","))
	storeSearchURI.RawQuery = v.Encode()

	storeDetailsURI, err = storeBaseURI.Parse("package/")

	if err != nil {
		panic(err)
	}

	storeBulkURI, err = storeBaseURI.Parse("click-metadata")
	if err != nil {
		panic(err)
	}
	storeBulkURI.RawQuery = v.Encode()
}

type searchResults struct {
	Payload struct {
		Packages []remote.Snap `json:"clickindex:package"`
	} `json:"_embedded"`
}

// NewUbuntuStoreSnapRepository creates a new SnapUbuntuStoreRepository
func NewUbuntuStoreSnapRepository() *SnapUbuntuStoreRepository {
	if storeSearchURI == nil && storeDetailsURI == nil && storeBulkURI == nil {
		return nil
	}
	// see https://wiki.ubuntu.com/AppStore/Interfaces/ClickPackageIndex
	return &SnapUbuntuStoreRepository{
		searchURI:  storeSearchURI,
		detailsURI: storeDetailsURI,
		bulkURI:    storeBulkURI.String(),
	}
}

// small helper that sets the correct http headers for the ubuntu store
func setUbuntuStoreHeaders(req *http.Request) {
	req.Header.Set("Accept", "application/hal+json")

	// frameworks
	frameworks, _ := ActiveSnapIterByType(BareName, snap.TypeFramework)
	req.Header.Set("X-Ubuntu-Frameworks", strings.Join(frameworks, ","))
	req.Header.Set("X-Ubuntu-Architecture", string(arch.UbuntuArchitecture()))
	req.Header.Set("X-Ubuntu-Release", release.String())
	req.Header.Set("X-Ubuntu-Wire-Protocol", UbuntuCoreWireProtocol)

	if storeID := os.Getenv("UBUNTU_STORE_ID"); storeID != "" {
		req.Header.Set("X-Ubuntu-Store", storeID)
	} else if storeID := StoreID(); storeID != "" {
		req.Header.Set("X-Ubuntu-Store", storeID)
	}

	// sso
	ssoToken, err := ReadStoreToken()
	if err == nil {
		req.Header.Set("Authorization", oauth.MakePlaintextSignature(&ssoToken.Token))
	}
}

<<<<<<< HEAD
// Description describes the repository
func (s *SnapUbuntuStoreRepository) Description() string {
	return fmt.Sprintf("Snap remote repository for %s", s.searchURI)
}

// Snap returns the RemoteSnapPart for the given name or an error.
func (s *SnapUbuntuStoreRepository) Snap(snapName string) (*RemoteSnapPart, error) {
=======
// Details returns details for the given snap in this repository
func (s *SnapUbuntuStoreRepository) Details(name string, origin string) (parts []Part, err error) {
	snapName := name
	if origin != "" {
		snapName = name + "." + origin
	}
>>>>>>> fe0af93d

	url, err := s.detailsURI.Parse(snapName)
	if err != nil {
		return nil, err
	}

	req, err := http.NewRequest("GET", url.String(), nil)
	if err != nil {
		return nil, err
	}

	// set headers
	setUbuntuStoreHeaders(req)

	client := &http.Client{}
	resp, err := client.Do(req)
	if err != nil {
		return nil, err
	}
	defer resp.Body.Close()

	// check statusCode
	switch {
	case resp.StatusCode == 404:
		return nil, ErrPackageNotFound
	case resp.StatusCode != 200:
		return nil, fmt.Errorf("SnapUbuntuStoreRepository: unexpected HTTP status code %d while looking forsnap %q", resp.StatusCode, snapName)
	}

	// and decode json
	var detailsData remote.Snap
	dec := json.NewDecoder(resp.Body)
	if err := dec.Decode(&detailsData); err != nil {
		return nil, err
	}

	return NewRemoteSnapPart(detailsData), nil
}

// Details returns details for the given snap in this repository
func (s *SnapUbuntuStoreRepository) Details(name string, origin string) (parts []Part, err error) {
	snapName := name
	if origin != "" {
		snapName = name + "." + origin
	}
	snap, err := s.Snap(snapName)
	if err != nil {
		return nil, err
	}
	return []Part{snap}, nil
}

// All (installable) parts from the store
func (s *SnapUbuntuStoreRepository) All() ([]Part, error) {
	return s.Find("")
}

// Find (installable) parts from the store, matching the given search term.
//
// XXX: this is actually Search, but that name is taken until we clean up
// aliases
func (s *SnapUbuntuStoreRepository) Find(searchTerm string) ([]Part, error) {
	u := *s.searchURI // make a copy, so we can mutate it

	if searchTerm != "" {
		q := u.Query()
		q.Set("q", "name:"+searchTerm)
		u.RawQuery = q.Encode()
	}

	req, err := http.NewRequest("GET", u.String(), nil)
	if err != nil {
		return nil, err
	}

	// set headers
	setUbuntuStoreHeaders(req)

	client := &http.Client{}
	resp, err := client.Do(req)
	if err != nil {
		return nil, err
	}
	defer resp.Body.Close()

	var searchData searchResults

	dec := json.NewDecoder(resp.Body)
	if err := dec.Decode(&searchData); err != nil {
		return nil, err
	}

	parts := make([]Part, len(searchData.Payload.Packages))
	for i, pkg := range searchData.Payload.Packages {
		parts[i] = NewRemoteSnapPart(pkg)
	}

	return parts, nil
}

// Search searches the repository for the given searchTerm
func (s *SnapUbuntuStoreRepository) Search(searchTerm string) (SharedNames, error) {
	u := *s.searchURI // make a copy, so we can mutate it
	q := u.Query()
	q.Set("q", searchTerm)
	u.RawQuery = q.Encode()
	req, err := http.NewRequest("GET", u.String(), nil)
	if err != nil {
		return nil, err
	}

	// set headers
	setUbuntuStoreHeaders(req)

	client := &http.Client{}
	resp, err := client.Do(req)
	if err != nil {
		return nil, err
	}
	defer resp.Body.Close()

	var searchData searchResults

	dec := json.NewDecoder(resp.Body)
	if err := dec.Decode(&searchData); err != nil {
		return nil, err
	}

	sharedNames := make(SharedNames, len(searchData.Payload.Packages))
	for _, pkg := range searchData.Payload.Packages {
		snap := NewRemoteSnapPart(pkg)
		pkgName := snap.Name()

		if _, ok := sharedNames[snap.Name()]; !ok {
			sharedNames[pkgName] = new(SharedName)
		}

		sharedNames[pkgName].Parts = append(sharedNames[pkgName].Parts, snap)
		if pkg.Alias != "" {
			sharedNames[pkgName].Alias = snap
		}
	}

	return sharedNames, nil
}

// Updates returns the available updates
func (s *SnapUbuntuStoreRepository) Updates() (parts []Part, err error) {
	// the store only supports apps, gadget and frameworks currently, so no
	// sense in sending it our ubuntu-core snap
	//
	// NOTE this *will* send .sideload apps to the store.
	installed, err := ActiveSnapIterByType(fullNameWithChannel, snap.TypeApp, snap.TypeFramework, snap.TypeGadget, snap.TypeOS, snap.TypeKernel)
	if err != nil || len(installed) == 0 {
		return nil, err
	}
	jsonData, err := json.Marshal(map[string][]string{"name": installed})
	if err != nil {
		return nil, err
	}

	req, err := http.NewRequest("POST", s.bulkURI, bytes.NewBuffer([]byte(jsonData)))
	if err != nil {
		return nil, err
	}
	// set headers
	setUbuntuStoreHeaders(req)
	// the updates call is a special snowflake right now
	// (see LP: #1427155)
	req.Header.Set("Accept", "application/json")

	client := &http.Client{}
	resp, err := client.Do(req)
	if err != nil {
		return nil, err
	}
	defer resp.Body.Close()

	var updateData []remote.Snap
	dec := json.NewDecoder(resp.Body)
	if err := dec.Decode(&updateData); err != nil {
		return nil, err
	}

	for _, pkg := range updateData {
		current := ActiveSnapByName(pkg.Name)
		if current == nil || current.Version() != pkg.Version {
			snap := NewRemoteSnapPart(pkg)
			parts = append(parts, snap)
		}
	}

	return parts, nil
}

<<<<<<< HEAD
// Installed returns the installed snaps from this repository
func (s *SnapUbuntuStoreRepository) Installed() (parts []Part, err error) {
	return nil, err
}

// Download downloads the given snap and returns its filename.
// The file is saved in temporary storage, and should be removed
// after use to prevent the disk from running out of space.
func (s *SnapUbuntuStoreRepository) Download(remoteSnap *RemoteSnapPart, pbar progress.Meter) (path string, err error) {
=======
// Download downloads the given snap and returns the filename of the local
// version
func (s *SnapUbuntuStoreRepository) Download(remoteSnap *RemoteSnapPart, pbar progress.Meter) (string, error) {
>>>>>>> fe0af93d
	w, err := ioutil.TempFile("", remoteSnap.pkg.Name)
	if err != nil {
		return "", err
	}
	defer func() {
		if cerr := w.Close(); cerr != nil && err == nil {
			err = cerr
		}
		if err != nil {
			os.Remove(w.Name())
			path = ""
		}
	}()

	// try anonymous download first and fallback to authenticated
	url := remoteSnap.pkg.AnonDownloadURL
	if url == "" {
		url = remoteSnap.pkg.DownloadURL
	}
	req, err := http.NewRequest("GET", url, nil)
	if err != nil {
		return "", err
	}
	setUbuntuStoreHeaders(req)

	if err := download(remoteSnap.Name(), w, req, pbar); err != nil {
		return "", err
	}

	// TODO: Sync() is not the whole dance for ensuring it's on disc
	return w.Name(), w.Sync()
}

// download writes an http.Request showing a progress.Meter
var download = func(name string, w io.Writer, req *http.Request, pbar progress.Meter) error {
	client := &http.Client{}

	resp, err := client.Do(req)
	if err != nil {
		return err
	}
	defer resp.Body.Close()

	if resp.StatusCode != 200 {
		return &ErrDownload{Code: resp.StatusCode, URL: req.URL}
	}

	if pbar != nil {
		pbar.Start(name, float64(resp.ContentLength))
		mw := io.MultiWriter(w, pbar)
		_, err = io.Copy(mw, resp.Body)
		pbar.Finished()
	} else {
		_, err = io.Copy(w, resp.Body)
	}

	return err
}<|MERGE_RESOLUTION|>--- conflicted
+++ resolved
@@ -186,22 +186,8 @@
 	}
 }
 
-<<<<<<< HEAD
-// Description describes the repository
-func (s *SnapUbuntuStoreRepository) Description() string {
-	return fmt.Sprintf("Snap remote repository for %s", s.searchURI)
-}
-
 // Snap returns the RemoteSnapPart for the given name or an error.
 func (s *SnapUbuntuStoreRepository) Snap(snapName string) (*RemoteSnapPart, error) {
-=======
-// Details returns details for the given snap in this repository
-func (s *SnapUbuntuStoreRepository) Details(name string, origin string) (parts []Part, err error) {
-	snapName := name
-	if origin != "" {
-		snapName = name + "." + origin
-	}
->>>>>>> fe0af93d
 
 	url, err := s.detailsURI.Parse(snapName)
 	if err != nil {
@@ -397,21 +383,10 @@
 	return parts, nil
 }
 
-<<<<<<< HEAD
-// Installed returns the installed snaps from this repository
-func (s *SnapUbuntuStoreRepository) Installed() (parts []Part, err error) {
-	return nil, err
-}
-
 // Download downloads the given snap and returns its filename.
 // The file is saved in temporary storage, and should be removed
 // after use to prevent the disk from running out of space.
 func (s *SnapUbuntuStoreRepository) Download(remoteSnap *RemoteSnapPart, pbar progress.Meter) (path string, err error) {
-=======
-// Download downloads the given snap and returns the filename of the local
-// version
-func (s *SnapUbuntuStoreRepository) Download(remoteSnap *RemoteSnapPart, pbar progress.Meter) (string, error) {
->>>>>>> fe0af93d
 	w, err := ioutil.TempFile("", remoteSnap.pkg.Name)
 	if err != nil {
 		return "", err
@@ -441,7 +416,6 @@
 		return "", err
 	}
 
-	// TODO: Sync() is not the whole dance for ensuring it's on disc
 	return w.Name(), w.Sync()
 }
 
