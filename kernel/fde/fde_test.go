// -*- Mode: Go; indent-tabs-mode: t -*-

/*
 * Copyright (C) 2021 Canonical Ltd
 *
 * This program is free software: you can redistribute it and/or modify
 * it under the terms of the GNU General Public License version 3 as
 * published by the Free Software Foundation.
 *
 * This program is distributed in the hope that it will be useful,
 * but WITHOUT ANY WARRANTY; without even the implied warranty of
 * MERCHANTABILITY or FITNESS FOR A PARTICULAR PURPOSE.  See the
 * GNU General Public License for more details.
 *
 * You should have received a copy of the GNU General Public License
 * along with this program.  If not, see <http://www.gnu.org/licenses/>.
 *
 */

package fde_test

import (
	"encoding/base64"
	"encoding/json"
	"errors"
	"fmt"
	"io/ioutil"
	"math/rand"
	"os"
	"os/exec"
	"path/filepath"
	"testing"
	"time"

	. "gopkg.in/check.v1"

	"github.com/snapcore/snapd/dirs"
	"github.com/snapcore/snapd/kernel/fde"
	"github.com/snapcore/snapd/osutil"
	"github.com/snapcore/snapd/testutil"
)

func TestFde(t *testing.T) { TestingT(t) }

type fdeSuite struct {
	testutil.BaseTest
}

var _ = Suite(&fdeSuite{})

func (s *fdeSuite) SetUpTest(c *C) {
	dirs.SetRootDir(c.MkDir())
	s.AddCleanup(func() { dirs.SetRootDir("") })
}

func (s *fdeSuite) TestHasRevealKey(c *C) {
	oldPath := os.Getenv("PATH")
	defer func() { os.Setenv("PATH", oldPath) }()

	mockRoot := c.MkDir()
	os.Setenv("PATH", mockRoot+"/bin")
	mockBin := mockRoot + "/bin/"
	err := os.Mkdir(mockBin, 0755)
	c.Assert(err, IsNil)

	// no fde-reveal-key binary
	c.Check(fde.HasRevealKey(), Equals, false)

	// fde-reveal-key without +x
	err = ioutil.WriteFile(mockBin+"fde-reveal-key", nil, 0644)
	c.Assert(err, IsNil)
	c.Check(fde.HasRevealKey(), Equals, false)

	// correct fde-reveal-key, no logging
	err = os.Chmod(mockBin+"fde-reveal-key", 0755)
	c.Assert(err, IsNil)

	c.Check(fde.HasRevealKey(), Equals, true)
}

func (s *fdeSuite) TestInitialSetupV2(c *C) {
	mockKey := []byte{1, 2, 3, 4}

	runSetupHook := func(req *fde.SetupRequest) ([]byte, error) {
		c.Check(req, DeepEquals, &fde.SetupRequest{
			Op:      "initial-setup",
			Key:     mockKey,
			KeyName: "some-key-name",
		})
		// sealed-key/handle
		mockJSON := fmt.Sprintf(`{"sealed-key":"%s", "handle":{"some":"handle"}}`, base64.StdEncoding.EncodeToString([]byte("the-encrypted-key")))
		return []byte(mockJSON), nil
	}

	params := &fde.InitialSetupParams{
		Key:     mockKey,
		KeyName: "some-key-name",
	}
	res, err := fde.InitialSetup(runSetupHook, params)
	c.Assert(err, IsNil)
	expectedHandle := json.RawMessage([]byte(`{"some":"handle"}`))
	c.Check(res, DeepEquals, &fde.InitialSetupResult{
		EncryptedKey: []byte("the-encrypted-key"),
		Handle:       &expectedHandle,
	})
}

func (s *fdeSuite) TestInitialSetupError(c *C) {
	mockKey := []byte{1, 2, 3, 4}

	errHook := errors.New("hook running error")
	runSetupHook := func(req *fde.SetupRequest) ([]byte, error) {
		c.Check(req, DeepEquals, &fde.SetupRequest{
			Op:      "initial-setup",
			Key:     mockKey,
			KeyName: "some-key-name",
		})
		return nil, errHook
	}

	params := &fde.InitialSetupParams{
		Key:     mockKey,
		KeyName: "some-key-name",
	}
	_, err := fde.InitialSetup(runSetupHook, params)
	c.Check(err, Equals, errHook)
}

func (s *fdeSuite) TestInitialSetupV1(c *C) {
	mockKey := []byte{1, 2, 3, 4}

	runSetupHook := func(req *fde.SetupRequest) ([]byte, error) {
		c.Check(req, DeepEquals, &fde.SetupRequest{
			Op:      "initial-setup",
			Key:     mockKey,
			KeyName: "some-key-name",
		})
		// needs the USK$ prefix to simulate v1 key
		return []byte("USK$sealed-key"), nil
	}

	params := &fde.InitialSetupParams{
		Key:     mockKey,
		KeyName: "some-key-name",
	}
	res, err := fde.InitialSetup(runSetupHook, params)
	c.Assert(err, IsNil)
	expectedHandle := json.RawMessage(`{"v1-no-handle":true}`)
	c.Assert(json.Valid(expectedHandle), Equals, true)
	c.Check(res, DeepEquals, &fde.InitialSetupResult{
		EncryptedKey: []byte("USK$sealed-key"),
		Handle:       &expectedHandle,
	})
}

func (s *fdeSuite) TestInitialSetupBadJSON(c *C) {
	mockKey := []byte{1, 2, 3, 4}

	runSetupHook := func(req *fde.SetupRequest) ([]byte, error) {
		return []byte("bad json"), nil
	}

	params := &fde.InitialSetupParams{
		Key:     mockKey,
		KeyName: "some-key-name",
	}
	_, err := fde.InitialSetup(runSetupHook, params)
	c.Check(err, ErrorMatches, `cannot decode hook output "bad json": invalid char.*`)
}

func checkSystemdRunOrSkip(c *C) {
	// this test uses a real systemd-run --user so check here if that
	// actually works
	if output, err := exec.Command("systemd-run", "--user", "--wait", "--collect", "--service-type=exec", "/bin/true").CombinedOutput(); err != nil {
		c.Skip(fmt.Sprintf("systemd-run not working: %v", osutil.OutputErr(output, err)))
	}

}

func (s *fdeSuite) TestLockSealedKeysCallsFdeReveal(c *C) {
	checkSystemdRunOrSkip(c)

	restore := fde.MockFdeInitramfsHelperCommandExtra([]string{"--user"})
	defer restore()
	fdeRevealKeyStdin := filepath.Join(c.MkDir(), "stdin")
	mockSystemdRun := testutil.MockCommand(c, "fde-reveal-key", fmt.Sprintf(`
cat - > %s
`, fdeRevealKeyStdin))
	defer mockSystemdRun.Restore()

	err := fde.LockSealedKeys()
	c.Assert(err, IsNil)
	c.Check(mockSystemdRun.Calls(), DeepEquals, [][]string{
		{"fde-reveal-key"},
	})
	c.Check(fdeRevealKeyStdin, testutil.FileEquals, `{"op":"lock"}`)

	// ensure no tmp files are left behind
	c.Check(osutil.FileExists(filepath.Join(dirs.GlobalRootDir, "/run/fde-reveal-key")), Equals, false)
}

func (s *fdeSuite) TestLockSealedKeysHonorsRuntimeMax(c *C) {
	checkSystemdRunOrSkip(c)

	restore := fde.MockFdeInitramfsHelperCommandExtra([]string{"--user"})
	defer restore()
	mockSystemdRun := testutil.MockCommand(c, "fde-reveal-key", "sleep 60")
	defer mockSystemdRun.Restore()

	restore = fde.MockFdeRevealKeyPollWaitParanoiaFactor(100)
	defer restore()

	restore = fde.MockFdeRevealKeyRuntimeMax(100 * time.Millisecond)
	defer restore()

	err := fde.LockSealedKeys()
	c.Assert(err, ErrorMatches, `cannot run fde-reveal-key "lock": service result: timeout`)
}

func (s *fdeSuite) TestLockSealedKeysHonorsParanoia(c *C) {
	checkSystemdRunOrSkip(c)

	restore := fde.MockFdeInitramfsHelperCommandExtra([]string{"--user"})
	defer restore()
	mockSystemdRun := testutil.MockCommand(c, "fde-reveal-key", "sleep 60")
	defer mockSystemdRun.Restore()

	restore = fde.MockFdeRevealKeyPollWaitParanoiaFactor(1)
	defer restore()

	// shorter than the fdeRevealKeyPollWait time
	restore = fde.MockFdeRevealKeyRuntimeMax(1 * time.Millisecond)
	defer restore()

	err := fde.LockSealedKeys()
	c.Assert(err, ErrorMatches, `cannot run fde-reveal-key "lock": internal error: systemd-run did not honor RuntimeMax=1ms setting`)
}

func (s *fdeSuite) TestReveal(c *C) {
	checkSystemdRunOrSkip(c)

	// fix randutil outcome
	rand.Seed(1)

	sealedKey := []byte("sealed-v2-payload")
	v2payload := []byte("unsealed-v2-payload")

	restore := fde.MockFdeInitramfsHelperCommandExtra([]string{"--user"})
	defer restore()
	fdeRevealKeyStdin := filepath.Join(c.MkDir(), "stdin")
	mockSystemdRun := testutil.MockCommand(c, "fde-reveal-key", fmt.Sprintf(`
cat - > %s
printf '{"key": "%s"}'
`, fdeRevealKeyStdin, base64.StdEncoding.EncodeToString(v2payload)))
	defer mockSystemdRun.Restore()

	handle := json.RawMessage(`{"some": "handle"}`)
	p := fde.RevealParams{
		SealedKey: sealedKey,
		Handle:    &handle,
		V2Payload: true,
	}
	res, err := fde.Reveal(&p)
	c.Assert(err, IsNil)
	c.Check(res, DeepEquals, v2payload)
	c.Check(mockSystemdRun.Calls(), DeepEquals, [][]string{
		{"fde-reveal-key"},
	})
	c.Check(fdeRevealKeyStdin, testutil.FileEquals, fmt.Sprintf(`{"op":"reveal","sealed-key":%q,"handle":{"some":"handle"},"key-name":"deprecated-pw7MpXh0JB4P"}`, base64.StdEncoding.EncodeToString(sealedKey)))

	// ensure no tmp files are left behind
	c.Check(osutil.FileExists(filepath.Join(dirs.GlobalRootDir, "/run/fde-reveal-key")), Equals, false)
}

func (s *fdeSuite) TestRevealV1(c *C) {
	// this test that v1 hooks and raw binary v1 created sealedKey files still work
	checkSystemdRunOrSkip(c)

	// fix randutil outcome
	rand.Seed(1)

	restore := fde.MockFdeInitramfsHelperCommandExtra([]string{"--user"})
	defer restore()
	fdeRevealKeyStdin := filepath.Join(c.MkDir(), "stdin")
	mockSystemdRun := testutil.MockCommand(c, "fde-reveal-key", fmt.Sprintf(`
cat - > %s
printf "unsealed-key-64-chars-long-when-not-json-to-match-denver-project"
`, fdeRevealKeyStdin))
	defer mockSystemdRun.Restore()

	sealedKey := []byte("sealed-key")
	p := fde.RevealParams{
		SealedKey: sealedKey,
	}
	res, err := fde.Reveal(&p)
	c.Assert(err, IsNil)
	c.Check(res, DeepEquals, []byte("unsealed-key-64-chars-long-when-not-json-to-match-denver-project"))
	c.Check(mockSystemdRun.Calls(), DeepEquals, [][]string{
		{"fde-reveal-key"},
	})
	c.Check(fdeRevealKeyStdin, testutil.FileEquals, fmt.Sprintf(`{"op":"reveal","sealed-key":%q,"key-name":"deprecated-pw7MpXh0JB4P"}`, base64.StdEncoding.EncodeToString([]byte("sealed-key"))))

	// ensure no tmp files are left behind
	c.Check(osutil.FileExists(filepath.Join(dirs.GlobalRootDir, "/run/fde-reveal-key")), Equals, false)
}

func (s *fdeSuite) TestRevealV2PayloadV1Hook(c *C) {
	checkSystemdRunOrSkip(c)

	// fix randutil outcome
	rand.Seed(1)

	sealedKey := []byte("sealed-v2-payload")
	v2payload := []byte("unsealed-v2-payload")

	restore := fde.MockFdeInitramfsHelperCommandExtra([]string{"--user"})
	defer restore()
	fdeRevealKeyStdin := filepath.Join(c.MkDir(), "stdin")
	mockSystemdRun := testutil.MockCommand(c, "fde-reveal-key", fmt.Sprintf(`
cat - > %s
printf %q
`, fdeRevealKeyStdin, v2payload))
	defer mockSystemdRun.Restore()

	handle := json.RawMessage(`{"v1-no-handle":true}`)
	p := fde.RevealParams{
		SealedKey: sealedKey,
		Handle:    &handle,
		V2Payload: true,
	}
	res, err := fde.Reveal(&p)
	c.Assert(err, IsNil)
	c.Check(res, DeepEquals, v2payload)
	c.Check(mockSystemdRun.Calls(), DeepEquals, [][]string{
		{"fde-reveal-key"},
	})
	c.Check(fdeRevealKeyStdin, testutil.FileEquals, fmt.Sprintf(`{"op":"reveal","sealed-key":%q,"key-name":"deprecated-pw7MpXh0JB4P"}`, base64.StdEncoding.EncodeToString(sealedKey)))

	// ensure no tmp files are left behind
	c.Check(osutil.FileExists(filepath.Join(dirs.GlobalRootDir, "/run/fde-reveal-key")), Equals, false)
}

func (s *fdeSuite) TestRevealV2BadJSON(c *C) {
	// we need let higher level deal with this
	checkSystemdRunOrSkip(c)

	// fix randutil outcome
	rand.Seed(1)

	sealedKey := []byte("sealed-v2-payload")

	restore := fde.MockFdeInitramfsHelperCommandExtra([]string{"--user"})
	defer restore()
	fdeRevealKeyStdin := filepath.Join(c.MkDir(), "stdin")
	mockSystemdRun := testutil.MockCommand(c, "fde-reveal-key", fmt.Sprintf(`
cat - > %s
printf 'invalid-json'
`, fdeRevealKeyStdin))
	defer mockSystemdRun.Restore()

	handle := json.RawMessage(`{"some": "handle"}`)
	p := fde.RevealParams{
		SealedKey: sealedKey,
		Handle:    &handle,
		V2Payload: true,
	}
	res, err := fde.Reveal(&p)
	c.Assert(err, IsNil)
	// we just get the bad json out
	c.Check(res, DeepEquals, []byte("invalid-json"))
	c.Check(mockSystemdRun.Calls(), DeepEquals, [][]string{
		{"fde-reveal-key"},
	})
	c.Check(fdeRevealKeyStdin, testutil.FileEquals, fmt.Sprintf(`{"op":"reveal","sealed-key":%q,"handle":{"some":"handle"},"key-name":"deprecated-pw7MpXh0JB4P"}`, base64.StdEncoding.EncodeToString(sealedKey)))

	// ensure no tmp files are left behind
	c.Check(osutil.FileExists(filepath.Join(dirs.GlobalRootDir, "/run/fde-reveal-key")), Equals, false)
}

func (s *fdeSuite) TestRevealV1BadOutputSize(c *C) {
	checkSystemdRunOrSkip(c)

	// fix randutil outcome
	rand.Seed(1)

	restore := fde.MockFdeInitramfsHelperCommandExtra([]string{"--user"})
	defer restore()
	fdeRevealKeyStdin := filepath.Join(c.MkDir(), "stdin")
	mockSystemdRun := testutil.MockCommand(c, "fde-reveal-key", fmt.Sprintf(`
cat - > %s
printf "bad-size"
`, fdeRevealKeyStdin))
	defer mockSystemdRun.Restore()

	sealedKey := []byte("sealed-key")
	p := fde.RevealParams{
		SealedKey: sealedKey,
	}
	_, err := fde.Reveal(&p)
	c.Assert(err, ErrorMatches, `cannot decode fde-reveal-key \"reveal\" result: .*`)

	c.Check(osutil.FileExists(filepath.Join(dirs.GlobalRootDir, "/run/fde-reveal-key")), Equals, false)
}

func (s *fdeSuite) TestedRevealTruncatesStreamFiles(c *C) {
	checkSystemdRunOrSkip(c)

	// fix randutil outcome
	rand.Seed(1)

	// create the temporary output file streams with garbage data to ensure that
	// by the time the hook runs the files are emptied and recreated with the
	// right permissions
	streamFiles := []string{}
	for _, stream := range []string{"stdin", "stdout", "stderr"} {
		streamFile := filepath.Join(dirs.GlobalRootDir, "/run/fde-reveal-key/fde-reveal-key."+stream)
		streamFiles = append(streamFiles, streamFile)
		// make the dir 0700
		err := os.MkdirAll(filepath.Dir(streamFile), 0700)
		c.Assert(err, IsNil)
		// but make the file world-readable as it should be reset to 0600 before
		// the hook is run
		err = ioutil.WriteFile(streamFile, []byte("blah blah blah blah blah blah blah blah blah blah"), 0755)
		c.Assert(err, IsNil)
	}

	// the hook script only verifies that the stdout file is empty since we
	// need to write to the stderr file for performing the test, but we still
	// check the stderr file for correct permissions
	mockSystemdRun := testutil.MockCommand(c, "fde-reveal-key", fmt.Sprintf(`
# check that stdin has the right sealed key content
if [ "$(cat %[1]s)" != "{\"op\":\"reveal\",\"sealed-key\":\"AQIDBA==\",\"key-name\":\"deprecated-pw7MpXh0JB4P\"}" ]; then
	echo "test failed: stdin file has wrong content: $(cat %[1]s)" 1>&2
else
	echo "stdin file has correct content" 1>&2
fi

# check that stdout is empty
if [ -n "$(cat %[2]s)" ]; then
	echo "test failed: stdout file is not empty: $(cat %[2]s)" 1>&2
else
	echo "stdout file is correctly empty" 1>&2
fi

# check that stdin has the right 600 perms
if [ "$(stat --format=%%a %[1]s)" != "600" ]; then
	echo "test failed: stdin file has wrong permissions: $(stat --format=%%a %[1]s)" 1>&2
else
	echo "stdin file has correct 600 permissions" 1>&2
fi

# check that stdout has the right 600 perms
if [ "$(stat --format=%%a %[2]s)" != "600" ]; then
	echo "test failed: stdout file has wrong permissions: $(stat --format=%%a %[2]s)" 1>&2
else
	echo "stdout file has correct 600 permissions" 1>&2
fi

# check that stderr has the right 600 perms
if [ "$(stat --format=%%a %[3]s)" != "600" ]; then
	echo "test failed: stderr file has wrong permissions: $(stat --format=%%a %[3]s)" 1>&2
else
	echo "stderr file has correct 600 permissions" 1>&2
fi

echo "making the hook always fail for simpler test code" 1>&2

# always make the hook exit 1 for simpler test code
exit 1
`, streamFiles[0], streamFiles[1], streamFiles[2]))
	defer mockSystemdRun.Restore()
	restore := fde.MockFdeInitramfsHelperCommandExtra([]string{"--user"})
	defer restore()

	sealedKey := []byte{1, 2, 3, 4}
	p := fde.RevealParams{
		SealedKey: sealedKey,
	}
	_, err := fde.Reveal(&p)
	c.Assert(err, ErrorMatches, `(?s)cannot run fde-reveal-key "reveal": 
-----
stdin file has correct content
stdout file is correctly empty
stdin file has correct 600 permissions
stdout file has correct 600 permissions
stderr file has correct 600 permissions
making the hook always fail for simpler test code
service result: exit-code
-----`)
	// ensure no tmp files are left behind
	c.Check(osutil.FileExists(filepath.Join(dirs.GlobalRootDir, "/run/fde-reveal-key")), Equals, false)
}

func (s *fdeSuite) TestRevealErr(c *C) {
	checkSystemdRunOrSkip(c)

	// fix randutil outcome
	rand.Seed(1)

	mockSystemdRun := testutil.MockCommand(c, "systemd-run", `echo failed 1>&2; false`)
	defer mockSystemdRun.Restore()
	restore := fde.MockFdeInitramfsHelperCommandExtra([]string{"--user"})
	defer restore()

	sealedKey := []byte{1, 2, 3, 4}
	p := fde.RevealParams{
		SealedKey: sealedKey,
	}
	_, err := fde.Reveal(&p)
	c.Assert(err, ErrorMatches, `(?s)cannot run fde-reveal-key "reveal": failed`)

	root := dirs.GlobalRootDir
	calls := mockSystemdRun.Calls()
	c.Check(calls, DeepEquals, [][]string{
		{
			"systemd-run", "--collect", "--service-type=exec", "--quiet",
			"--property=RuntimeMaxSec=2m0s",
			"--property=SystemCallFilter=~@mount",
			fmt.Sprintf("--property=StandardInput=file:%s/run/fde-reveal-key/fde-reveal-key.stdin", root),
			fmt.Sprintf("--property=StandardOutput=file:%s/run/fde-reveal-key/fde-reveal-key.stdout", root),
			fmt.Sprintf("--property=StandardError=file:%s/run/fde-reveal-key/fde-reveal-key.stderr", root),
			fmt.Sprintf(`--property=ExecStopPost=/bin/sh -c 'if [ "$EXIT_STATUS" = 0 ]; then touch %[1]s/run/fde-reveal-key/fde-reveal-key.success; else echo "service result: $SERVICE_RESULT" >%[1]s/run/fde-reveal-key/fde-reveal-key.failed; fi'`, root),
			"--user",
			"fde-reveal-key",
		},
	})
	// ensure no tmp files are left behind
	c.Check(osutil.FileExists(filepath.Join(dirs.GlobalRootDir, "/run/fde-reveal-key")), Equals, false)
}

<<<<<<< HEAD
func (s *fdeSuite) TestDeviceUnlock(c *C) {
	checkSystemdRunOrSkip(c)

	restore := fde.MockFdeInitramfsHelperCommandExtra([]string{"--user"})
	defer restore()
	fdeDeviceUnlockStdin := filepath.Join(c.MkDir(), "stdin")
	mockSystemdRun := testutil.MockCommand(c, "fde-device-unlock", fmt.Sprintf(`
cat - > %s
printf "output-only-used-for-errors"
`, fdeDeviceUnlockStdin))
	defer mockSystemdRun.Restore()

	mockKey := []byte("some-key")
	p := fde.DeviceUnlockParams{
		Key:    mockKey,
		Device: "/dev/my-device",
	}
	err := fde.DeviceUnlock(&p)
	c.Assert(err, IsNil)
	c.Check(mockSystemdRun.Calls(), DeepEquals, [][]string{
		{"fde-device-unlock"},
	})
	c.Check(fdeDeviceUnlockStdin, testutil.FileEquals, fmt.Sprintf(`{"op":"device-unlock","key":%q,"device":"/dev/my-device"}`, base64.StdEncoding.EncodeToString(mockKey)))

	// ensure no tmp files are left behind
	c.Check(osutil.FileExists(filepath.Join(dirs.GlobalRootDir, "/run/fde-device-unlock")), Equals, false)
}

func (s *fdeSuite) TestDeviceUnlockErr(c *C) {
	checkSystemdRunOrSkip(c)

	restore := fde.MockFdeInitramfsHelperCommandExtra([]string{"--user"})
	defer restore()
	mockSystemdRun := testutil.MockCommand(c, "fde-device-unlock", `
echo  "output-only-used-for-errors" 1>&2
exit 1
`)
	defer mockSystemdRun.Restore()

	mockKey := []byte("some-key")
	p := fde.DeviceUnlockParams{
		Key:    mockKey,
		Device: "/dev/my-device",
	}
	err := fde.DeviceUnlock(&p)
	c.Assert(err, ErrorMatches, `cannot run fde-device-unlock "device-unlock": 
-----
output-only-used-for-errors
service result: exit-code
-----`)

	// ensure no tmp files are left behind
	c.Check(osutil.FileExists(filepath.Join(dirs.GlobalRootDir, "/run/fde-device-unlock")), Equals, false)
=======
func (s *fdeSuite) TestDeviceSetupHappy(c *C) {
	mockKey := []byte{1, 2, 3, 4}
	mockDevice := "/dev/sda2"

	runSetupHook := func(req *fde.SetupRequest) ([]byte, error) {
		c.Check(req, DeepEquals, &fde.SetupRequest{
			Op:     "device-setup",
			Key:    mockKey,
			Device: mockDevice,
		})
		// empty reply: no error
		mockJSON := `{}`
		return []byte(mockJSON), nil
	}

	params := &fde.DeviceSetupParams{
		Key:    mockKey,
		Device: mockDevice,
	}
	err := fde.DeviceSetup(runSetupHook, params)
	c.Assert(err, IsNil)
}

func (s *fdeSuite) TestDeviceSetupError(c *C) {
	mockKey := []byte{1, 2, 3, 4}
	mockDevice := "/dev/sda2"

	runSetupHook := func(req *fde.SetupRequest) ([]byte, error) {
		c.Check(req, DeepEquals, &fde.SetupRequest{
			Op:     "device-setup",
			Key:    mockKey,
			Device: mockDevice,
		})
		// empty reply: no error
		mockJSON := `something failed badly`
		return []byte(mockJSON), fmt.Errorf("exit status 1")
	}

	params := &fde.DeviceSetupParams{
		Key:    mockKey,
		Device: mockDevice,
	}
	err := fde.DeviceSetup(runSetupHook, params)
	c.Check(err, ErrorMatches, "device setup failed with: something failed badly")
>>>>>>> c1255a11
}

func (s *fdeSuite) TestHasDeviceUnlock(c *C) {
	oldPath := os.Getenv("PATH")
	defer func() { os.Setenv("PATH", oldPath) }()

	mockRoot := c.MkDir()
	os.Setenv("PATH", mockRoot+"/bin")
	mockBin := mockRoot + "/bin/"
	err := os.Mkdir(mockBin, 0755)
	c.Assert(err, IsNil)

	// no fde-device-unlock binary
	c.Check(fde.HasDeviceUnlock(), Equals, false)

	// fde-device-unlock without +x
	err = ioutil.WriteFile(mockBin+"fde-device-unlock", nil, 0644)
	c.Assert(err, IsNil)
	c.Check(fde.HasDeviceUnlock(), Equals, false)

	// correct fde-device-unlock, no logging
	err = os.Chmod(mockBin+"fde-device-unlock", 0755)
	c.Assert(err, IsNil)

	c.Check(fde.HasDeviceUnlock(), Equals, true)
}

func (s *fdeSuite) TestIsEncryptedDeviceMapperName(c *C) {
	// matches
	for _, t := range []string{
		"something-device-locked",
		"foo23-device-locked",
		"device-device-locked",
		"WE-DON'T-CARE-WHAT-THE-PREFIX-IS-AND-YOU-CAN'T-MAKE-US-device-locked",
	} {
		c.Assert(fde.IsHardwareEncryptedDeviceMapperName(t), Equals, true)
	}

	// doesn't match
	for _, t := range []string{
		"",
		"-device-locked",
		"device-locked",
		"-device-locked-foo",
		"some-device",
		"CRYPT-LUKS2-5a522809c87e4dfa81a88dc5667d1304-ubuntu-data-3776bab4-8bcc-46b7-9da2-6a84ce7f93b4",
	} {
		c.Assert(fde.IsHardwareEncryptedDeviceMapperName(t), Equals, false)
	}
}<|MERGE_RESOLUTION|>--- conflicted
+++ resolved
@@ -528,61 +528,6 @@
 	c.Check(osutil.FileExists(filepath.Join(dirs.GlobalRootDir, "/run/fde-reveal-key")), Equals, false)
 }
 
-<<<<<<< HEAD
-func (s *fdeSuite) TestDeviceUnlock(c *C) {
-	checkSystemdRunOrSkip(c)
-
-	restore := fde.MockFdeInitramfsHelperCommandExtra([]string{"--user"})
-	defer restore()
-	fdeDeviceUnlockStdin := filepath.Join(c.MkDir(), "stdin")
-	mockSystemdRun := testutil.MockCommand(c, "fde-device-unlock", fmt.Sprintf(`
-cat - > %s
-printf "output-only-used-for-errors"
-`, fdeDeviceUnlockStdin))
-	defer mockSystemdRun.Restore()
-
-	mockKey := []byte("some-key")
-	p := fde.DeviceUnlockParams{
-		Key:    mockKey,
-		Device: "/dev/my-device",
-	}
-	err := fde.DeviceUnlock(&p)
-	c.Assert(err, IsNil)
-	c.Check(mockSystemdRun.Calls(), DeepEquals, [][]string{
-		{"fde-device-unlock"},
-	})
-	c.Check(fdeDeviceUnlockStdin, testutil.FileEquals, fmt.Sprintf(`{"op":"device-unlock","key":%q,"device":"/dev/my-device"}`, base64.StdEncoding.EncodeToString(mockKey)))
-
-	// ensure no tmp files are left behind
-	c.Check(osutil.FileExists(filepath.Join(dirs.GlobalRootDir, "/run/fde-device-unlock")), Equals, false)
-}
-
-func (s *fdeSuite) TestDeviceUnlockErr(c *C) {
-	checkSystemdRunOrSkip(c)
-
-	restore := fde.MockFdeInitramfsHelperCommandExtra([]string{"--user"})
-	defer restore()
-	mockSystemdRun := testutil.MockCommand(c, "fde-device-unlock", `
-echo  "output-only-used-for-errors" 1>&2
-exit 1
-`)
-	defer mockSystemdRun.Restore()
-
-	mockKey := []byte("some-key")
-	p := fde.DeviceUnlockParams{
-		Key:    mockKey,
-		Device: "/dev/my-device",
-	}
-	err := fde.DeviceUnlock(&p)
-	c.Assert(err, ErrorMatches, `cannot run fde-device-unlock "device-unlock": 
------
-output-only-used-for-errors
-service result: exit-code
------`)
-
-	// ensure no tmp files are left behind
-	c.Check(osutil.FileExists(filepath.Join(dirs.GlobalRootDir, "/run/fde-device-unlock")), Equals, false)
-=======
 func (s *fdeSuite) TestDeviceSetupHappy(c *C) {
 	mockKey := []byte{1, 2, 3, 4}
 	mockDevice := "/dev/sda2"
@@ -627,7 +572,61 @@
 	}
 	err := fde.DeviceSetup(runSetupHook, params)
 	c.Check(err, ErrorMatches, "device setup failed with: something failed badly")
->>>>>>> c1255a11
+}
+
+func (s *fdeSuite) TestDeviceUnlock(c *C) {
+	checkSystemdRunOrSkip(c)
+
+	restore := fde.MockFdeInitramfsHelperCommandExtra([]string{"--user"})
+	defer restore()
+	fdeDeviceUnlockStdin := filepath.Join(c.MkDir(), "stdin")
+	mockSystemdRun := testutil.MockCommand(c, "fde-device-unlock", fmt.Sprintf(`
+cat - > %s
+printf "output-only-used-for-errors"
+`, fdeDeviceUnlockStdin))
+	defer mockSystemdRun.Restore()
+
+	mockKey := []byte("some-key")
+	p := fde.DeviceUnlockParams{
+		Key:    mockKey,
+		Device: "/dev/my-device",
+	}
+	err := fde.DeviceUnlock(&p)
+	c.Assert(err, IsNil)
+	c.Check(mockSystemdRun.Calls(), DeepEquals, [][]string{
+		{"fde-device-unlock"},
+	})
+	c.Check(fdeDeviceUnlockStdin, testutil.FileEquals, fmt.Sprintf(`{"op":"device-unlock","key":%q,"device":"/dev/my-device"}`, base64.StdEncoding.EncodeToString(mockKey)))
+
+	// ensure no tmp files are left behind
+	c.Check(osutil.FileExists(filepath.Join(dirs.GlobalRootDir, "/run/fde-device-unlock")), Equals, false)
+}
+
+func (s *fdeSuite) TestDeviceUnlockErr(c *C) {
+	checkSystemdRunOrSkip(c)
+
+	restore := fde.MockFdeInitramfsHelperCommandExtra([]string{"--user"})
+	defer restore()
+	mockSystemdRun := testutil.MockCommand(c, "fde-device-unlock", `
+echo  "output-only-used-for-errors" 1>&2
+exit 1
+`)
+	defer mockSystemdRun.Restore()
+
+	mockKey := []byte("some-key")
+	p := fde.DeviceUnlockParams{
+		Key:    mockKey,
+		Device: "/dev/my-device",
+	}
+	err := fde.DeviceUnlock(&p)
+	c.Assert(err, ErrorMatches, `cannot run fde-device-unlock "device-unlock": 
+-----
+output-only-used-for-errors
+service result: exit-code
+-----`)
+
+	// ensure no tmp files are left behind
+	c.Check(osutil.FileExists(filepath.Join(dirs.GlobalRootDir, "/run/fde-device-unlock")), Equals, false)
 }
 
 func (s *fdeSuite) TestHasDeviceUnlock(c *C) {
