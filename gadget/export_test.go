// -*- Mode: Go; indent-tabs-mode: t -*-

/*
 * Copyright (C) 2019 Canonical Ltd
 *
 * This program is free software: you can redistribute it and/or modify
 * it under the terms of the GNU General Public License version 3 as
 * published by the Free Software Foundation.
 *
 * This program is distributed in the hope that it will be useful,
 * but WITHOUT ANY WARRANTY; without even the implied warranty of
 * MERCHANTABILITY or FITNESS FOR A PARTICULAR PURPOSE.  See the
 * GNU General Public License for more details.
 *
 * You should have received a copy of the GNU General Public License
 * along with this program.  If not, see <http://www.gnu.org/licenses/>.
 *
 */

package gadget

var (
	ValidateStructureType   = validateStructureType
	ValidateVolumeStructure = validateVolumeStructure
	ValidateRole            = validateRole
	ValidateVolume          = validateVolume

	ResolveVolume      = resolveVolume
	CanUpdateStructure = canUpdateStructure
<<<<<<< HEAD

	EncodeLabel = encodeLabel
=======
	CanUpdateVolume    = canUpdateVolume
>>>>>>> c9c7c976
)<|MERGE_RESOLUTION|>--- conflicted
+++ resolved
@@ -27,10 +27,7 @@
 
 	ResolveVolume      = resolveVolume
 	CanUpdateStructure = canUpdateStructure
-<<<<<<< HEAD
+	CanUpdateVolume    = canUpdateVolume
 
 	EncodeLabel = encodeLabel
-=======
-	CanUpdateVolume    = canUpdateVolume
->>>>>>> c9c7c976
 )