// -*- Mode: Go; indent-tabs-mode: t -*-

/*
 * Copyright (C) 2019 Canonical Ltd
 *
 * This program is free software: you can redistribute it and/or modify
 * it under the terms of the GNU General Public License version 3 as
 * published by the Free Software Foundation.
 *
 * This program is distributed in the hope that it will be useful,
 * but WITHOUT ANY WARRANTY; without even the implied warranty of
 * MERCHANTABILITY or FITNESS FOR A PARTICULAR PURPOSE.  See the
 * GNU General Public License for more details.
 *
 * You should have received a copy of the GNU General Public License
 * along with this program.  If not, see <http://www.gnu.org/licenses/>.
 *
 */

package gadget

import (
	"errors"
	"fmt"
	"io/ioutil"
	"os"
	"path/filepath"
	"regexp"
	"sort"
	"strconv"
	"strings"

	"gopkg.in/yaml.v2"

	"github.com/snapcore/snapd/metautil"
	"github.com/snapcore/snapd/strutil"
)

// The fixed length of valid snap IDs.
const validSnapIDLength = 32

const (
	// MBR identifies a Master Boot Record partitioning schema, or an MBR like role
	MBR = "mbr"
	// GPT identifies a GUID Partition Table partitioning schema
	GPT = "gpt"

	SystemBoot = "system-boot"
	SystemData = "system-data"
<<<<<<< HEAD
=======
	SystemSeed = "system-seed"
>>>>>>> 43c3ad9a

	BootImage  = "system-boot-image"
	BootSelect = "system-boot-select"

	// ImplicitSystemDataLabel is the implicit filesystem label of structure
	// of system-data role
	ImplicitSystemDataLabel = "writable"

	// only supported for legacy reasons
	LegacyBootImage  = "bootimg"
	LegacyBootSelect = "bootselect"
)

var (
	validVolumeName = regexp.MustCompile("^[a-zA-Z0-9][a-zA-Z0-9-]+$")
	validTypeID     = regexp.MustCompile("^[0-9A-F]{2}$")
	validGUUID      = regexp.MustCompile("^(?i)[0-9A-F]{8}-[0-9A-F]{4}-[0-9A-F]{4}-[0-9A-F]{4}-[0-9A-F]{12}$")
)

type Info struct {
	Volumes map[string]Volume `yaml:"volumes,omitempty"`

	// Default configuration for snaps (snap-id => key => value).
	Defaults map[string]map[string]interface{} `yaml:"defaults,omitempty"`

	Connections []Connection `yaml:"connections"`
}

// ModelConstraints defines rules to be followed when reading the gadget metadata.
type ModelConstraints struct {
	// Classic rules (i.e. content/presence of gadget.yaml is fully optional)
	Classic bool
	// A system-seed partition (aka recovery partion) is expected (Core 20)
	SystemSeed bool
}

// Volume defines the structure and content for the image to be written into a
// block device.
type Volume struct {
	// Schema describes the schema used for the volume
	Schema string `yaml:"schema"`
	// Bootloader names the bootloader used by the volume
	Bootloader string `yaml:"bootloader"`
	//  ID is a 2-hex digit disk ID or GPT GUID
	ID string `yaml:"id"`
	// Structure describes the structures that are part of the volume
	Structure []VolumeStructure `yaml:"structure"`
}

func (v *Volume) EffectiveSchema() string {
	if v.Schema == "" {
		return GPT
	}
	return v.Schema
}

// VolumeStructure describes a single structure inside a volume. A structure can
// represent a partition, Master Boot Record, or any other contiguous range
// within the volume.
type VolumeStructure struct {
	// Name, when non empty, provides the name of the structure
	Name string `yaml:"name"`
	// Label provides the filesystem label
	Label string `yaml:"filesystem-label"`
	// Offset defines a starting offset of the structure
	Offset *Size `yaml:"offset"`
	// OffsetWrite describes a 32-bit address, within the volume, at which
	// the offset of current structure will be written. The position may be
	// specified as a byte offset relative to the start of a named structure
	OffsetWrite *RelativeOffset `yaml:"offset-write"`
	// Size of the structure
	Size Size `yaml:"size"`
	// Type of the structure, which can be 2-hex digit MBR partition,
	// 36-char GUID partition, comma separated <mbr>,<guid> for hybrid
	// partitioning schemes, or 'bare' when the structure is not considered
	// a partition.
	//
	// For backwards compatibility type 'mbr' is also accepted, and the
	// structure is treated as if it is of role 'mbr'.
	Type string `yaml:"type"`
	// Role describes the role of given structure, can be one of 'mbr',
	// 'system-data', 'system-boot', 'bootimg', 'bootselect'. Structures of type 'mbr', must have a
	// size of 446 bytes and must start at 0 offset.
	Role string `yaml:"role"`
	// ID is the GPT partition ID
	ID string `yaml:"id"`
	// Filesystem used for the partition, 'vfat', 'ext4' or 'none' for
	// structures of type 'bare'
	Filesystem string `yaml:"filesystem"`
	// Content of the structure
	Content []VolumeContent `yaml:"content"`
	Update  VolumeUpdate    `yaml:"update"`
}

// HasFilesystem returns true if the structure is using a filesystem.
func (vs *VolumeStructure) HasFilesystem() bool {
	return vs.Filesystem != "none" && vs.Filesystem != ""
}

// IsPartition returns true when the structure describes a partition in a block
// device.
func (vs *VolumeStructure) IsPartition() bool {
	return vs.Type != "bare" && vs.EffectiveRole() != MBR
}

// EffectiveRole returns the role of given structure
func (vs *VolumeStructure) EffectiveRole() string {
	if vs.Role != "" {
		return vs.Role
	}
	if vs.Role == "" && vs.Type == MBR {
		return MBR
	}
	if vs.Label == SystemBoot {
		// for gadgets that only specify a filesystem-label, eg. pc
		return SystemBoot
	}
	return ""
}

// EffectiveFilesystemLabel returns the effective filesystem label, either
// explicitly provided or implied by the structure's role
func (vs *VolumeStructure) EffectiveFilesystemLabel() string {
	if vs.EffectiveRole() == SystemData {
		return ImplicitSystemDataLabel
	}
	return vs.Label
}

// VolumeContent defines the contents of the structure. The content can be
// either files within a filesystem described by the structure or raw images
// written into the area of a bare structure.
type VolumeContent struct {
	// Source is the data of the partition relative to the gadget base
	// directory
	Source string `yaml:"source"`
	// Target is the location of the data inside the root filesystem
	Target string `yaml:"target"`

	// Image names the image, relative to gadget base directory, to be used
	// for a 'bare' type structure
	Image string `yaml:"image"`
	// Offset the image is written at
	Offset *Size `yaml:"offset"`
	// OffsetWrite describes a 32-bit address, within the volume, at which
	// the offset of current image will be written. The position may be
	// specified as a byte offset relative to the start of a named structure
	OffsetWrite *RelativeOffset `yaml:"offset-write"`
	// Size of the image, when empty size is calculated by looking at the
	// image
	Size Size `yaml:"size"`

	Unpack bool `yaml:"unpack"`
}

func (vc VolumeContent) String() string {
	if vc.Image != "" {
		return fmt.Sprintf("image:%s", vc.Image)
	}
	return fmt.Sprintf("source:%s", vc.Source)
}

type VolumeUpdate struct {
	Edition  editionNumber `yaml:"edition"`
	Preserve []string      `yaml:"preserve"`
}

// GadgetConnect describes an interface connection requested by the gadget
// between seeded snaps. The syntax is of a mapping like:
//
//  plug: (<plug-snap-id>|system):plug
//  [slot: (<slot-snap-id>|system):slot]
//
// "system" indicates a system plug or slot.
// Fully omitting the slot part indicates a system slot with the same name
// as the plug.
type Connection struct {
	Plug ConnectionPlug `yaml:"plug"`
	Slot ConnectionSlot `yaml:"slot"`
}

type ConnectionPlug struct {
	SnapID string
	Plug   string
}

func (gcplug *ConnectionPlug) Empty() bool {
	return gcplug.SnapID == "" && gcplug.Plug == ""
}

func (gcplug *ConnectionPlug) UnmarshalYAML(unmarshal func(interface{}) error) error {
	var s string
	if err := unmarshal(&s); err != nil {
		return err
	}
	snapID, name, err := parseSnapIDColonName(s)
	if err != nil {
		return fmt.Errorf("in gadget connection plug: %v", err)
	}
	gcplug.SnapID = snapID
	gcplug.Plug = name
	return nil
}

type ConnectionSlot struct {
	SnapID string
	Slot   string
}

func (gcslot *ConnectionSlot) Empty() bool {
	return gcslot.SnapID == "" && gcslot.Slot == ""
}

func (gcslot *ConnectionSlot) UnmarshalYAML(unmarshal func(interface{}) error) error {
	var s string
	if err := unmarshal(&s); err != nil {
		return err
	}
	snapID, name, err := parseSnapIDColonName(s)
	if err != nil {
		return fmt.Errorf("in gadget connection slot: %v", err)
	}
	gcslot.SnapID = snapID
	gcslot.Slot = name
	return nil
}

func parseSnapIDColonName(s string) (snapID, name string, err error) {
	parts := strings.Split(s, ":")
	if len(parts) == 2 {
		snapID = parts[0]
		name = parts[1]
	}
	if snapID == "" || name == "" {
		return "", "", fmt.Errorf(`expected "(<snap-id>|system):name" not %q`, s)
	}
	return snapID, name, nil
}

func systemOrSnapID(s string) bool {
	if s != "system" && len(s) != validSnapIDLength {
		return false
	}
	return true
}

// InfoFromGadgetYaml reads the provided gadget metadata. If constraints is nil, only the
// self-consistency checks are performed, otherwise rules for the classic or
// system seed cases are enforced.
func InfoFromGadgetYaml(gadgetYaml []byte, constraints *ModelConstraints) (*Info, error) {
	var gi Info

	if err := yaml.Unmarshal(gadgetYaml, &gi); err != nil {
		return nil, fmt.Errorf("cannot parse gadget metadata: %v", err)
	}

	for k, v := range gi.Defaults {
		if !systemOrSnapID(k) {
			return nil, fmt.Errorf(`default stanza not keyed by "system" or snap-id: %s`, k)
		}
		dflt, err := metautil.NormalizeValue(v)
		if err != nil {
			return nil, fmt.Errorf("default value %q of %q: %v", v, k, err)
		}
		gi.Defaults[k] = dflt.(map[string]interface{})
	}

	for i, gconn := range gi.Connections {
		if gconn.Plug.Empty() {
			return nil, errors.New("gadget connection plug cannot be empty")
		}
		if gconn.Slot.Empty() {
			gi.Connections[i].Slot.SnapID = "system"
			gi.Connections[i].Slot.Slot = gconn.Plug.Plug
		}
	}

	if len(gi.Volumes) == 0 && (constraints == nil || constraints.Classic) {
		// volumes can be left out on classic
		// can still specify defaults though
		return &gi, nil
	}

	// basic validation
	var bootloadersFound int
	for name, v := range gi.Volumes {
		if err := validateVolume(name, &v, constraints); err != nil {
			return nil, fmt.Errorf("invalid volume %q: %v", name, err)
		}

		switch v.Bootloader {
		case "":
			// pass
		case "grub", "u-boot", "android-boot", "lk":
			bootloadersFound += 1
		default:
			return nil, errors.New("bootloader must be one of grub, u-boot, android-boot or lk")
		}
	}
	switch {
	case bootloadersFound == 0:
		return nil, errors.New("bootloader not declared in any volume")
	case bootloadersFound > 1:
		return nil, fmt.Errorf("too many (%d) bootloaders declared", bootloadersFound)
	}

	return &gi, nil
}

// ReadInfo reads the gadget specific metadata from meta/gadget.yaml in the snap
// root directory. If constraints is nil, ReadInfo will just check for
// self-consistency, otherwise rules for the classic or system seed cases are
// enforced.
func ReadInfo(gadgetSnapRootDir string, constraints *ModelConstraints) (*Info, error) {
	gadgetYamlFn := filepath.Join(gadgetSnapRootDir, "meta", "gadget.yaml")
	gmeta, err := ioutil.ReadFile(gadgetYamlFn)
	if (constraints == nil || constraints.Classic) && os.IsNotExist(err) {
		// gadget.yaml is optional for classic gadgets
		return &Info{}, nil
	}
	if err != nil {
		return nil, err
	}

	return InfoFromGadgetYaml(gmeta, constraints)
}

func fmtIndexAndName(idx int, name string) string {
	if name != "" {
		return fmt.Sprintf("#%v (%q)", idx, name)
	}
	return fmt.Sprintf("#%v", idx)
}

type validationState struct {
	SystemSeed *VolumeStructure
	SystemData *VolumeStructure
}

func validateVolume(name string, vol *Volume, constraints *ModelConstraints) error {
	if !validVolumeName.MatchString(name) {
		return errors.New("invalid name")
	}
	if vol.Schema != "" && vol.Schema != GPT && vol.Schema != MBR {
		return fmt.Errorf("invalid schema %q", vol.Schema)
	}

	// named structures, for cross-referencing relative offset-write names
	knownStructures := make(map[string]*LaidOutStructure, len(vol.Structure))
	// for uniqueness of filesystem labels
	knownFsLabels := make(map[string]bool, len(vol.Structure))
	// for validating structure overlap
	structures := make([]LaidOutStructure, len(vol.Structure))

	state := &validationState{}
	previousEnd := Size(0)
	for idx, s := range vol.Structure {
		if err := validateVolumeStructure(&s, vol); err != nil {
			return fmt.Errorf("invalid structure %v: %v", fmtIndexAndName(idx, s.Name), err)
		}
		var start Size
		if s.Offset != nil {
			start = *s.Offset
		} else {
			start = previousEnd
		}
		end := start + s.Size
		ps := LaidOutStructure{
			VolumeStructure: &vol.Structure[idx],
			StartOffset:     start,
			Index:           idx,
		}
		structures[idx] = ps
		if s.Name != "" {
			if _, ok := knownStructures[s.Name]; ok {
				return fmt.Errorf("structure name %q is not unique", s.Name)
			}
			// keep track of named structures
			knownStructures[s.Name] = &ps
		}
		if s.Label != "" {
			if seen := knownFsLabels[s.Label]; seen {
				return fmt.Errorf("filesystem label %q is not unique", s.Label)
			}
			knownFsLabels[s.Label] = true
		}

		switch s.Role {
		case SystemSeed:
			if state.SystemSeed != nil {
				return fmt.Errorf("cannot have more than one system-data role")
			}
			state.SystemSeed = &vol.Structure[idx]
		case SystemData:
			if state.SystemData != nil {
				return fmt.Errorf("cannot have more than one system-seed role")
			}
			state.SystemData = &vol.Structure[idx]
		}

		previousEnd = end
	}

	if err := ensureVolumeConsistency(state, constraints); err != nil {
		return err
	}

	// sort by starting offset
	sort.Sort(byStartOffset(structures))

	return validateCrossVolumeStructure(structures, knownStructures)
}

func ensureVolumeConsistencyNoConstraints(state *validationState) error {
	switch {
	case state.SystemSeed == nil && state.SystemData == nil:
		return nil
	case state.SystemSeed != nil && state.SystemData == nil:
		return fmt.Errorf("the system-seed role requires system-data to be defined")
	case state.SystemSeed == nil && state.SystemData != nil:
		if state.SystemData.Label != "" && state.SystemData.Label != ImplicitSystemDataLabel {
			return fmt.Errorf("system-data structure must have an implicit label or %q, not %q", ImplicitSystemDataLabel, state.SystemData.Label)
		}
	case state.SystemSeed != nil && state.SystemData != nil:
		if err := ensureSeedDataLabelsUnset(state); err != nil {
			return err
		}
	}
	return nil
}

func ensureVolumeConsistencyWithConstraints(state *validationState, constraints *ModelConstraints) error {
	switch {
	case state.SystemSeed == nil && state.SystemData == nil:
		if constraints.SystemSeed {
			return fmt.Errorf("model requires system-seed partition, but no system-seed or system-data partition found")
		}
		return nil
	case state.SystemSeed != nil && state.SystemData == nil:
		return fmt.Errorf("the system-seed role requires system-data to be defined")
	case state.SystemSeed == nil && state.SystemData != nil:
		// error if we have the SystemSeed constraint but no actual system-seed structure
		if constraints.SystemSeed {
			return fmt.Errorf("model requires system-seed structure, but none was found")
		}
		// without SystemSeed, system-data label must be implicit or writable
		if state.SystemData != nil && state.SystemData.Label != "" && state.SystemData.Label != ImplicitSystemDataLabel {
			return fmt.Errorf("system-data structure must have an implicit label or %q, not %q",
				ImplicitSystemDataLabel, state.SystemData.Label)
		}
	case state.SystemSeed != nil && state.SystemData != nil:
		// error if we don't have the SystemSeed constraint but we have a system-seed structure
		if !constraints.SystemSeed {
			return fmt.Errorf("model does not support the system-seed role")
		}
		if err := ensureSeedDataLabelsUnset(state); err != nil {
			return err
		}
	}
	return nil
}

func ensureVolumeConsistency(state *validationState, constraints *ModelConstraints) error {
	if constraints == nil {
		return ensureVolumeConsistencyNoConstraints(state)
	}
	return ensureVolumeConsistencyWithConstraints(state, constraints)
}

func ensureSeedDataLabelsUnset(state *validationState) error {
	if state.SystemData.Label != "" {
		return fmt.Errorf("system-data structure must not have a label")
	}
	if state.SystemSeed.Label != "" {
		return fmt.Errorf("system-seed structure must not have a label")
	}

	return nil
}

func validateCrossVolumeStructure(structures []LaidOutStructure, knownStructures map[string]*LaidOutStructure) error {
	previousEnd := Size(0)
	// cross structure validation:
	// - relative offsets that reference other structures by name
	// - laid out structure overlap
	// use structures laid out within the volume
	for pidx, ps := range structures {
		if ps.EffectiveRole() == MBR {
			if ps.StartOffset != 0 {
				return fmt.Errorf(`structure %v has "mbr" role and must start at offset 0`, ps)
			}
		}
		if ps.OffsetWrite != nil && ps.OffsetWrite.RelativeTo != "" {
			// offset-write using a named structure
			other := knownStructures[ps.OffsetWrite.RelativeTo]
			if other == nil {
				return fmt.Errorf("structure %v refers to an unknown structure %q",
					ps, ps.OffsetWrite.RelativeTo)
			}
		}

		if ps.StartOffset < previousEnd {
			previous := structures[pidx-1]
			return fmt.Errorf("structure %v overlaps with the preceding structure %v", ps, previous)
		}
		previousEnd = ps.StartOffset + ps.Size

		if ps.HasFilesystem() {
			// content relative offset only possible if it's a bare structure
			continue
		}
		for cidx, c := range ps.Content {
			if c.OffsetWrite == nil || c.OffsetWrite.RelativeTo == "" {
				continue
			}
			relativeToStructure := knownStructures[c.OffsetWrite.RelativeTo]
			if relativeToStructure == nil {
				return fmt.Errorf("structure %v, content %v refers to an unknown structure %q",
					ps, fmtIndexAndName(cidx, c.Image), c.OffsetWrite.RelativeTo)
			}
		}
	}
	return nil
}

func validateVolumeStructure(vs *VolumeStructure, vol *Volume) error {
	if vs.Size == 0 {
		return errors.New("missing size")
	}
	if err := validateStructureType(vs.Type, vol); err != nil {
		return fmt.Errorf("invalid type %q: %v", vs.Type, err)
	}
	if err := validateRole(vs, vol); err != nil {
		var what string
		if vs.Role != "" {
			what = fmt.Sprintf("role %q", vs.Role)
		} else {
			what = fmt.Sprintf("implicit role %q", vs.Type)
		}
		return fmt.Errorf("invalid %s: %v", what, err)
	}
	if vs.Filesystem != "" && !strutil.ListContains([]string{"ext4", "vfat", "none"}, vs.Filesystem) {
		return fmt.Errorf("invalid filesystem %q", vs.Filesystem)
	}

	var contentChecker func(*VolumeContent) error

	if !vs.HasFilesystem() {
		contentChecker = validateBareContent
	} else {
		contentChecker = validateFilesystemContent
	}
	for i, c := range vs.Content {
		if err := contentChecker(&c); err != nil {
			return fmt.Errorf("invalid content #%v: %v", i, err)
		}
	}

	if err := validateStructureUpdate(&vs.Update, vs); err != nil {
		return err
	}

	// TODO: validate structure size against sector-size; ubuntu-image uses
	// a tmp file to find out the default sector size of the device the tmp
	// file is created on
	return nil
}

func validateStructureType(s string, vol *Volume) error {
	// Type can be one of:
	// - "mbr" (backwards compatible)
	// - "bare"
	// - [0-9A-Z]{2} - MBR type
	// - GPT UUID
	// - hybrid ID
	//
	// Hybrid ID is 2 hex digits of MBR type, followed by 36 GUUID
	// example: EF,C12A7328-F81F-11D2-BA4B-00A0C93EC93B

	schema := vol.Schema
	if schema == "" {
		schema = GPT
	}

	if s == "" {
		return errors.New(`type is not specified`)
	}

	if s == "bare" {
		// unknonwn blob
		return nil
	}

	if s == MBR {
		// backward compatibility for type: mbr
		return nil
	}

	var isGPT, isMBR bool

	idx := strings.IndexRune(s, ',')
	if idx == -1 {
		// just ID
		switch {
		case validTypeID.MatchString(s):
			isMBR = true
		case validGUUID.MatchString(s):
			isGPT = true
		default:
			return fmt.Errorf("invalid format")
		}
	} else {
		// hybrid ID
		code := s[:idx]
		guid := s[idx+1:]
		if len(code) != 2 || len(guid) != 36 || !validTypeID.MatchString(code) || !validGUUID.MatchString(guid) {
			return fmt.Errorf("invalid format of hybrid type")
		}
	}

	if schema != GPT && isGPT {
		// type: <uuid> is only valid for GPT volumes
		return fmt.Errorf("GUID structure type with non-GPT schema %q", vol.Schema)
	}
	if schema != MBR && isMBR {
		return fmt.Errorf("MBR structure type with non-MBR schema %q", vol.Schema)
	}

	return nil
}

func validateRole(vs *VolumeStructure, vol *Volume) error {
	if vs.Type == "bare" {
		if vs.Role != "" && vs.Role != MBR {
			return fmt.Errorf("conflicting type: %q", vs.Type)
		}
	}
	vsRole := vs.Role
	if vs.Type == MBR {
		if vsRole != "" && vsRole != MBR {
			return fmt.Errorf(`conflicting legacy type: "mbr"`)
		}
		// backward compatibility
		vsRole = MBR
	}

	switch vsRole {
	case SystemData, SystemSeed:
		// roles have cross dependencies, consistency checks are done at
		// the volume level
	case MBR:
		if vs.Size > SizeMBR {
			return errors.New("mbr structures cannot be larger than 446 bytes")
		}
		if vs.Offset != nil && *vs.Offset != 0 {
			return errors.New("mbr structure must start at offset 0")
		}
		if vs.ID != "" {
			return errors.New("mbr structure must not specify partition ID")
		}
		if vs.Filesystem != "" && vs.Filesystem != "none" {
			return errors.New("mbr structures must not specify a file system")
		}
	case SystemBoot, BootImage, BootSelect, "":
		// noop
	case LegacyBootImage, LegacyBootSelect:
		// noop
		// legacy role names were added in 2.42 can be removed
		// on snapd epoch bump
	default:
		return fmt.Errorf("unsupported role")
	}
	return nil
}

func validateBareContent(vc *VolumeContent) error {
	if vc.Source != "" || vc.Target != "" {
		return fmt.Errorf("cannot use non-image content for bare file system")
	}
	if vc.Image == "" {
		return fmt.Errorf("missing image file name")
	}
	return nil
}

func validateFilesystemContent(vc *VolumeContent) error {
	if vc.Image != "" || vc.Offset != nil || vc.OffsetWrite != nil || vc.Size != 0 {
		return fmt.Errorf("cannot use image content for non-bare file system")
	}
	if vc.Source == "" || vc.Target == "" {
		return fmt.Errorf("missing source or target")
	}
	return nil
}

func validateStructureUpdate(up *VolumeUpdate, vs *VolumeStructure) error {
	if !vs.HasFilesystem() && len(vs.Update.Preserve) > 0 {
		return errors.New("preserving files during update is not supported for non-filesystem structures")
	}

	names := make(map[string]bool, len(vs.Update.Preserve))
	for _, n := range vs.Update.Preserve {
		if names[n] {
			return fmt.Errorf(`duplicate "preserve" entry %q`, n)
		}
		names[n] = true
	}
	return nil
}

type editionNumber uint32

func (e *editionNumber) UnmarshalYAML(unmarshal func(interface{}) error) error {
	var es string
	if err := unmarshal(&es); err != nil {
		return errors.New(`cannot unmarshal "edition"`)
	}

	u, err := strconv.ParseUint(es, 10, 32)
	if err != nil {
		return fmt.Errorf(`"edition" must be a positive number, not %q`, es)
	}
	*e = editionNumber(u)
	return nil
}

// Size describes the size of a structure item or an offset within the
// structure.
type Size uint64

const (
	SizeKiB = Size(1 << 10)
	SizeMiB = Size(1 << 20)
	SizeGiB = Size(1 << 30)

	// SizeMBR is the maximum byte size of a structure of role 'mbr'
	SizeMBR = Size(446)
	// SizeLBA48Pointer is the byte size of a pointer value written at the
	// location described by 'offset-write'
	SizeLBA48Pointer = Size(4)
)

func (s *Size) UnmarshalYAML(unmarshal func(interface{}) error) error {
	var gs string
	if err := unmarshal(&gs); err != nil {
		return errors.New(`cannot unmarshal gadget size`)
	}

	var err error
	*s, err = ParseSize(gs)
	if err != nil {
		return fmt.Errorf("cannot parse size %q: %v", gs, err)
	}
	return err
}

// ParseSize parses a string expressing size in gadget declaration. The
// accepted format is one of: <bytes> | <bytes/2^20>M | <bytes/2^30>G.
func ParseSize(gs string) (Size, error) {
	number, unit, err := strutil.SplitUnit(gs)
	if err != nil {
		return 0, err
	}
	if number < 0 {
		return 0, errors.New("size cannot be negative")
	}
	var size Size
	switch unit {
	case "M":
		// MiB
		size = Size(number) * SizeMiB
	case "G":
		// GiB
		size = Size(number) * SizeGiB
	case "":
		// straight bytes
		size = Size(number)
	default:
		return 0, fmt.Errorf("invalid suffix %q", unit)
	}
	return size, nil
}

func (s *Size) String() string {
	if s == nil {
		return "unspecified"
	}
	return fmt.Sprintf("%d", *s)
}

// RelativeOffset describes an offset where structure data is written at.
// The position can be specified as byte-offset relative to the start of another
// named structure.
type RelativeOffset struct {
	// RelativeTo names the structure relative to which the location of the
	// address write will be calculated.
	RelativeTo string
	// Offset is a 32-bit value
	Offset Size
}

func (r *RelativeOffset) String() string {
	if r == nil {
		return "unspecified"
	}
	if r.RelativeTo != "" {
		return fmt.Sprintf("%s+%d", r.RelativeTo, r.Offset)
	}
	return fmt.Sprintf("%d", r.Offset)
}

// ParseRelativeOffset parses a string describing an offset that can be
// expressed relative to a named structure, with the format: [<name>+]<size>.
func ParseRelativeOffset(grs string) (*RelativeOffset, error) {
	toWhat := ""
	sizeSpec := grs
	if idx := strings.IndexRune(grs, '+'); idx != -1 {
		toWhat, sizeSpec = grs[:idx], grs[idx+1:]
		if toWhat == "" {
			return nil, errors.New("missing volume name")
		}
	}
	if sizeSpec == "" {
		return nil, errors.New("missing offset")
	}

	size, err := ParseSize(sizeSpec)
	if err != nil {
		return nil, fmt.Errorf("cannot parse offset %q: %v", sizeSpec, err)
	}
	if size > 4*SizeGiB {
		return nil, fmt.Errorf("offset above 4G limit")
	}

	return &RelativeOffset{
		RelativeTo: toWhat,
		Offset:     size,
	}, nil
}

func (s *RelativeOffset) UnmarshalYAML(unmarshal func(interface{}) error) error {
	var grs string
	if err := unmarshal(&grs); err != nil {
		return errors.New(`cannot unmarshal gadget relative offset`)
	}

	ro, err := ParseRelativeOffset(grs)
	if err != nil {
		return fmt.Errorf("cannot parse relative offset %q: %v", grs, err)
	}
	*s = *ro
	return nil
}

// IsCompatible checks whether the current and an update are compatible. Returns
// nil or an error describing the incompatibility.
func IsCompatible(current, new *Info) error {
	// XXX: the only compatibility we have now is making sure that the new
	// layout can be used on an existing volume
	if len(new.Volumes) > 1 {
		return fmt.Errorf("gadgets with multiple volumes are unsupported")
	}

	// XXX: the code below errors out with more than 1 volume in the current
	// gadget, we allow this scenario in update but better bail out here and
	// have users fix their gadgets
	currentVol, newVol, err := resolveVolume(current, new)
	if err != nil {
		return err
	}

	// layout both volumes partially, without going deep into the layout of
	// structure content, we only want to make sure that structures are
	// comapatible
	pCurrent, err := LayoutVolumePartially(currentVol, defaultConstraints)
	if err != nil {
		return fmt.Errorf("cannot lay out the current volume: %v", err)
	}
	pNew, err := LayoutVolumePartially(newVol, defaultConstraints)
	if err != nil {
		return fmt.Errorf("cannot lay out the new volume: %v", err)
	}
	if err := isLayoutCompatible(pCurrent, pNew); err != nil {
		return fmt.Errorf("incompatible layout change: %v", err)
	}
	return nil
}

// PositionedVolumeFromGadget takes a gadget rootdir and positions the
// partitions as specified.
func PositionedVolumeFromGadget(gadgetRoot string) (*LaidOutVolume, error) {
	info, err := ReadInfo(gadgetRoot, nil)
	if err != nil {
		return nil, err
	}
	// Limit ourselves to just one volume for now.
	if len(info.Volumes) != 1 {
		return nil, fmt.Errorf("cannot position multiple volumes yet")
	}

	constraints := LayoutConstraints{
		NonMBRStartOffset: 1 * SizeMiB,
		SectorSize:        512,
	}

	for _, vol := range info.Volumes {
		pvol, err := LayoutVolume(gadgetRoot, &vol, constraints)
		if err != nil {
			return nil, err
		}
		// we know  info.Volumes map has size 1 so we can return here
		return pvol, nil
	}
	return nil, fmt.Errorf("internal error in PositionedVolumeFromGadget: this line cannot be reached")
}<|MERGE_RESOLUTION|>--- conflicted
+++ resolved
@@ -47,10 +47,7 @@
 
 	SystemBoot = "system-boot"
 	SystemData = "system-data"
-<<<<<<< HEAD
-=======
 	SystemSeed = "system-seed"
->>>>>>> 43c3ad9a
 
 	BootImage  = "system-boot-image"
 	BootSelect = "system-boot-select"
