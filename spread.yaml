--- conflicted
+++ resolved
@@ -394,10 +394,7 @@
 
     tests/unit/:
         summary: Suite to run unit tests (non-go and different go runtimes)
-<<<<<<< HEAD
         systems: [-ubuntu-core-16-*, -fedora-*]
-=======
-        systems: [-ubuntu-core-16-*]
         environment:
             # env vars required for coverage reporting from a spread task
             TRAVIS_BUILD_NUMBER: "$(HOST: echo $TRAVIS_BUILD_NUMBER)"
@@ -409,8 +406,6 @@
             TRAVIS_REPO_SLUG: "$(HOST: echo $TRAVIS_REPO_SLUG)"
             TRAVIS_TAG: "$(HOST: echo $TRAVIS_TAG)"
             COVERMODE: "$(HOST: echo $COVERMODE)"
-
->>>>>>> 77d61dae
         prepare: |
             . $TESTSLIB/prepare.sh
             prepare_classic
