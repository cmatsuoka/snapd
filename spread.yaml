--- conflicted
+++ resolved
@@ -91,26 +91,13 @@
             - debian-sid-64:
                   workers: 6
 
-<<<<<<< HEAD
             - fedora-30-64:
-                workers: 6
-                manual: true
+                  workers: 6
+                  manual: true
             - fedora-31-64:
-                workers: 6
+                  workers: 6
             - fedora-32-64:
-                workers: 6
-=======
-            - fedora-28-64:
-                  workers: 4
-                  manual: true
-            - fedora-29-64:
-                  workers: 6
-                  manual: true
-            - fedora-30-64:
-                  workers: 6
-            - fedora-31-64:
-                  workers: 6
->>>>>>> ae4e05b9
+                  workers: 6
 
             - opensuse-15.0-64:
                   workers: 6
