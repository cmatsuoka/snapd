project: snapd

environment:
    GOHOME: /home/gopath
    GOPATH: $GOHOME
    REUSE_PROJECT: "$(HOST: echo \"$REUSE_PROJECT\")"
    PROJECT_PATH: $GOHOME/src/github.com/snapcore/snapd
    # /usr/lib/go-1.6/bin for trusty (needs to be last as we use
    # a different go in gccgo tests)
    PATH: $GOHOME/bin:/snap/bin:$PATH:/usr/lib/go-1.6/bin:/var/lib/snapd/snap/bin:$PROJECT_PATH/tests/lib/bin
    TESTSLIB: $PROJECT_PATH/tests/lib
    SNAPPY_TESTING: 1
    # we run the entire suite with re-exec on (the default) and modify
    # the core snap so that it contains our new code.  So we run new
    # snapd from the deb that re-execs into new snapd in core.  To
    # test purely from the deb, set "export SPREAD_SNAP_REEXEC=0"
    SNAP_REEXEC: '$(HOST: echo "${SPREAD_SNAP_REEXEC:-}")'
    MODIFY_CORE_SNAP_FOR_REEXEC: '$(HOST: echo "${SPREAD_MODIFY_CORE_SNAP_FOR_REEXEC:-1}")'
    SPREAD_STORE_USER: '$(HOST: echo "$SPREAD_STORE_USER")'
    SPREAD_STORE_PASSWORD: '$(HOST: echo "$SPREAD_STORE_PASSWORD")'
    SPREAD_STORE_EXPIRED_MACAROON: '$(HOST: echo "$SPREAD_STORE_EXPIRED_MACAROON")'
    SPREAD_STORE_EXPIRED_DISCHARGE: '$(HOST: echo "$SPREAD_STORE_EXPIRED_DISCHARGE")'
    SPREAD_DEBUG_EACH: '$(HOST: echo "${SPREAD_DEBUG_EACH:-1}")'
    LANG: "C.UTF-8"
    LANGUAGE: "en"
    # important to ensure adhoc and linode/qemu behave the same
    SUDO_USER: ""
    SUDO_UID: ""
    TRUST_TEST_KEYS: '$(HOST: echo "${SPREAD_TRUST_TEST_KEYS:-true}")'
    MANAGED_DEVICE: "false"
    LXD_SNAP_CHANNEL: "latest/candidate"
    CORE_CHANNEL: '$(HOST: echo "${SPREAD_CORE_CHANNEL:-edge}")'
    BASE_CHANNEL: '$(HOST: echo "${SPREAD_BASE_CHANNEL:-edge}")'
    KERNEL_CHANNEL: '$(HOST: echo "${SPREAD_KERNEL_CHANNEL:-edge}")'
    GADGET_CHANNEL: '$(HOST: echo "${SPREAD_GADGET_CHANNEL:-edge}")'
    SNAPD_CHANNEL: '$(HOST: echo "${SPREAD_SNAPD_CHANNEL:-edge}")'
    REMOTE_STORE: '$(HOST: echo "${SPREAD_REMOTE_STORE:-production}")'
    SNAPPY_USE_STAGING_STORE: '$(HOST: if [ "$SPREAD_REMOTE_STORE" = staging ]; then echo 1; else echo 0; fi)'
    DELTA_REF: 2.44
    DELTA_PREFIX: snapd-$DELTA_REF/
    SNAPD_PUBLISHED_VERSION: '$(HOST: echo "$SPREAD_SNAPD_PUBLISHED_VERSION")'
    HTTP_PROXY: '$(HOST: echo "$SPREAD_HTTP_PROXY")'
    HTTPS_PROXY: '$(HOST: echo "$SPREAD_HTTPS_PROXY")'
    NO_PROXY: "127.0.0.1"
    NEW_CORE_CHANNEL: '$(HOST: echo "$SPREAD_NEW_CORE_CHANNEL")'
    SRU_VALIDATION: '$(HOST: echo "${SPREAD_SRU_VALIDATION:-0}")'
    # use the ppa_validation_name to install snapd from that ppa
    PPA_VALIDATION_NAME: '$(HOST: echo "${SPREAD_PPA_VALIDATION_NAME:-}")'
    PRE_CACHE_SNAPS: test-snapd-tools test-snapd-sh jq
    # always skip removing the rsync snap
    SKIP_REMOVE_SNAPS: '$(HOST: echo "${SPREAD_SKIP_REMOVE_SNAPS:-}") test-snapd-rsync test-snapd-rsync-core18 test-snapd-rsync-core20'
    # Use the installed snapd and reset the systems without removing snapd
    REUSE_SNAPD: "$(HOST: echo \"${SPREAD_REUSE_SNAPD:-0}\")"
    PROFILE_SNAPS: "$(HOST: echo \"${SPREAD_PROFILE_SNAPS:-0}\")"

backends:
    google:
        key: '$(HOST: echo "$SPREAD_GOOGLE_KEY")'
        location: computeengine/us-east1-b
        halt-timeout: 2h
        systems:
            - ubuntu-14.04-64:
                workers: 6
            - ubuntu-16.04-32:
                workers: 6
            - ubuntu-16.04-64:
                workers: 8
            - ubuntu-18.04-64:
                workers: 8
            - ubuntu-19.10-64:
                workers: 6
            - ubuntu-20.04-64:
                workers: 8
            - ubuntu-core-16-64:
                image: ubuntu-16.04-64
                workers: 6
            - ubuntu-core-18-64:
                image: ubuntu-16.04-64
                workers: 6
            - ubuntu-core-20-64:
                image: ubuntu-2004-64-virt-enabled
                workers: 6
                storage: 20G
            - ubuntu-secboot-20.04-64:
                image: ubuntu-20.04-64
                workers: 1
                secureboot: true

            - debian-9-64:
                workers: 6
            - debian-sid-64:
                workers: 6

            - fedora-30-64:
                workers: 6
                manual: true
            - fedora-31-64:
                workers: 6
<<<<<<< HEAD
            - fedora-32-64:
                workers: 6
=======
>>>>>>> 47359863

            - opensuse-15.0-64:
                workers: 6
                manual: true

            - arch-linux-64:
                workers: 6

            - amazon-linux-2-64:
                workers: 6
                storage: preserve-size

            - centos-7-64:
                workers: 6
                storage: preserve-size
                image: centos-7-64

    # TODO: spread is really unhappy when it sees a backend without any systems,
    # so this block is intentially kept commented out, until we need to add
    # systems to it
    #
    google-unstable:
       type: google
       key: '$(HOST: echo "$SPREAD_GOOGLE_KEY")'
       location: computeengine/us-east1-b
       halt-timeout: 2h
       systems:
            - opensuse-15.1-64:
                workers: 6
            - opensuse-tumbleweed-64:
                workers: 6
            - centos-8-64:
                workers: 4
                storage: preserve-size
                image: centos-8-64

    google-sru:
        type: google
        key: '$(HOST: echo "$SPREAD_GOOGLE_KEY")'
        location: computeengine/us-east1-b
        halt-timeout: 2h
        systems:
            - ubuntu-16.04-64:
                workers: 6
            - ubuntu-18.04-64:
                workers: 6
            - ubuntu-19.04-64:
                workers: 6
            - ubuntu-19.10-64:
                workers: 6

    google-nested:
        type: google
        key: '$(HOST: echo "$SPREAD_GOOGLE_KEY")'
        location: computeengine/us-east1-b
        plan: n1-standard-2
        halt-timeout: 2h
        systems:
            - ubuntu-16.04-64:
                image: ubuntu-1604-64-virt-enabled
                storage: 20G
                workers: 1
            - ubuntu-18.04-64:
                image: ubuntu-1804-64-virt-enabled
                storage: 20G
                workers: 1
            - ubuntu-19.10-64:
                image: ubuntu-1910-64-virt-enabled
                storage: 20G
                workers: 1
            - ubuntu-20.04-64:
                image: ubuntu-2004-64-virt-enabled
                storage: 20G
                workers: 1

    qemu:
        # TODO:UC20: uc20 needs 2G or grub will not loopback the kernel snap
        memory: 2G
        systems:
            - ubuntu-14.04-32:
                username: ubuntu
                password: ubuntu
            - ubuntu-14.04-64:
                username: ubuntu
                password: ubuntu
            - ubuntu-16.04-32:
                username: ubuntu
                password: ubuntu
            - ubuntu-16.04-64:
                username: ubuntu
                password: ubuntu
            - ubuntu-core-16-64:
                image: ubuntu-16.04-64
                username: ubuntu
                password: ubuntu
            - ubuntu-core-18-64:
                image: ubuntu-16.04-64
                username: ubuntu
                password: ubuntu
            - ubuntu-core-20-64:
                image: ubuntu-20.04-64
                username: ubuntu
                password: ubuntu
                flags: [virtio]
            - ubuntu-17.10-64:
                username: ubuntu
                password: ubuntu
            - ubuntu-18.04-64:
                username: ubuntu
                password: ubuntu
            - ubuntu-18.04-32:
                username: ubuntu
                password: ubuntu
            - ubuntu-18.10-64:
                username: ubuntu
                password: ubuntu
            - ubuntu-18.10-32:
                username: ubuntu
                password: ubuntu
            - ubuntu-19.04-64:
                username: ubuntu
                password: ubuntu
            - ubuntu-19.04-32:
                username: ubuntu
                password: ubuntu
            - ubuntu-19.10-64:
                username: ubuntu
                password: ubuntu
            - ubuntu-19.10-32:
                username: ubuntu
                password: ubuntu
            - ubuntu-20.04-64:
                username: ubuntu
                password: ubuntu
            - ubuntu-20.04-32:
                username: ubuntu
                password: ubuntu
            - debian-sid-64:
                username: debian
                password: debian
            - debian-9-64:
                username: debian
                password: debian
            - debian-sid-64:
                username: debian
                password: debian
            - fedora-27-64:
                username: fedora
                password: fedora
            - fedora-28-64:
                username: fedora
                password: fedora
            - fedora-29-64:
                username: fedora
                password: fedora
            - centos-7-64:
                username: centos
                password: centos
    autopkgtest:
        type: adhoc
        allocate: |
            echo "Allocating ad-hoc $SPREAD_SYSTEM"
            if [ -z "${ADT_ARTIFACTS}" ]; then
                FATAL "adhoc only works inside autopkgtest"
                exit 1
            fi
            echo 'ubuntu ALL=(ALL) NOPASSWD:ALL' > /etc/sudoers.d/99-spread-users
            ADDRESS localhost:22
        discard: |
            echo "Discarding ad-hoc $SPREAD_SYSTEM"
        systems:
            # Trusty
            - ubuntu-14.04-amd64:
                username: ubuntu
                password: ubuntu
            - ubuntu-14.04-i386:
                username: ubuntu
                password: ubuntu
            # Xenial
            - ubuntu-16.04-amd64:
                username: ubuntu
                password: ubuntu
            - ubuntu-16.04-i386:
                username: ubuntu
                password: ubuntu
            - ubuntu-16.04-ppc64el:
                username: ubuntu
                password: ubuntu
            - ubuntu-16.04-armhf:
                username: ubuntu
                password: ubuntu
            - ubuntu-16.04-s390x:
                username: ubuntu
                password: ubuntu
            # Artful
            - ubuntu-17.10-amd64:
                username: ubuntu
                password: ubuntu
            - ubuntu-17.10-i386:
                username: ubuntu
                password: ubuntu
            - ubuntu-17.10-ppc64el:
                username: ubuntu
                password: ubuntu
            - ubuntu-17.10-armhf:
                username: ubuntu
                password: ubuntu
            - ubuntu-17.10-s390x:
                username: ubuntu
                password: ubuntu
            # Bionic
            - ubuntu-18.04-amd64:
                username: ubuntu
                password: ubuntu
            - ubuntu-18.04-i386:
                username: ubuntu
                password: ubuntu
            - ubuntu-18.04-ppc64el:
                username: ubuntu
                password: ubuntu
            - ubuntu-18.04-armhf:
                username: ubuntu
                password: ubuntu
            - ubuntu-18.04-s390x:
                username: ubuntu
                password: ubuntu
            - ubuntu-18.04-arm64:
                username: ubuntu
                password: ubuntu
            # Cosmic
            - ubuntu-18.10-amd64:
                username: ubuntu
                password: ubuntu
            - ubuntu-18.10-i386:
                username: ubuntu
                password: ubuntu
            - ubuntu-18.10-ppc64el:
                username: ubuntu
                password: ubuntu
            - ubuntu-18.10-armhf:
                username: ubuntu
                password: ubuntu
            - ubuntu-18.10-s390x:
                username: ubuntu
                password: ubuntu
            - ubuntu-18.10-arm64:
                username: ubuntu
                password: ubuntu
            # Disco
            - ubuntu-19.04-amd64:
                username: ubuntu
                password: ubuntu
            - ubuntu-19.04-i386:
                username: ubuntu
                password: ubuntu
            - ubuntu-19.04-ppc64el:
                username: ubuntu
                password: ubuntu
            - ubuntu-19.04-armhf:
                username: ubuntu
                password: ubuntu
            - ubuntu-19.04-s390x:
                username: ubuntu
                password: ubuntu
            - ubuntu-19.04-arm64:
                username: ubuntu
                password: ubuntu
            # Eoan
            - ubuntu-19.10-amd64:
                username: ubuntu
                password: ubuntu
            - ubuntu-19.10-i386:
                username: ubuntu
                password: ubuntu
            - ubuntu-19.10-ppc64el:
                username: ubuntu
                password: ubuntu
            - ubuntu-19.10-armhf:
                username: ubuntu
                password: ubuntu
            - ubuntu-19.10-s390x:
                username: ubuntu
                password: ubuntu
            - ubuntu-19.10-arm64:
                username: ubuntu
                password: ubuntu
            # Focal
            - ubuntu-20.04-amd64:
                username: ubuntu
                password: ubuntu
            - ubuntu-20.04-i386:
                username: ubuntu
                password: ubuntu
            - ubuntu-20.04-ppc64el:
                username: ubuntu
                password: ubuntu
            - ubuntu-20.04-armhf:
                username: ubuntu
                password: ubuntu
            - ubuntu-20.04-s390x:
                username: ubuntu
                password: ubuntu
            - ubuntu-20.04-arm64:
                username: ubuntu
                password: ubuntu

    external:
        type: adhoc
        environment:
            SPREAD_EXTERNAL_ADDRESS: '$(HOST: echo "${SPREAD_EXTERNAL_ADDRESS:-localhost:8022}")'
            MANAGED_DEVICE: "true"
            TRUST_TEST_KEYS: "false"
        allocate: |
            ADDRESS $SPREAD_EXTERNAL_ADDRESS
        systems:
            - ubuntu-core-16-64:
                username: external
                password: ubuntu
            - ubuntu-core-16-32:
                username: external
                password: ubuntu
            - ubuntu-core-16-arm-64:
                username: external
                password: ubuntu
            - ubuntu-core-16-arm-32:
                username: external
                password: ubuntu
            - ubuntu-core-18-64:
                username: external
                password: ubuntu
            - ubuntu-core-18-32:
                username: external
                password: ubuntu
            - ubuntu-core-18-arm-64:
                username: external
                password: ubuntu
            - ubuntu-core-18-arm-32:
                username: external
                password: ubuntu
            - ubuntu-core-20-64:
                username: external
                password: ubuntu
            - ubuntu-core-20-32:
                username: external
                password: ubuntu
            - ubuntu-core-20-arm-64:
                username: external
                password: ubuntu
            - ubuntu-core-20-arm-32:
                username: external
                password: ubuntu

path: /home/gopath/src/github.com/snapcore/snapd

exclude:
    - .git
    - cmd/snap/snap
    - cmd/snapd/snapd
    - cmd/snapctl/snapctl
    - cmd/snap-exec/snap-exec
    - cmd/autom4te.cache
    - "*.o"
    - "*.a"
    - ./vendor
    - "*.snap"
    - "*.img"

debug-each: |
    if [ "$SPREAD_DEBUG_EACH" = 1 ]; then
        # shellcheck source=tests/lib/journalctl.sh
        . "$TESTSLIB/journalctl.sh"
        #shellcheck source=tests/lib/state.sh
        . "$TESTSLIB/state.sh"

        echo '# journal messages for snapd'
        get_journalctl_log -u snapd
        case "$SPREAD_SYSTEM" in
            fedora-*|centos-*|amazon-*)
                if [ -e "$RUNTIME_STATE_PATH/audit-stamp" ]; then
                    ausearch -i -m AVC --checkpoint "$RUNTIME_STATE_PATH/audit-stamp" --start checkpoint || true
                else
                    ausearch -i -m AVC || true
                fi
                (
                    find /root/snap -printf '%Z\t%H/%P\n' || true
                    find /home -regex '/home/[^/]*/snap\(/.*\)?' -printf '%Z\t%H/%P\n' || true
                ) | grep -v snappy_home_t || true
                find /var/snap -printf '%Z\t%H/%P\n' | grep -v snappy_var_t || true
                ;;
            *)
               echo '# apparmor denials '
               dmesg --ctime | grep DENIED || true
               ;;
        esac
        echo '# seccomp denials (kills) '
        dmesg --ctime | grep type=1326 || true
        echo '# snap connections --all'
        snap connections --all || true
        echo '# tasks executed on system'
        cat "$RUNTIME_STATE_PATH/runs" || true
        echo '# free space'
        df -h || true
        echo '# mounts'
        # use ascii output to prevent travis from messing up the encoding
        findmnt --ascii -o+PROPAGATION || true
    fi

rename:
    # Move content into a directory, so that deltas computed by repack benefit
    # from the content looking similar to codeload.github.com.
    - s,^,$DELTA_PREFIX,S

repack: |
    # For Linode, compute a delta based on a known git reference that can be
    # obtained directly from GitHub. There's nothing special about that reference,
    # other than it will often be in the local repository's history already.
    # The more recent the reference, the smaller the delta.
    if ! echo "$SPREAD_BACKENDS" | grep -e linode -e google; then
        cat <&3 >&4
    elif ! git show-ref "$DELTA_REF" > /dev/null; then
        cat <&3 >&4
    else
        trap "rm -f delta-ref.tar current.delta" EXIT
        git archive -o delta-ref.tar --format=tar --prefix="$DELTA_PREFIX" "$DELTA_REF"
        xdelta3 -S none -s delta-ref.tar <&3 > current.delta
        tar c current.delta >&4
    fi

kill-timeout: 30m

prepare: |
    # NOTE: This part of the code needs to be in spread.yaml as it runs before
    # the rest of the source code (including the tests/lib directory) is
    # around. The purpose of this code is to fix some connectivity issues and
    # then apply the delta of the git repository.

    # apt update is hanging on security.ubuntu.com with IPv6, prefer IPv4 over IPv6
    cat <<EOF > gai.conf
    precedence  ::1/128       50
    precedence  ::/0          40
    precedence  2002::/16     30
    precedence ::/96          20
    precedence ::ffff:0:0/96 100
    EOF
    if ! mv gai.conf /etc/gai.conf; then
        echo "/etc/gai.conf is not writable, ubuntu-core system? apt update won't be affected in that case"
        rm -f gai.conf
    fi
    if command -v restorecon ; then
        # restore proper context otherwise SELinux may complain
        restorecon -v /etc/gai.conf
    fi

    if [[ "$SPREAD_SYSTEM" == fedora-* ]]; then
        # The Fedora archive mirror seems to be unreliable.
        # Switch to the main archive by commenting out metalink and uncommenting
        # baseurl with a tweak to go to dl.fedoraproject.org which doens't redirect
        # to mirrors again.
        #
        # https://forum.snapcraft.io/t/issues-with-the-fedora-mirror-network/3489/
        sed -i -s -E -e 's@^#?baseurl=http://download.fedoraproject.org/@baseurl=http://dl.fedoraproject.org/@g' -e 's@^metalink=@#metalink@g' /etc/yum.repos.d/fedora*.repo

        dnf --refresh -y makecache

        # enable audit daemon
        systemctl enable --now auditd.service
    fi
    if [[ "$SPREAD_SYSTEM" == opensuse-* ]]; then
        # refresh metadatadata
        zypper ref
        # We seem to be hitting a flaky openSUSE mirror from time to time,
        # increase the number of download attempts libzypp will try to
        # workaround that.
        cat <<-EOF >> /etc/zypp/zypp.conf
    # added by spread tests
    download.max_silent_tries = 20
    EOF
    fi

    if [[ "$SPREAD_SYSTEM" == arch-* ]]; then
        # Possible that AppArmor was not started and is not enabled in the
        # image, do both now
        if systemctl show -p LoadState apparmor.service | MATCH 'LoadState=loaded' ; then
            if ! systemctl is-enabled apparmor.service; then
                systemctl enable apparmor.service
            fi
            systemctl start apparmor.service
        else
            exit 1
        fi
    fi

    if [[ "$SPREAD_SYSTEM" == debian-* ]]; then
        apt-get update && apt-get install -y eatmydata
    fi

    if [[ "$SPREAD_SYSTEM" == centos-* ]]; then
        # make sure EPEL is enabled
        yum install -y epel-release
    fi

    # Unpack delta, or move content out of the prefixed directory (see rename and repack above).
    # (needs to be in spread.yaml directly because there's nothing else on the filesystem yet)
    if [ -f current.delta ]; then
        tf=$(mktemp)
        # NOTE: We can't use tests/lib/pkgdb.sh here as it doesn't exist at
        # this time when none of the test files is yet in place.
        case "$SPREAD_SYSTEM" in
            ubuntu-*|debian-*)
                apt-get update >& "$tf" || ( cat "$tf"; exit 1 )
                apt-get install -y xdelta3 curl eatmydata >& "$tf" || ( cat "$tf"; exit 1 )
                ;;
            amazon-*|centos-7-*)
                yum install -y xdelta curl &> "$tf" || (cat "$tf"; exit 1)
                ;;
            fedora-*|centos-*)
                dnf install --refresh -y xdelta curl &> "$tf" || (cat "$tf"; exit 1)
                ;;
            opensuse-*)
                zypper -q --gpg-auto-import-keys refresh
                zypper -q install -y xdelta3 curl &> "$tf" || (cat "$tf"; exit 1)
                ;;
            arch-*)
                # NOTE: we ought to do pacman -Syu, but this may update the
                # kernel which we will not detect at this stage and fail to
                # reboot; actual distro upgrade is done later in prepare
                pacman -Sy --noconfirm xdelta3 curl &> "$tf" || (cat "$tf"; exit 1)
                ;;
        esac
        rm -f "$tf"
        curl -sS -o - "https://codeload.github.com/snapcore/snapd/tar.gz/$DELTA_REF" | gunzip > delta-ref.tar
        xdelta3 -q -d -s delta-ref.tar current.delta | tar x --strip-components=1
        rm -f delta-ref.tar current.delta
    elif [ -d "$DELTA_PREFIX" ]; then
        find "$DELTA_PREFIX" -mindepth 1 -maxdepth 1 -exec mv {} . \;
        rmdir "$DELTA_PREFIX"
    fi

    # Take the MATCH and REBOOT functions from spread and allow our shell
    # scripts to use them as shell commands. The replacements are real
    # executables in tests/lib/bin (which is on PATH) but they source
    # spread-funcs.sh written here, base on the definitions provided by SPREAD.
    # This ensures that 1) spread functions define the code 2) both MATCH and
    # REBOOT are executables and not functions, and can be called from any
    # context.
    type MATCH | tail -n +2 > "$TESTSLIB"/spread-funcs.sh
    unset MATCH
    type REBOOT | tail -n +2 >> "$TESTSLIB"/spread-funcs.sh
    unset REBOOT

    if [ -e /etc/profile.d/go.sh ]; then
        # Up until recently openSUSE golang packaging injected environment
        # variables into the global shell profile. This caused issues across
        # updates and was, in fact, entirely useless. As such, if we are
        # working against an older image that still has that file, we can
        # remove it and unset certain variables to avoid the problem.
        unset GOBIN
        unset GOARCH
        unset GOROOT
        unset GOOS
        rm -f /etc/profile.d/go.sh
    fi

    # NOTE: At this stage the source tree is available and no more special
    # considerations apply.
    "$TESTSLIB"/prepare-restore.sh --prepare-project
prepare-each: |
    "$TESTSLIB"/prepare-restore.sh --prepare-project-each
restore: |
    "$TESTSLIB"/prepare-restore.sh --restore-project
restore-each: |
    "$TESTSLIB"/prepare-restore.sh --restore-project-each
suites:
    # The essential tests designed to run inside the autopkgtest
    # environment on each platform. On autopkgtest we cannot run all tests
    # as this is very slow and we run into timeouts.
    #
    # These tests are executed on all other plattforms as they
    # are designed to run on pristine systems
    tests/smoke/:
        summary: Essential system level tests for snapd
        prepare: |
            "$TESTSLIB"/prepare-restore.sh --prepare-suite
        prepare-each: |
            "$TESTSLIB"/prepare-restore.sh --prepare-suite-each
        restore-each: |
            "$TESTSLIB"/prepare-restore.sh --restore-suite-each
        restore: |
            "$TESTSLIB"/prepare-restore.sh --restore-suite
    # All other tests run now and will heavily modify the system.
    tests/main/:
        summary: Full-system tests for snapd
        systems: [-ubuntu-secboot-*]
        prepare: |
            "$TESTSLIB"/prepare-restore.sh --prepare-suite
        prepare-each: |
            "$TESTSLIB"/prepare-restore.sh --prepare-suite-each
        restore-each: |
            "$TESTSLIB"/prepare-restore.sh --restore-suite-each
        restore: |
            "$TESTSLIB"/prepare-restore.sh --restore-suite
        debug: |
            if [ "$SPREAD_DEBUG_EACH" = 1 ]; then
                systemctl status snapd.socket || true
                journalctl -e
            fi
    tests/core/:
        summary: Subset of Ubuntu Core specific tests
        systems: [ubuntu-core-*]
        prepare: |
            "$TESTSLIB"/prepare-restore.sh --prepare-suite
        prepare-each: |
            "$TESTSLIB"/prepare-restore.sh --prepare-suite-each
        restore-each: |
            "$TESTSLIB"/prepare-restore.sh --restore-suite-each
        restore: |
            "$TESTSLIB"/prepare-restore.sh --restore-suite
    tests/completion/:
        summary: completion tests
        # ppc64el disabled because of https://bugs.launchpad.net/snappy/+bug/1655594
        systems: [-ubuntu-core-*, -ubuntu-*-ppc64el, -ubuntu-secboot-*]
        prepare: |
            "$TESTSLIB"/prepare-restore.sh --prepare-suite
        prepare-each: |
            "$TESTSLIB"/prepare-restore.sh --prepare-suite-each
        restore-each: |
            "$TESTSLIB"/prepare-restore.sh --restore-suite-each
        restore: |
            "$TESTSLIB"/prepare-restore.sh --restore-suite
        environment:
          _/plain: _
          _/plain_plusdirs: _
          _/funky: _
          _/files: _
          # dirs fails on indirection because of (mis)handling of trailing
          # slashes. This might be configuration-dependent.
          # _/dirs: _
          _/hosts: _
          _/hosts_n_dirs: _
          # twisted fails in travis (but not regular spread).
          # _/twisted: _
          _/func: _
          _/funkyfunc: _
          _/funcarg: _

    tests/regression/:
        summary: Regression tests for snapd
        systems: [-ubuntu-secboot-*]
        prepare: |
            "$TESTSLIB"/prepare-restore.sh --prepare-suite
        prepare-each: |
            "$TESTSLIB"/prepare-restore.sh --prepare-suite-each
        restore-each: |
            "$TESTSLIB"/prepare-restore.sh --restore-suite-each
        restore: |
            "$TESTSLIB"/prepare-restore.sh --restore-suite

    tests/upgrade/:
        summary: Tests for snapd upgrade
        # Test cases are not yet ported to openSUSE that is why we keep
        # it disabled. A later PR will enable most tests and
        # drop this blacklist.
        systems: [-ubuntu-core-*, -opensuse-*, -ubuntu-secboot-*]
        prepare-each: |
            # FIXME: this should really use prepare-restore.sh --prepare-suite-each
            # like other suites, needs more investigation

            # shellcheck source=tests/lib/state.sh
            . "$TESTSLIB"/state.sh
            mkdir -p "$RUNTIME_STATE_PATH"
            # save the job which is going to be executed in the system
            echo -n "$SPREAD_JOB " >> "$RUNTIME_STATE_PATH/runs"
        restore: |
            if [ "$REMOTE_STORE" = staging ]; then
                echo "skip upgrade tests while talking to the staging store"
                exit 0
            fi
        restore-each: |
            if [ "$REMOTE_STORE" = staging ]; then
                echo "skip upgrade tests while talking to the staging store"
                exit 0
            fi
            #shellcheck source=tests/lib/pkgdb.sh
            . "$TESTSLIB"/pkgdb.sh
            distro_purge_package snapd
            distro_purge_package snapd-xdg-open || true
    tests/cross/:
        summary: Cross-compile tests
        systems: [ubuntu-16.04-64, ubuntu-18.04-64]

    tests/unit/:
        summary: Suite to run unit tests (non-go and different go runtimes)
        # Test cases are not yet ported to Fedora/openSUSE/Arch that is why
        # we keep them disabled. A later PR will enable most tests and
        # drop this blacklist.
        systems: [-ubuntu-core-*, -fedora-*, -opensuse-*, -arch-*, -amazon-*, -centos-*, -ubuntu-secboot-*]
        # unittests are run as part of the autopkgtest build already
        backends: [-autopkgtest]
        environment:
            # env vars required for coverage reporting from a spread task
            TRAVIS_BUILD_NUMBER: '$(HOST: echo "$TRAVIS_BUILD_NUMBER")'
            TRAVIS_BRANCH: '$(HOST: echo "$TRAVIS_BRANCH")'
            TRAVIS_COMMIT: '$(HOST: echo "$TRAVIS_COMMIT")'
            TRAVIS_JOB_NUMBER: '$(HOST: echo "$TRAVIS_JOB_NUMBER")'
            TRAVIS_PULL_REQUEST: '$(HOST: echo "$TRAVIS_PULL_REQUEST")'
            TRAVIS_JOB_ID: '$(HOST: echo "$TRAVIS_JOB_ID")'
            TRAVIS_REPO_SLUG: '$(HOST: echo "$TRAVIS_REPO_SLUG")'
            TRAVIS_TAG: '$(HOST: echo "$TRAVIS_TAG")'
            COVERMODE: '$(HOST: echo "$COVERMODE")'
        prepare: |
            #shellcheck source=tests/lib/prepare.sh
            . "$TESTSLIB"/prepare.sh
            prepare_classic
        prepare-each: |
            "$TESTSLIB"/reset.sh --reuse-core
            #shellcheck source=tests/lib/prepare.sh
            . "$TESTSLIB"/prepare.sh
            prepare_each_classic
        restore: |
            "$TESTSLIB"/reset.sh --store
            #shellcheck source=tests/lib/pkgdb.sh
            . "$TESTSLIB"/pkgdb.sh

            distro_purge_package snapd
            case "$SPREAD_SYSTEM" in
                arch-*)
                    # there is no snap-confine and ubuntu-core-launcher
                    # in Arch
                    ;;
                *)
                    distro_purge_package snap-confine ubuntu-core-launcher
                    ;;
            esac

    tests/nightly/:
        summary: Suite for nightly, expensive, tests
        manual: true
        # Test cases are not yet ported to Fedora/openSUSE/Arch/AMZN2 that is why
        # we keep them disabled. A later PR will enable most tests and
        # drop this blacklist.
        prepare: |
            "$TESTSLIB"/prepare-restore.sh --prepare-suite
        prepare-each: |
            "$TESTSLIB"/prepare-restore.sh --prepare-suite-each
        restore-each: |
            "$TESTSLIB"/prepare-restore.sh --restore-suite-each
        restore: |
            "$TESTSLIB"/prepare-restore.sh --restore-suite

    tests/nested/manual/:
        summary: Tests for nested images controlled manually from the tests
        backends: [google-nested]
        systems: [ubuntu-19.10-64, ubuntu-20.04-64]
        environment:
            NESTED_TYPE: "classic"
            # Channel used to create the nested vm
            CORE_CHANNEL: '$(HOST: echo "${SPREAD_CORE_CHANNEL:-stable}")'
            # Channel used to refresh when testing refresh and revert
            CORE_REFRESH_CHANNEL: '$(HOST: echo "${SPREAD_CORE_REFRESH_CHANNEL:-edge}")'
            # Channel used to update the core/snapd snaps on some tests
            NEW_CORE_CHANNEL: '$(HOST: echo "${SPREAD_NEW_CORE_CHANNEL:-edge}")'
            # Use cloud init to make initial system configuration instead of user assertion
            USE_CLOUD_INIT: '$(HOST: echo "${SPREAD_USE_CLOUD_INIT:-true}")'
            # Enable tpm in the nested vm in case it is supported
            ENABLE_TPM: '$(HOST: echo "${SPREAD_ENABLE_TPM:-false}")'
            # Enable secure boot in the nested vm in case it is supported
            ENABLE_SECURE_BOOT: '$(HOST: echo "${SPREAD_ENABLE_SECURE_BOOT:-false}")'
            # Build and use snapd from current branch
            BUILD_SNAPD_FROM_CURRENT: '$(HOST: echo "${SPREAD_BUILD_SNAPD_FROM_CURRENT:-false}")'
        manual: true
        prepare: |
            #shellcheck source=tests/lib/pkgdb.sh
            . "$TESTSLIB"/pkgdb.sh
            distro_update_package_db
            distro_install_package snapd qemu qemu-utils genisoimage sshpass qemu-kvm cloud-image-utils ovmf kpartx
            snap install ubuntu-image --classic

            # TODO: replace with distro package once 2.45 is in stable
            dpkg -i "$SPREAD_PATH"/../snapd_*.deb

        restore: |
            #shellcheck source=tests/lib/nested.sh
            . "$TESTSLIB/nested.sh"
            cleanup_nested_env

            #shellcheck source=tests/lib/pkgdb.sh
            . "$TESTSLIB"/pkgdb.sh
            distro_purge_package qemu genisoimage sshpass qemu-kvm cloud-image-utils

    tests/nested/classic/:
        summary: Tests for nested images
        backends: [google-nested]
        systems: [ubuntu-16.04-64, ubuntu-18.04-64, ubuntu-20.04-64]
        environment:
            NESTED_TYPE: "classic"
            # Channel used to create the nested vm
            CORE_CHANNEL: '$(HOST: echo "${SPREAD_CORE_CHANNEL:-stable}")'
            # Channel used to refresh when testing refresh and revert
            CORE_REFRESH_CHANNEL: '$(HOST: echo "${SPREAD_CORE_REFRESH_CHANNEL:-edge}")'
            # Channel used to update the core/snapd snaps on some tests
            NEW_CORE_CHANNEL: '$(HOST: echo "${SPREAD_NEW_CORE_CHANNEL:-edge}")'
            # Use cloud init to make initial system configuration instead of user assertion
            USE_CLOUD_INIT: '$(HOST: echo "${SPREAD_USE_CLOUD_INIT:-true}")'
            # Enable tpm in the nested vm in case it is supported
            ENABLE_TPM: '$(HOST: echo "${SPREAD_ENABLE_TPM:-false}")'
            # Enable secure boot in the nested vm in case it is supported
            ENABLE_SECURE_BOOT: '$(HOST: echo "${SPREAD_ENABLE_SECURE_BOOT:-false}")'
            # Build and use snapd from current branch
            BUILD_SNAPD_FROM_CURRENT: '$(HOST: echo "${SPREAD_BUILD_SNAPD_FROM_CURRENT:-false}")'
        manual: true
        prepare: |
            #shellcheck source=tests/lib/pkgdb.sh
            . "$TESTSLIB"/pkgdb.sh
            distro_update_package_db
            distro_install_package snapd qemu qemu-utils genisoimage sshpass qemu-kvm cloud-image-utils ovmf kpartx
            snap install ubuntu-image --classic

            #shellcheck source=tests/lib/nested.sh
            . "$TESTSLIB/nested.sh"
            create_nested_classic_vm
        prepare-each: |
            #shellcheck source=tests/lib/nested.sh
            . "$TESTSLIB/nested.sh"
            start_nested_classic_vm
        restore-each: |
            #shellcheck source=tests/lib/nested.sh
            . "$TESTSLIB/nested.sh"
            destroy_nested_vm
        restore: |
            #shellcheck source=tests/lib/nested.sh
            . "$TESTSLIB/nested.sh"
            cleanup_nested_env

            #shellcheck source=tests/lib/pkgdb.sh
            . "$TESTSLIB"/pkgdb.sh
            distro_purge_package qemu genisoimage sshpass qemu-kvm cloud-image-utils

    tests/nested/core/:
        summary: Tests for nested images
        backends: [google-nested]
        systems: [ubuntu-16.04-64, ubuntu-18.04-64]
        environment:
            NESTED_TYPE: "core"
            # Channel used to create the nested vm
            CORE_CHANNEL: '$(HOST: echo "${SPREAD_CORE_CHANNEL:-stable}")'
            # Channel used to refresh when testing refresh and revert
            CORE_REFRESH_CHANNEL: '$(HOST: echo "${SPREAD_CORE_REFRESH_CHANNEL:-edge}")'
            # Channel used to update the core/snapd snaps on some tests
            NEW_CORE_CHANNEL: '$(HOST: echo "${SPREAD_NEW_CORE_CHANNEL:-edge}")'
            # Use cloud init to make initial system configuration instead of user assertion
            USE_CLOUD_INIT: '$(HOST: echo "${SPREAD_USE_CLOUD_INIT:-true}")'
            # Enable tpm in the nested vm in case it is supported
            ENABLE_TPM: '$(HOST: echo "${SPREAD_ENABLE_TPM:-false}")'
            # Enable secure boot in the nested vm in case it is supported
            ENABLE_SECURE_BOOT: '$(HOST: echo "${SPREAD_ENABLE_SECURE_BOOT:-false}")'
            # Build and use snapd from current branch
            BUILD_SNAPD_FROM_CURRENT: '$(HOST: echo "${SPREAD_BUILD_SNAPD_FROM_CURRENT:-false}")'
        manual: true
        prepare: |
            #shellcheck source=tests/lib/pkgdb.sh
            . "$TESTSLIB"/pkgdb.sh
            distro_update_package_db
            distro_install_package snapd qemu qemu-utils genisoimage sshpass qemu-kvm cloud-image-utils ovmf kpartx
            snap install ubuntu-image --classic

            #shellcheck source=tests/lib/nested.sh
            . "$TESTSLIB/nested.sh"
            create_nested_core_vm
        prepare-each: |
            #shellcheck source=tests/lib/nested.sh
            . "$TESTSLIB/nested.sh"
            start_nested_core_vm
        restore-each: |
            #shellcheck source=tests/lib/nested.sh
            . "$TESTSLIB/nested.sh"
            destroy_nested_vm
        restore: |
            #shellcheck source=tests/lib/nested.sh
            . "$TESTSLIB/nested.sh"
            cleanup_nested_env

            #shellcheck source=tests/lib/pkgdb.sh
            . "$TESTSLIB"/pkgdb.sh
            distro_purge_package qemu genisoimage sshpass qemu-kvm cloud-image-utils

    tests/nested/core20/:
        summary: Tests for nested uc20 images
        backends: [google-nested]
        systems: [ubuntu-20.04-64]
        environment:
            NESTED_TYPE: "core"
            # Channel used to create the nested vm
            CORE_CHANNEL: '$(HOST: echo "${SPREAD_CORE_CHANNEL:-edge}")'
            # Use cloud init to make initial system configuration instead of user assertion
            USE_CLOUD_INIT: '$(HOST: echo "${SPREAD_USE_CLOUD_INIT:-true}")'
            # Enable tpm in the nested vm in case it is supported
            ENABLE_TPM: '$(HOST: echo "${SPREAD_ENABLE_TPM:-true}")'
            # Enable secure boot in the nested vm in case it is supported
            ENABLE_SECURE_BOOT: '$(HOST: echo "${SPREAD_ENABLE_SECURE_BOOT:-true}")'
            # Build and use snapd from current branch
            BUILD_SNAPD_FROM_CURRENT: '$(HOST: echo "${SPREAD_BUILD_SNAPD_FROM_CURRENT:-true}")'
        manual: true
        prepare: |
            #shellcheck source=tests/lib/pkgdb.sh
            . "$TESTSLIB"/pkgdb.sh
            distro_update_package_db
            distro_install_package snapd qemu qemu-utils genisoimage sshpass qemu-kvm cloud-image-utils ovmf kpartx
            snap install ubuntu-image --classic

            # TODO: replace with distro package once 2.45 is in stable
            dpkg -i "$SPREAD_PATH"/../snapd_*.deb
            snap install core --beta

            #shellcheck source=tests/lib/nested.sh
            . "$TESTSLIB/nested.sh"
            create_nested_core_vm
            start_nested_core_vm
        restore: |
            #shellcheck source=tests/lib/nested.sh
            . "$TESTSLIB/nested.sh"
            destroy_nested_vm
            cleanup_nested_env

            #shellcheck source=tests/lib/pkgdb.sh
            . "$TESTSLIB"/pkgdb.sh
            distro_purge_package qemu genisoimage sshpass qemu-kvm cloud-image-utils

# vim:ts=4:sw=4:et<|MERGE_RESOLUTION|>--- conflicted
+++ resolved
@@ -96,11 +96,8 @@
                 manual: true
             - fedora-31-64:
                 workers: 6
-<<<<<<< HEAD
             - fedora-32-64:
                 workers: 6
-=======
->>>>>>> 47359863
 
             - opensuse-15.0-64:
                 workers: 6
