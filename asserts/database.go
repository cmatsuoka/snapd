// -*- Mode: Go; indent-tabs-mode: t -*-

/*
 * Copyright (C) 2014-2015 Canonical Ltd
 *
 * This program is free software: you can redistribute it and/or modify
 * it under the terms of the GNU General Public License version 3 as
 * published by the Free Software Foundation.
 *
 * This program is distributed in the hope that it will be useful,
 * but WITHOUT ANY WARRANTY; without even the implied warranty of
 * MERCHANTABILITY or FITNESS FOR A PARTICULAR PURPOSE.  See the
 * GNU General Public License for more details.
 *
 * You should have received a copy of the GNU General Public License
 * along with this program.  If not, see <http://www.gnu.org/licenses/>.
 *
 */

// Package asserts implements snappy assertions and a database
// abstraction for managing and holding them.
package asserts

import (
	"bytes"
	"encoding/hex"
	"errors"
	"fmt"
	"io/ioutil"
	"net/url"
	"os"
	"path/filepath"
	"strings"
	"time"

	"golang.org/x/crypto/openpgp/packet"

	"github.com/ubuntu-core/snappy/helpers"
)

// PublicKey is a public key as used by the assertion database.
type PublicKey interface {
	// Fingerprint returns the key fingerprint.
	Fingerprint() string
	// Verify verifies signature is valid for content using the key.
	Verify(content []byte, sig Signature) error
	// IsValidAt returns whether the public key is valid at 'when' time.
	IsValidAt(when time.Time) bool
}

// DatabaseConfig for an assertion database.
type DatabaseConfig struct {
	// database backstore path
	Path string
	// trusted keys maps authority-ids to list of trusted keys.
	TrustedKeys map[string][]PublicKey
}

// Well-known errors
var (
	ErrNotFound = errors.New("assertion not found")
)

// A consistencyChecker performs further checks based on the full
// assertion database knowledge and its own signing key.
type consistencyChecker interface {
	checkConsistency(db *Database, signingPubKey PublicKey) error
}

// Database holds assertions and can be used to sign or check
// further assertions.
type Database struct {
	root string
	cfg  DatabaseConfig
}

const (
	privateKeysLayoutVersion = "v0"
	privateKeysRoot          = "private-keys-" + privateKeysLayoutVersion
	assertionsLayoutVersion  = "v0"
	assertionsRoot           = "assertions-" + assertionsLayoutVersion
)

// OpenDatabase opens the assertion database based on the configuration.
func OpenDatabase(cfg *DatabaseConfig) (*Database, error) {
	err := os.MkdirAll(cfg.Path, 0775)
	if err != nil {
		return nil, fmt.Errorf("failed to create assert database root: %v", err)
	}
	info, err := os.Stat(cfg.Path)
	if err != nil {
		return nil, fmt.Errorf("failed to create assert database root: %v", err)
	}
	if info.Mode().Perm()&0002 != 0 {
		return nil, fmt.Errorf("assert database root unexpectedly world-writable: %v", cfg.Path)
	}
	return &Database{root: cfg.Path, cfg: *cfg}, nil
}

func (db *Database) atomicWriteEntry(data []byte, secret bool, subpath ...string) error {
	fpath := filepath.Join(db.root, filepath.Join(subpath...))
	dir := filepath.Dir(fpath)
	err := os.MkdirAll(dir, 0775)
	if err != nil {
		return err
	}
	fperm := 0664
	if secret {
		fperm = 0600
	}
	return helpers.AtomicWriteFile(fpath, data, os.FileMode(fperm), 0)
}

func (db *Database) readEntry(subpath ...string) ([]byte, error) {
	fpath := filepath.Join(db.root, filepath.Join(subpath...))
	return ioutil.ReadFile(fpath)
}

// GenerateKey generates a private/public key pair for identity and
// stores it returning its fingerprint.
func (db *Database) GenerateKey(authorityID string) (fingerprint string, err error) {
	// TODO: support specifying different key types/algorithms
	privKey, err := generatePrivateKey()
	if err != nil {
		return "", fmt.Errorf("failed to generate private key: %v", err)
	}

	return db.ImportKey(authorityID, privKey)
}

// ImportKey stores the given private/public key pair for identity and
// returns its fingerprint
func (db *Database) ImportKey(authorityID string, privKey *packet.PrivateKey) (fingerprint string, err error) {
	buf := new(bytes.Buffer)
	err = privKey.Serialize(buf)
	if err != nil {
		return "", fmt.Errorf("failed to store private key: %v", err)
	}

	fingerp := hex.EncodeToString(privKey.PublicKey.Fingerprint[:])
	err = db.atomicWriteEntry(buf.Bytes(), true, privateKeysRoot, authorityID, fingerp)
	if err != nil {
		return "", fmt.Errorf("failed to store private key: %v", err)
	}
	return fingerp, nil
}

// use a generalized matching style along what PGP does where keys can be
// retrieved by giving suffixes of their fingerprint,
// for safety suffix must be at least 64 bits though
// TODO: may need more details about the kind of key we are looking for
func (db *Database) findPublicKeys(authorityID, fingerprintSuffix string) ([]PublicKey, error) {
	suffixLen := len(fingerprintSuffix)
	if suffixLen%2 == 1 {
		return nil, fmt.Errorf("key id/fingerprint suffix cannot specify a half byte")
	}
	if suffixLen < 16 {
		return nil, fmt.Errorf("key id/fingerprint suffix must be at least 64 bits")
	}
	res := make([]PublicKey, 0, 1)
	cands := db.cfg.TrustedKeys[authorityID]
	for _, cand := range cands {
		if strings.HasSuffix(cand.Fingerprint(), fingerprintSuffix) {
			res = append(res, cand)
		}
	}
	// consider stored account keys
	accountKeysTop := filepath.Join(db.root, assertionsRoot, string(AccountKeyType))
	foundKeyCb := func(primaryPath string) error {
<<<<<<< HEAD
		accKey, err := db.readAssertion(AccountKeyType, primaryPath)
		if err != nil {
			return err
		}
		res = append(res, accKey.(*AccountKey))
=======
		a, err := db.readAssertion(AccountKeyType, primaryPath)
		if err != nil {
			return err
		}
		var accKey PublicKey
		accKey, ok := a.(*AccountKey)
		if !ok {
			return fmt.Errorf("something that is not an account-key under their storage tree")
		}
		res = append(res, accKey)
>>>>>>> ca404352
		return nil
	}
	err := findWildcard(accountKeysTop, []string{url.QueryEscape(authorityID), "*" + fingerprintSuffix}, foundKeyCb)
	if err != nil {
		return nil, fmt.Errorf("broken assertion storage, scanning: %v", err)
	}

	return res, nil
}

// Check tests whether the assertion is properly signed and consistent with all the stored knowledge.
func (db *Database) Check(assert Assertion) error {
	content, signature := assert.Signature()
	sig, err := parseSignature(signature)
	if err != nil {
		return err
	}
	// TODO: later may need to consider type of assert to find candidate keys
	pubKeys, err := db.findPublicKeys(assert.AuthorityID(), sig.KeyID())
	if err != nil {
		return fmt.Errorf("error finding matching public key for signature: %v", err)
	}
	now := time.Now()
	var lastErr error
	for _, pubKey := range pubKeys {
		if pubKey.IsValidAt(now) {
			err := pubKey.Verify(content, sig)
			if err == nil {
				// see if the assertion requires further checks
				if checker, ok := assert.(consistencyChecker); ok {
					err := checker.checkConsistency(db, pubKey)
					if err != nil {
						return fmt.Errorf("signature verifies but assertion violates other knownledge: %v", err)
					}
				}
				return nil
			}
			lastErr = err
		}
	}
	if lastErr == nil {
		return fmt.Errorf("no valid known public key verifies assertion")
	}
	return fmt.Errorf("failed signature verification: %v", lastErr)
}

func (db *Database) readAssertion(assertType AssertionType, primaryPath string) (Assertion, error) {
	encoded, err := db.readEntry(assertionsRoot, string(assertType), primaryPath)
	if os.IsNotExist(err) {
		return nil, ErrNotFound
	}
	if err != nil {
		return nil, fmt.Errorf("broken assertion storage, failed to read assertion: %v", err)
	}
	assert, err := Decode(encoded)
	if err != nil {
		return nil, fmt.Errorf("broken assertion storage, failed to decode assertion: %v", err)
	}
	return assert, nil
}

// Add persists the assertion after ensuring it is properly signed and consistent with all the stored knowledge.
// It will return an error when trying to add an older revision of the assertion than the one currently stored.
func (db *Database) Add(assert Assertion) error {
	reg, err := checkAssertType(assert.Type())
	if err != nil {
		return err
	}
	err = db.Check(assert)
	if err != nil {
		return err
	}
	primaryKey := make([]string, len(reg.primaryKey))
	for i, k := range reg.primaryKey {
		keyVal := assert.Header(k)
		if keyVal == "" {
			return fmt.Errorf("missing primary key header: %v", k)
		}
		// safety against '/' etc
		primaryKey[i] = url.QueryEscape(keyVal)
	}
	primaryPath := filepath.Join(primaryKey...)
	curAssert, err := db.readAssertion(assert.Type(), primaryPath)
	if err == nil {
		curRev := curAssert.Revision()
		rev := assert.Revision()
		if curRev >= rev {
			return fmt.Errorf("assertion added must have more recent revision than current one (adding %d, currently %d)", rev, curRev)
		}
	} else if err != ErrNotFound {
		return err
	}
	err = db.atomicWriteEntry(Encode(assert), false, assertionsRoot, string(assert.Type()), primaryPath)
	if err != nil {
		return fmt.Errorf("broken assertion storage, failed to write assertion: %v", err)
	}
	return nil
}

// Find an assertion based on arbitrary headers.
// Provided headers must contain the primary key for the assertion type.
// It returns ErrNotFound if the assertion cannot be found.
func (db *Database) Find(assertionType AssertionType, headers map[string]string) (Assertion, error) {
	reg, err := checkAssertType(assertionType)
	if err != nil {
		return nil, err
	}
	primaryKey := make([]string, len(reg.primaryKey))
	for i, k := range reg.primaryKey {
		keyVal := headers[k]
		if keyVal == "" {
			return nil, fmt.Errorf("must provide primary key: %v", k)
		}
		primaryKey[i] = url.QueryEscape(keyVal)
	}
	primaryPath := filepath.Join(primaryKey...)
	assert, err := db.readAssertion(assertionType, primaryPath)
	if err != nil {
		return nil, err
	}
	// check non-primary-key headers as well
	for expectedKey, expectedValue := range headers {
		if assert.Header(expectedKey) != expectedValue {
			return nil, ErrNotFound
		}
	}
	return assert, nil
}

/*
findWildcard invokes foundCb for each regular file matching:

<top>/<descendantWithWildcard[0]>/<descendantWithWildcard[1]...

where each descendantWithWildcard component can contain the * wildcard;

foundCb is invoked with the path of the file relative to top (that means top/
 is excluded).

Any I/O operation error stops the walking and bottoms out, so a foundCb invocation that returns an error.
*/
func findWildcard(top string, descendantWithWildcard []string, foundCb func(relpath string) error) error {
	return findWildcardDescend(top, top, descendantWithWildcard, foundCb)
}

func findWildcardDescend(top, current string, descendantWithWildcard []string, foundCb func(relpath string) error) error {
	if len(descendantWithWildcard) == 0 {
		finfo, err := os.Stat(current)
		if os.IsNotExist(err) {
			return nil
		}
		if err != nil {
			return err
		}
		if !finfo.Mode().IsRegular() {
			return fmt.Errorf("expected a regular file: %v", current)
		}
		relpath, err := filepath.Rel(top, current)
		if err != nil {
			return fmt.Errorf("findWildcard: unexpected to fail at computing rel path of descendant")
		}
		return foundCb(relpath)
	}

	k := descendantWithWildcard[0]
	if strings.IndexByte(k, '*') == -1 {
		return findWildcardDescend(top, filepath.Join(current, k), descendantWithWildcard[1:], foundCb)
	}

	d, err := os.Open(current)
	if os.IsNotExist(err) {
		return nil
	}
	if err != nil {
		return err
	}
	defer d.Close()
	names, err := d.Readdirnames(-1)
	if err != nil {
		return err
	}
	for _, name := range names {
		ok, err := filepath.Match(k, name)
		if err != nil {
			return fmt.Errorf("findWildcard: invoked with malformed wildcard: %v", err)
		}
		if ok {
			err = findWildcardDescend(top, filepath.Join(current, name), descendantWithWildcard[1:], foundCb)
			if err != nil {
				return err
			}
		}
	}
	return nil
}<|MERGE_RESOLUTION|>--- conflicted
+++ resolved
@@ -167,13 +167,6 @@
 	// consider stored account keys
 	accountKeysTop := filepath.Join(db.root, assertionsRoot, string(AccountKeyType))
 	foundKeyCb := func(primaryPath string) error {
-<<<<<<< HEAD
-		accKey, err := db.readAssertion(AccountKeyType, primaryPath)
-		if err != nil {
-			return err
-		}
-		res = append(res, accKey.(*AccountKey))
-=======
 		a, err := db.readAssertion(AccountKeyType, primaryPath)
 		if err != nil {
 			return err
@@ -184,7 +177,6 @@
 			return fmt.Errorf("something that is not an account-key under their storage tree")
 		}
 		res = append(res, accKey)
->>>>>>> ca404352
 		return nil
 	}
 	err := findWildcard(accountKeysTop, []string{url.QueryEscape(authorityID), "*" + fingerprintSuffix}, foundKeyCb)
@@ -312,71 +304,4 @@
 		}
 	}
 	return assert, nil
-}
-
-/*
-findWildcard invokes foundCb for each regular file matching:
-
-<top>/<descendantWithWildcard[0]>/<descendantWithWildcard[1]...
-
-where each descendantWithWildcard component can contain the * wildcard;
-
-foundCb is invoked with the path of the file relative to top (that means top/
- is excluded).
-
-Any I/O operation error stops the walking and bottoms out, so a foundCb invocation that returns an error.
-*/
-func findWildcard(top string, descendantWithWildcard []string, foundCb func(relpath string) error) error {
-	return findWildcardDescend(top, top, descendantWithWildcard, foundCb)
-}
-
-func findWildcardDescend(top, current string, descendantWithWildcard []string, foundCb func(relpath string) error) error {
-	if len(descendantWithWildcard) == 0 {
-		finfo, err := os.Stat(current)
-		if os.IsNotExist(err) {
-			return nil
-		}
-		if err != nil {
-			return err
-		}
-		if !finfo.Mode().IsRegular() {
-			return fmt.Errorf("expected a regular file: %v", current)
-		}
-		relpath, err := filepath.Rel(top, current)
-		if err != nil {
-			return fmt.Errorf("findWildcard: unexpected to fail at computing rel path of descendant")
-		}
-		return foundCb(relpath)
-	}
-
-	k := descendantWithWildcard[0]
-	if strings.IndexByte(k, '*') == -1 {
-		return findWildcardDescend(top, filepath.Join(current, k), descendantWithWildcard[1:], foundCb)
-	}
-
-	d, err := os.Open(current)
-	if os.IsNotExist(err) {
-		return nil
-	}
-	if err != nil {
-		return err
-	}
-	defer d.Close()
-	names, err := d.Readdirnames(-1)
-	if err != nil {
-		return err
-	}
-	for _, name := range names {
-		ok, err := filepath.Match(k, name)
-		if err != nil {
-			return fmt.Errorf("findWildcard: invoked with malformed wildcard: %v", err)
-		}
-		if ok {
-			err = findWildcardDescend(top, filepath.Join(current, name), descendantWithWildcard[1:], foundCb)
-			if err != nil {
-				return err
-			}
-		}
-	}
-	return nil
 }