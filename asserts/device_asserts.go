--- conflicted
+++ resolved
@@ -103,11 +103,7 @@
 // sanity
 var _ consistencyChecker = (*Model)(nil)
 
-<<<<<<< HEAD
-var modelMandatory = []string{"os", "architecture", "gadget", "kernel", "class"}
-=======
-var modelMandatory = []string{"core", "architecture", "gadget", "kernel", "store", "class"}
->>>>>>> 1a1dd771
+var modelMandatory = []string{"core", "architecture", "gadget", "kernel", "class"}
 
 func assembleModel(assert assertionBase) (Assertion, error) {
 	if assert.headers["brand-id"] != assert.headers["authority-id"] {
