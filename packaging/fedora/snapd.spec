# With Fedora, nothing is bundled. For everything else, bundling is used.
# To use bundled stuff, use "--with vendorized" on rpmbuild
%if 0%{?fedora}
%bcond_with vendorized
%else
%bcond_without vendorized
%endif

# Compat macros
%{?!_environmentdir: %global _environmentdir %{_prefix}/lib/environment.d}
%{?!_systemd_system_env_generator_dir: %global _systemd_system_env_generator_dir %{_prefix}/lib/systemd/system-environment-generators}

# With Amazon Linux 2+, we're going to provide the /snap symlink by default,
# since classic snaps currently require it... :(
%if 0%{?amzn} >= 2
%bcond_without snap_symlink
%else
%bcond_with snap_symlink
%endif

# A switch to allow building the package with support for testkeys which
# are used for the spread test suite of snapd.
%bcond_with testkeys

# Enforce hardened build, even on EL7
%global _hardened_build 1

%global with_devel 1
%global with_debug 1
%global with_check 0
%global with_unit_test 0
%global with_test_keys 0
%global with_selinux 1

# For the moment, we don't support all golang arches...
%global with_goarches 0

# Set if multilib is enabled for supported arches
%ifarch x86_64 aarch64 %{power64} s390x
%global with_multilib 1
%endif

%if ! %{with vendorized}
%global with_bundled 0
%else
%global with_bundled 1
%endif

%if ! %{with testkeys}
%global with_test_keys 0
%else
%global with_test_keys 1
%endif

%if 0%{?with_debug}
%global _dwz_low_mem_die_limit 0
%else
%global debug_package   %{nil}
%endif

%global provider        github
%global provider_tld    com
%global project         snapcore
%global repo            snapd
# https://github.com/snapcore/snapd
%global provider_prefix %{provider}.%{provider_tld}/%{project}/%{repo}
%global import_path     %{provider_prefix}

%global snappy_svcs     snapd.service snapd.socket snapd.autoimport.service snapd.seeded.service

# Until we have a way to add more extldflags to gobuild macro...
%if 0%{?fedora} >= 26
%define gobuild_static(o:) go build -buildmode pie -compiler gc -tags=rpm_crashtraceback -ldflags "${LDFLAGS:-} -B 0x$(head -c20 /dev/urandom|od -An -tx1|tr -d ' \\n') -extldflags '%__global_ldflags -static'" -a -v -x %{?**};
%endif
%if 0%{?fedora} == 25
%define gobuild_static(o:) go build -compiler gc -ldflags "${LDFLAGS:-} -B 0x$(head -c20 /dev/urandom|od -An -tx1|tr -d ' \\n') -extldflags '-static'" -a -v -x %{?**};
%endif
%if 0%{?rhel} == 7
%define gobuild_static(o:) go build -compiler gc -tags=rpm_crashtraceback -ldflags "${LDFLAGS:-} -B 0x$(head -c20 /dev/urandom|od -An -tx1|tr -d ' \\n') -extldflags '%__global_ldflags -static'" -a -v -x %{?**};
%endif

# These macros are not defined in RHEL 7
%if 0%{?rhel} == 7
%define gobuild(o:) go build -compiler gc -tags=rpm_crashtraceback -ldflags "${LDFLAGS:-} -B 0x$(head -c20 /dev/urandom|od -An -tx1|tr -d ' \\n') -extldflags '%__global_ldflags'" -a -v -x %{?**};
%define gotest() go test -compiler gc -ldflags "${LDFLAGS:-}" %{?**};
%endif

# Compat path macros
%{?!_environmentdir: %global _environmentdir %{_prefix}/lib/environment.d}
%{!?_systemdgeneratordir: %global _systemdgeneratordir %{_prefix}/lib/systemd/system-generators}

# SELinux policy does not build on Amazon Linux 2 at the moment, fails with
# checkmodule complaining about missing 'map' permission for 'file' class
%if 0%{?amzn2} == 1
%global with_selinux 0
%endif

Name:           snapd
<<<<<<< HEAD
Version:        2.35.5
=======
Version:        2.36
>>>>>>> ab7590b6
Release:        0%{?dist}
Summary:        A transactional software package manager
Group:          System Environment/Base
License:        GPLv3
URL:            https://%{provider_prefix}
Source0:        https://%{provider_prefix}/archive/%{version}/%{name}-%{version}.tar.gz
%if 0%{?with_bundled}
Source1:        https://%{provider_prefix}/releases/download/%{version}/%{name}_%{version}.only-vendor.tar.xz
%endif

%if 0%{?with_goarches}
# e.g. el6 has ppc64 arch without gcc-go, so EA tag is required
ExclusiveArch:  %{?go_arches:%{go_arches}}%{!?go_arches:%{ix86} x86_64 %{arm}}
%else
# Verified arches from snapd upstream
ExclusiveArch:  %{ix86} x86_64 %{arm} aarch64 ppc64le s390x
%endif

# If go_compiler is not set to 1, there is no virtual provide. Use golang instead.
BuildRequires:  %{?go_compiler:compiler(go-compiler)}%{!?go_compiler:golang}
BuildRequires:  systemd
%{?systemd_requires}

Requires:       snap-confine%{?_isa} = %{version}-%{release}
Requires:       squashfs-tools

%if 0%{?fedora} >= 26 || 0%{?rhel} >= 8
# snapd will use squashfuse in the event that squashfs.ko isn't available (cloud instances, containers, etc.)
Requires:       ((squashfuse and fuse) or kmod(squashfs.ko))
%else
%if ! 0%{?amzn2}
# Rich dependencies not available, always pull in squashfuse
# snapd will use squashfs.ko instead of squashfuse if it's on the system
# NOTE: Amazon Linux 2 does not have squashfuse, squashfs.ko is part of the kernel package
Requires:       squashfuse
Requires:       fuse
%endif
%endif

# bash-completion owns /usr/share/bash-completion/completions
Requires:       bash-completion

%if 0%{?with_selinux}
# Force the SELinux module to be installed
Requires:       %{name}-selinux = %{version}-%{release}
%endif

# snapd-login-service is no more
# Note: Remove when F27 is EOL
Obsoletes:      %{name}-login-service < 1.33
Provides:       %{name}-login-service = 1.33
Provides:       %{name}-login-service%{?_isa} = 1.33

%if ! 0%{?with_bundled}
BuildRequires: golang(github.com/boltdb/bolt)
BuildRequires: golang(github.com/cheggaaa/pb)
BuildRequires: golang(github.com/coreos/go-systemd/activation)
BuildRequires: golang(github.com/godbus/dbus)
BuildRequires: golang(github.com/godbus/dbus/introspect)
BuildRequires: golang(github.com/gorilla/mux)
BuildRequires: golang(github.com/jessevdk/go-flags)
BuildRequires: golang(github.com/juju/ratelimit)
BuildRequires: golang(github.com/kr/pretty)
BuildRequires: golang(github.com/kr/text)
BuildRequires: golang(github.com/mvo5/goconfigparser)
BuildRequires: golang(github.com/ojii/gettext.go)
BuildRequires: golang(github.com/seccomp/libseccomp-golang)
BuildRequires: golang(golang.org/x/crypto/openpgp/armor)
BuildRequires: golang(golang.org/x/crypto/openpgp/packet)
BuildRequires: golang(golang.org/x/crypto/sha3)
BuildRequires: golang(golang.org/x/crypto/ssh/terminal)
BuildRequires: golang(golang.org/x/net/context)
BuildRequires: golang(golang.org/x/net/context/ctxhttp)
BuildRequires: golang(gopkg.in/check.v1)
BuildRequires: golang(gopkg.in/macaroon.v1)
BuildRequires: golang(gopkg.in/mgo.v2/bson)
BuildRequires: golang(gopkg.in/retry.v1)
BuildRequires: golang(gopkg.in/tomb.v2)
BuildRequires: golang(gopkg.in/yaml.v2)
%endif

%description
Snappy is a modern, cross-distribution, transactional package manager
designed for working with self-contained, immutable packages.

%package -n snap-confine
Summary:        Confinement system for snap applications
License:        GPLv3
Group:          System Environment/Base
BuildRequires:  autoconf
BuildRequires:  automake
BuildRequires:  libtool
BuildRequires:  gcc
BuildRequires:  gettext
BuildRequires:  gnupg
BuildRequires:  indent
BuildRequires:  pkgconfig(glib-2.0)
BuildRequires:  pkgconfig(libcap)
BuildRequires:  pkgconfig(libseccomp)
BuildRequires:  pkgconfig(libudev)
BuildRequires:  pkgconfig(systemd)
BuildRequires:  pkgconfig(udev)
BuildRequires:  xfsprogs-devel
BuildRequires:  glibc-static
%if ! 0%{?rhel}
BuildRequires:  libseccomp-static
%endif
BuildRequires:  valgrind
BuildRequires:  %{_bindir}/rst2man
%if 0%{?fedora} >= 25
# ShellCheck in F24 and older doesn't work
BuildRequires:  %{_bindir}/shellcheck
%endif

# Ensures older version from split packaging is replaced
Obsoletes:      snap-confine < 2.19

%description -n snap-confine
This package is used internally by snapd to apply confinement to
the started snap applications.

%if 0%{?with_selinux}
%package selinux
Summary:        SELinux module for snapd
Group:          System Environment/Base
License:        GPLv2+
BuildArch:      noarch
BuildRequires:  selinux-policy, selinux-policy-devel
Requires(post): selinux-policy-base >= %{_selinux_policy_version}
Requires(post): policycoreutils
Requires(post): policycoreutils-python-utils
Requires(pre):  libselinux-utils
Requires(post): libselinux-utils

%description selinux
This package provides the SELinux policy module to ensure snapd
runs properly under an environment with SELinux enabled.
%endif

%if 0%{?with_devel}
%package devel
Summary:       Development files for %{name}
BuildArch:     noarch

%if 0%{?with_check} && ! 0%{?with_bundled}
%endif

%if ! 0%{?with_bundled}
Requires:      golang(github.com/boltdb/bolt)
Requires:      golang(github.com/cheggaaa/pb)
Requires:      golang(github.com/coreos/go-systemd/activation)
Requires:      golang(github.com/godbus/dbus)
Requires:      golang(github.com/godbus/dbus/introspect)
Requires:      golang(github.com/gorilla/mux)
Requires:      golang(github.com/jessevdk/go-flags)
Requires:      golang(github.com/juju/ratelimit)
Requires:      golang(github.com/kr/pretty)
Requires:      golang(github.com/kr/text)
Requires:      golang(github.com/mvo5/goconfigparser)
Requires:      golang(github.com/ojii/gettext.go)
Requires:      golang(github.com/seccomp/libseccomp-golang)
Requires:      golang(golang.org/x/crypto/openpgp/armor)
Requires:      golang(golang.org/x/crypto/openpgp/packet)
Requires:      golang(golang.org/x/crypto/sha3)
Requires:      golang(golang.org/x/crypto/ssh/terminal)
Requires:      golang(golang.org/x/net/context)
Requires:      golang(golang.org/x/net/context/ctxhttp)
Requires:      golang(gopkg.in/check.v1)
Requires:      golang(gopkg.in/macaroon.v1)
Requires:      golang(gopkg.in/mgo.v2/bson)
Requires:      golang(gopkg.in/retry.v1)
Requires:      golang(gopkg.in/tomb.v2)
Requires:      golang(gopkg.in/yaml.v2)
%else
# These Provides are unversioned because the sources in
# the bundled tarball are unversioned (they go by git commit)
# *sigh*... I hate golang...
Provides:      bundled(golang(github.com/snapcore/bolt))
Provides:      bundled(golang(github.com/cheggaaa/pb))
Provides:      bundled(golang(github.com/coreos/go-systemd/activation))
Provides:      bundled(golang(github.com/godbus/dbus))
Provides:      bundled(golang(github.com/godbus/dbus/introspect))
Provides:      bundled(golang(github.com/gorilla/mux))
Provides:      bundled(golang(github.com/jessevdk/go-flags))
Provides:      bundled(golang(github.com/juju/ratelimit))
Provides:      bundled(golang(github.com/kr/pretty))
Provides:      bundled(golang(github.com/kr/text))
Provides:      bundled(golang(github.com/mvo5/goconfigparser))
Provides:      bundled(golang(github.com/mvo5/libseccomp-golang))
Provides:      bundled(golang(github.com/ojii/gettext.go))
Provides:      bundled(golang(golang.org/x/crypto/openpgp/armor))
Provides:      bundled(golang(golang.org/x/crypto/openpgp/packet))
Provides:      bundled(golang(golang.org/x/crypto/sha3))
Provides:      bundled(golang(golang.org/x/crypto/ssh/terminal))
Provides:      bundled(golang(golang.org/x/net/context))
Provides:      bundled(golang(golang.org/x/net/context/ctxhttp))
Provides:      bundled(golang(gopkg.in/check.v1))
Provides:      bundled(golang(gopkg.in/macaroon.v1))
Provides:      bundled(golang(gopkg.in/mgo.v2/bson))
Provides:      bundled(golang(gopkg.in/retry.v1))
Provides:      bundled(golang(gopkg.in/tomb.v2))
Provides:      bundled(golang(gopkg.in/yaml.v2))
%endif

# Generated by gofed
Provides:      golang(%{import_path}/advisor) = %{version}-%{release}
Provides:      golang(%{import_path}/arch) = %{version}-%{release}
Provides:      golang(%{import_path}/asserts) = %{version}-%{release}
Provides:      golang(%{import_path}/asserts/assertstest) = %{version}-%{release}
Provides:      golang(%{import_path}/asserts/signtool) = %{version}-%{release}
Provides:      golang(%{import_path}/asserts/snapasserts) = %{version}-%{release}
Provides:      golang(%{import_path}/asserts/sysdb) = %{version}-%{release}
Provides:      golang(%{import_path}/asserts/systestkeys) = %{version}-%{release}
Provides:      golang(%{import_path}/boot) = %{version}-%{release}
Provides:      golang(%{import_path}/boot/boottest) = %{version}-%{release}
Provides:      golang(%{import_path}/client) = %{version}-%{release}
Provides:      golang(%{import_path}/cmd) = %{version}-%{release}
Provides:      golang(%{import_path}/daemon) = %{version}-%{release}
Provides:      golang(%{import_path}/dirs) = %{version}-%{release}
Provides:      golang(%{import_path}/errtracker) = %{version}-%{release}
Provides:      golang(%{import_path}/httputil) = %{version}-%{release}
Provides:      golang(%{import_path}/i18n) = %{version}-%{release}
Provides:      golang(%{import_path}/image) = %{version}-%{release}
Provides:      golang(%{import_path}/interfaces) = %{version}-%{release}
Provides:      golang(%{import_path}/interfaces/apparmor) = %{version}-%{release}
Provides:      golang(%{import_path}/interfaces/backends) = %{version}-%{release}
Provides:      golang(%{import_path}/interfaces/builtin) = %{version}-%{release}
Provides:      golang(%{import_path}/interfaces/dbus) = %{version}-%{release}
Provides:      golang(%{import_path}/interfaces/hotplug) = %{version}-%{release}
Provides:      golang(%{import_path}/interfaces/ifacetest) = %{version}-%{release}
Provides:      golang(%{import_path}/interfaces/kmod) = %{version}-%{release}
Provides:      golang(%{import_path}/interfaces/mount) = %{version}-%{release}
Provides:      golang(%{import_path}/interfaces/policy) = %{version}-%{release}
Provides:      golang(%{import_path}/interfaces/seccomp) = %{version}-%{release}
Provides:      golang(%{import_path}/interfaces/systemd) = %{version}-%{release}
Provides:      golang(%{import_path}/interfaces/udev) = %{version}-%{release}
Provides:      golang(%{import_path}/interfaces/utils) = %{version}-%{release}
Provides:      golang(%{import_path}/jsonutil) = %{version}-%{release}
Provides:      golang(%{import_path}/jsonutil/safejson) = %{version}-%{release}
Provides:      golang(%{import_path}/logger) = %{version}-%{release}
Provides:      golang(%{import_path}/netutil) = %{version}-%{release}
Provides:      golang(%{import_path}/osutil) = %{version}-%{release}
Provides:      golang(%{import_path}/osutil/squashfs) = %{version}-%{release}
Provides:      golang(%{import_path}/osutil/sys) = %{version}-%{release}
Provides:      golang(%{import_path}/osutil/udev/crawler) = %{version}-%{release}
Provides:      golang(%{import_path}/osutil/udev/netlink) = %{version}-%{release}
Provides:      golang(%{import_path}/overlord) = %{version}-%{release}
Provides:      golang(%{import_path}/overlord/assertstate) = %{version}-%{release}
Provides:      golang(%{import_path}/overlord/auth) = %{version}-%{release}
Provides:      golang(%{import_path}/overlord/cmdstate) = %{version}-%{release}
Provides:      golang(%{import_path}/overlord/configstate) = %{version}-%{release}
Provides:      golang(%{import_path}/overlord/configstate/config) = %{version}-%{release}
Provides:      golang(%{import_path}/overlord/configstate/configcore) = %{version}-%{release}
Provides:      golang(%{import_path}/overlord/configstate/settings) = %{version}-%{release}
Provides:      golang(%{import_path}/overlord/devicestate) = %{version}-%{release}
Provides:      golang(%{import_path}/overlord/hookstate) = %{version}-%{release}
Provides:      golang(%{import_path}/overlord/hookstate/ctlcmd) = %{version}-%{release}
Provides:      golang(%{import_path}/overlord/hookstate/hooktest) = %{version}-%{release}
Provides:      golang(%{import_path}/overlord/ifacestate) = %{version}-%{release}
Provides:      golang(%{import_path}/overlord/ifacestate/ifacerepo) = %{version}-%{release}
Provides:      golang(%{import_path}/overlord/patch) = %{version}-%{release}
Provides:      golang(%{import_path}/overlord/servicestate) = %{version}-%{release}
Provides:      golang(%{import_path}/overlord/snapshotstate/backend) = %{version}-%{release}
Provides:      golang(%{import_path}/overlord/snapstate) = %{version}-%{release}
Provides:      golang(%{import_path}/overlord/snapstate/backend) = %{version}-%{release}
Provides:      golang(%{import_path}/overlord/state) = %{version}-%{release}
Provides:      golang(%{import_path}/partition) = %{version}-%{release}
Provides:      golang(%{import_path}/partition/androidbootenv) = %{version}-%{release}
Provides:      golang(%{import_path}/partition/grubenv) = %{version}-%{release}
Provides:      golang(%{import_path}/partition/ubootenv) = %{version}-%{release}
Provides:      golang(%{import_path}/polkit) = %{version}-%{release}
Provides:      golang(%{import_path}/progress) = %{version}-%{release}
Provides:      golang(%{import_path}/progress/progresstest) = %{version}-%{release}
Provides:      golang(%{import_path}/release) = %{version}-%{release}
Provides:      golang(%{import_path}/selftest) = %{version}-%{release}
Provides:      golang(%{import_path}/snap) = %{version}-%{release}
Provides:      golang(%{import_path}/snap/pack) = %{version}-%{release}
Provides:      golang(%{import_path}/snap/snapdir) = %{version}-%{release}
Provides:      golang(%{import_path}/snap/snapenv) = %{version}-%{release}
Provides:      golang(%{import_path}/snap/snaptest) = %{version}-%{release}
Provides:      golang(%{import_path}/snap/squashfs) = %{version}-%{release}
Provides:      golang(%{import_path}/spdx) = %{version}-%{release}
Provides:      golang(%{import_path}/store) = %{version}-%{release}
Provides:      golang(%{import_path}/store/storetest) = %{version}-%{release}
Provides:      golang(%{import_path}/strutil) = %{version}-%{release}
Provides:      golang(%{import_path}/strutil/quantity) = %{version}-%{release}
Provides:      golang(%{import_path}/strutil/shlex) = %{version}-%{release}
Provides:      golang(%{import_path}/systemd) = %{version}-%{release}
Provides:      golang(%{import_path}/tests/lib/fakestore/refresh) = %{version}-%{release}
Provides:      golang(%{import_path}/tests/lib/fakestore/store) = %{version}-%{release}
Provides:      golang(%{import_path}/testutil) = %{version}-%{release}
Provides:      golang(%{import_path}/timeout) = %{version}-%{release}
Provides:      golang(%{import_path}/timeutil) = %{version}-%{release}
Provides:      golang(%{import_path}/userd) = %{version}-%{release}
Provides:      golang(%{import_path}/userd/ui) = %{version}-%{release}
Provides:      golang(%{import_path}/wrappers) = %{version}-%{release}
Provides:      golang(%{import_path}/x11) = %{version}-%{release}
Provides:      golang(%{import_path}/xdgopenproxy) = %{version}-%{release}

%description devel
This package contains library source intended for
building other packages which use import path with
%{import_path} prefix.
%endif

%if 0%{?with_unit_test} && 0%{?with_devel}
%package unit-test-devel
Summary:         Unit tests for %{name} package

%if 0%{?with_check}
#Here comes all BuildRequires: PACKAGE the unit tests
#in %%check section need for running
%endif

# test subpackage tests code from devel subpackage
Requires:        %{name}-devel = %{version}-%{release}

%description unit-test-devel
This package contains unit tests for project
providing packages with %{import_path} prefix.
%endif

%prep
%if ! 0%{?with_bundled}
%setup -q
# Ensure there's no bundled stuff accidentally leaking in...
rm -rf vendor/*
%else
# Extract each tarball properly
%setup -q -D -b 1
%endif

%build
# Generate version files
./mkversion.sh "%{version}-%{release}"

# We don't want/need squashfuse in the rpm, as it's available in Fedora and EPEL
sed -e 's:_ "github.com/snapcore/squashfuse"::g' -i systemd/systemd.go

# Build snapd
mkdir -p src/github.com/snapcore
ln -s ../../../ src/github.com/snapcore/snapd

%if ! 0%{?with_bundled}
export GOPATH=$(pwd):%{gopath}
%else
export GOPATH=$(pwd):$(pwd)/Godeps/_workspace:%{gopath}
%endif

GOFLAGS=
%if 0%{?with_test_keys}
GOFLAGS="$GOFLAGS -tags withtestkeys"
%endif

%if ! 0%{?with_bundled}
# We don't need mvo5 fork for seccomp, as we have seccomp 2.3.x
sed -e "s:github.com/mvo5/libseccomp-golang:github.com/seccomp/libseccomp-golang:g" -i cmd/snap-seccomp/*.go
# We don't need the snapcore fork for bolt - it is just a fix on ppc
sed -e "s:github.com/snapcore/bolt:github.com/boltdb/bolt:g" -i advisor/*.go errtracker/*.go
%endif

# We have to build snapd first to prevent the build from
# building various things from the tree without additional
# set tags.
%gobuild -o bin/snapd $GOFLAGS %{import_path}/cmd/snapd
%gobuild -o bin/snap $GOFLAGS %{import_path}/cmd/snap
%gobuild -o bin/snapctl $GOFLAGS %{import_path}/cmd/snapctl
%gobuild -o bin/snap-failure $GOFLAGS %{import_path}/cmd/snap-failure

# To ensure things work correctly with base snaps,
# snap-exec and snap-update-ns need to be built statically
%gobuild_static -o bin/snap-exec $GOFLAGS %{import_path}/cmd/snap-exec
%gobuild_static -o bin/snap-update-ns $GOFLAGS %{import_path}/cmd/snap-update-ns

%if 0%{?rhel}
# There's no static link library for libseccomp in RHEL/CentOS...
sed -e "s/-Bstatic -lseccomp/-Bstatic/g" -i cmd/snap-seccomp/*.go
%endif
%gobuild -o bin/snap-seccomp $GOFLAGS %{import_path}/cmd/snap-seccomp

%if 0%{?with_selinux}
# Build SELinux module
pushd ./data/selinux
make SHARE="%{_datadir}" TARGETS="snappy"
popd
%endif

# Build snap-confine
pushd ./cmd
# FIXME This is a hack to get rid of a patch we have to ship for the
# Fedora package at the moment as /usr/lib/rpm/redhat/redhat-hardened-ld
# accidentially adds -pie for static executables. See
# https://bugzilla.redhat.com/show_bug.cgi?id=1343892 for a few more
# details. To prevent this from happening we drop the linker
# script and define our LDFLAGS manually for now.
export LDFLAGS="-Wl,-z,relro -z now"
autoreconf --force --install --verbose
# selinux support is not yet available, for now just disable apparmor
# FIXME: add --enable-caps-over-setuid as soon as possible (setuid discouraged!)
%configure \
    --disable-apparmor \
    --libexecdir=%{_libexecdir}/snapd/ \
    --enable-nvidia-biarch \
    %{?with_multilib:--with-32bit-libdir=%{_prefix}/lib} \
    --with-snap-mount-dir=%{_sharedstatedir}/snapd/snap \
    --enable-merged-usr

%make_build
popd

# Build systemd units, dbus services, and env files
pushd ./data
make BINDIR="%{_bindir}" LIBEXECDIR="%{_libexecdir}" \
     SYSTEMDSYSTEMUNITDIR="%{_unitdir}" \
     SNAP_MOUNT_DIR="%{_sharedstatedir}/snapd/snap" \
     SNAPD_ENVIRONMENT_FILE="%{_sysconfdir}/sysconfig/snapd"
popd

%install
install -d -p %{buildroot}%{_bindir}
install -d -p %{buildroot}%{_libexecdir}/snapd
install -d -p %{buildroot}%{_mandir}/man8
install -d -p %{buildroot}%{_environmentdir}
install -d -p %{buildroot}%{_systemdgeneratordir}
install -d -p %{buildroot}%{_unitdir}
install -d -p %{buildroot}%{_sysconfdir}/profile.d
install -d -p %{buildroot}%{_sysconfdir}/sysconfig
install -d -p %{buildroot}%{_sharedstatedir}/snapd/assertions
install -d -p %{buildroot}%{_sharedstatedir}/snapd/desktop/applications
install -d -p %{buildroot}%{_sharedstatedir}/snapd/device
install -d -p %{buildroot}%{_sharedstatedir}/snapd/hostfs
install -d -p %{buildroot}%{_sharedstatedir}/snapd/lib/gl
install -d -p %{buildroot}%{_sharedstatedir}/snapd/lib/gl32
install -d -p %{buildroot}%{_sharedstatedir}/snapd/lib/vulkan
install -d -p %{buildroot}%{_sharedstatedir}/snapd/mount
install -d -p %{buildroot}%{_sharedstatedir}/snapd/seccomp/bpf
install -d -p %{buildroot}%{_sharedstatedir}/snapd/snaps
install -d -p %{buildroot}%{_sharedstatedir}/snapd/snap/bin
install -d -p %{buildroot}%{_localstatedir}/snap
install -d -p %{buildroot}%{_localstatedir}/cache/snapd
install -d -p %{buildroot}%{_datadir}/polkit-1/actions
install -d -p %{buildroot}%{_systemd_system_env_generator_dir}
%if 0%{?with_selinux}
install -d -p %{buildroot}%{_datadir}/selinux/devel/include/contrib
install -d -p %{buildroot}%{_datadir}/selinux/packages
%endif

# Install snap and snapd
install -p -m 0755 bin/snap %{buildroot}%{_bindir}
install -p -m 0755 bin/snap-exec %{buildroot}%{_libexecdir}/snapd
install -p -m 0755 bin/snap-failure %{buildroot}%{_libexecdir}/snapd
install -p -m 0755 bin/snapd %{buildroot}%{_libexecdir}/snapd
install -p -m 0755 bin/snap-update-ns %{buildroot}%{_libexecdir}/snapd
install -p -m 0755 bin/snap-seccomp %{buildroot}%{_libexecdir}/snapd
# Ensure /usr/bin/snapctl is a symlink to /usr/libexec/snapd/snapctl
install -p -m 0755 bin/snapctl %{buildroot}%{_libexecdir}/snapd/snapctl
ln -s %{_libexecdir}/snapd/snapctl  %{buildroot}%{_bindir}/snapctl

%if 0%{?with_selinux}
# Install SELinux module
install -p -m 0644 data/selinux/snappy.if %{buildroot}%{_datadir}/selinux/devel/include/contrib
install -p -m 0644 data/selinux/snappy.pp.bz2 %{buildroot}%{_datadir}/selinux/packages
%endif

# Install snap(8) man page
bin/snap help --man > %{buildroot}%{_mandir}/man8/snap.8

# Install the "info" data file with snapd version
install -m 644 -D data/info %{buildroot}%{_libexecdir}/snapd/info

# Install bash completion for "snap"
install -m 644 -D data/completion/snap %{buildroot}%{_datadir}/bash-completion/completions/snap
install -m 644 -D data/completion/complete.sh %{buildroot}%{_libexecdir}/snapd
install -m 644 -D data/completion/etelpmoc.sh %{buildroot}%{_libexecdir}/snapd

# Install snap-confine
pushd ./cmd
%make_install
# Undo the 0000 permissions, they are restored in the files section
chmod 0755 %{buildroot}%{_sharedstatedir}/snapd/void
# We don't use AppArmor
rm -rfv %{buildroot}%{_sysconfdir}/apparmor.d
# ubuntu-core-launcher is dead
rm -fv %{buildroot}%{_bindir}/ubuntu-core-launcher
popd

# Install all systemd and dbus units, and env files
pushd ./data
%make_install BINDIR="%{_bindir}" LIBEXECDIR="%{_libexecdir}" \
              SYSTEMDSYSTEMUNITDIR="%{_unitdir}" \
              SNAP_MOUNT_DIR="%{_sharedstatedir}/snapd/snap" \
              SNAPD_ENVIRONMENT_FILE="%{_sysconfdir}/sysconfig/snapd"

# Remove snappy core specific units
rm -fv %{buildroot}%{_unitdir}/snapd.system-shutdown.service
rm -fv %{buildroot}%{_unitdir}/snapd.snap-repair.*
rm -fv %{buildroot}%{_unitdir}/snapd.core-fixup.*
popd

# Remove snappy core specific scripts
rm %{buildroot}%{_libexecdir}/snapd/snapd.core-fixup.sh

# Remove snapd apparmor service
rm -f %{buildroot}%{_unitdir}/snapd.apparmor.service
rm -f %{buildroot}%{_libexecdir}/snapd/snapd-apparmor

# Install Polkit configuration
install -m 644 -D data/polkit/io.snapcraft.snapd.policy %{buildroot}%{_datadir}/polkit-1/actions

# Disable re-exec by default
echo 'SNAP_REEXEC=0' > %{buildroot}%{_sysconfdir}/sysconfig/snapd

# Create state.json and the README file to be ghosted
touch %{buildroot}%{_sharedstatedir}/snapd/state.json
touch %{buildroot}%{_sharedstatedir}/snapd/snap/README

# When enabled, create a symlink for /snap to point to /var/lib/snapd/snap
%if %{with snap_symlink}
ln -sr %{buildroot}%{_sharedstatedir}/snapd/snap %{buildroot}/snap
%endif

# source codes for building projects
%if 0%{?with_devel}
install -d -p %{buildroot}/%{gopath}/src/%{import_path}/
echo "%%dir %%{gopath}/src/%%{import_path}/." >> devel.file-list
# find all *.go but no *_test.go files and generate devel.file-list
for file in $(find . -iname "*.go" -o -iname "*.s" \! -iname "*_test.go") ; do
    echo "%%dir %%{gopath}/src/%%{import_path}/$(dirname $file)" >> devel.file-list
    install -d -p %{buildroot}/%{gopath}/src/%{import_path}/$(dirname $file)
    cp -pav $file %{buildroot}/%{gopath}/src/%{import_path}/$file
    echo "%%{gopath}/src/%%{import_path}/$file" >> devel.file-list
done
%endif

# testing files for this project
%if 0%{?with_unit_test} && 0%{?with_devel}
install -d -p %{buildroot}/%{gopath}/src/%{import_path}/
# find all *_test.go files and generate unit-test.file-list
for file in $(find . -iname "*_test.go"); do
    echo "%%dir %%{gopath}/src/%%{import_path}/$(dirname $file)" >> devel.file-list
    install -d -p %{buildroot}/%{gopath}/src/%{import_path}/$(dirname $file)
    cp -pav $file %{buildroot}/%{gopath}/src/%{import_path}/$file
    echo "%%{gopath}/src/%%{import_path}/$file" >> unit-test-devel.file-list
done

# Install additional testdata
install -d %{buildroot}/%{gopath}/src/%{import_path}/cmd/snap/test-data/
cp -pav cmd/snap/test-data/* %{buildroot}/%{gopath}/src/%{import_path}/cmd/snap/test-data/
echo "%%{gopath}/src/%%{import_path}/cmd/snap/test-data" >> unit-test-devel.file-list
%endif

%if 0%{?with_devel}
sort -u -o devel.file-list devel.file-list
%endif

%check
# snapd tests
%if 0%{?with_check} && 0%{?with_unit_test} && 0%{?with_devel}
%if ! 0%{?with_bundled}
export GOPATH=%{buildroot}/%{gopath}:%{gopath}
%else
export GOPATH=%{buildroot}/%{gopath}:$(pwd)/Godeps/_workspace:%{gopath}
%endif
%gotest %{import_path}/...
%endif

# snap-confine tests (these always run!)
pushd ./cmd
make check
popd

%files
#define license tag if not already defined
%{!?_licensedir:%global license %doc}
%license COPYING
%doc README.md docs/*
%{_bindir}/snap
%{_bindir}/snapctl
%{_environmentdir}/990-snapd.conf
%dir %{_libexecdir}/snapd
%{_libexecdir}/snapd/snapctl
%{_libexecdir}/snapd/snapd
%{_libexecdir}/snapd/snap-exec
%{_libexecdir}/snapd/snap-failure
%{_libexecdir}/snapd/info
%{_libexecdir}/snapd/snap-mgmt
%{_mandir}/man8/snap.8*
%{_datadir}/bash-completion/completions/snap
%{_libexecdir}/snapd/complete.sh
%{_libexecdir}/snapd/etelpmoc.sh
%{_libexecdir}/snapd/snapd.run-from-snap
%{_sysconfdir}/profile.d/snapd.sh
%{_mandir}/man8/snapd-env-generator.8*
%{_unitdir}/snapd.socket
%{_unitdir}/snapd.service
%{_unitdir}/snapd.autoimport.service
%{_unitdir}/snapd.failure.service
%{_unitdir}/snapd.seeded.service
%{_datadir}/applications/snap-handle-link.desktop
%{_datadir}/dbus-1/services/io.snapcraft.Launcher.service
%{_datadir}/dbus-1/services/io.snapcraft.Settings.service
%{_datadir}/polkit-1/actions/io.snapcraft.snapd.policy
%{_sysconfdir}/xdg/autostart/snap-userd-autostart.desktop
%{_systemd_system_env_generator_dir}/snapd-env-generator
%config(noreplace) %{_sysconfdir}/sysconfig/snapd
%dir %{_sharedstatedir}/snapd
%dir %{_sharedstatedir}/snapd/assertions
%dir %{_sharedstatedir}/snapd/desktop
%dir %{_sharedstatedir}/snapd/desktop/applications
%dir %{_sharedstatedir}/snapd/device
%dir %{_sharedstatedir}/snapd/hostfs
%dir %{_sharedstatedir}/snapd/lib
%dir %{_sharedstatedir}/snapd/lib/gl
%dir %{_sharedstatedir}/snapd/lib/gl32
%dir %{_sharedstatedir}/snapd/lib/vulkan
%dir %{_sharedstatedir}/snapd/mount
%dir %{_sharedstatedir}/snapd/seccomp
%dir %{_sharedstatedir}/snapd/seccomp/bpf
%dir %{_sharedstatedir}/snapd/snaps
%dir %{_sharedstatedir}/snapd/snap
%ghost %dir %{_sharedstatedir}/snapd/snap/bin
%dir %{_localstatedir}/cache/snapd
%dir %{_localstatedir}/snap
%ghost %{_sharedstatedir}/snapd/state.json
%ghost %{_sharedstatedir}/snapd/snap/README
%if %{with snap_symlink}
/snap
%endif

%files -n snap-confine
%doc cmd/snap-confine/PORTING
%license COPYING
%dir %{_libexecdir}/snapd
# For now, we can't use caps
# FIXME: Switch to "%%attr(0755,root,root) %%caps(cap_sys_admin=pe)" asap!
%attr(6755,root,root) %{_libexecdir}/snapd/snap-confine
%{_libexecdir}/snapd/snap-device-helper
%{_libexecdir}/snapd/snap-discard-ns
%{_libexecdir}/snapd/snap-gdb-shim
%{_libexecdir}/snapd/snap-seccomp
%{_libexecdir}/snapd/snap-update-ns
%{_libexecdir}/snapd/system-shutdown
%{_mandir}/man8/snap-confine.8*
%{_mandir}/man8/snap-discard-ns.8*
%{_systemdgeneratordir}/snapd-generator
%attr(0000,root,root) %{_sharedstatedir}/snapd/void

%if 0%{?with_selinux}
%files selinux
%license data/selinux/COPYING
%doc data/selinux/README.md
%{_datadir}/selinux/packages/snappy.pp.bz2
%{_datadir}/selinux/devel/include/contrib/snappy.if
%endif

%if 0%{?with_devel}
%files devel -f devel.file-list
%license COPYING
%doc README.md
%dir %{gopath}/src/%{provider}.%{provider_tld}/%{project}
%endif

%if 0%{?with_unit_test} && 0%{?with_devel}
%files unit-test-devel -f unit-test-devel.file-list
%license COPYING
%doc README.md
%endif

%post
%systemd_post %{snappy_svcs}
# If install, test if snapd socket and timer are enabled.
# If enabled, then attempt to start them. This will silently fail
# in chroots or other environments where services aren't expected
# to be started.
if [ $1 -eq 1 ] ; then
   if systemctl -q is-enabled snapd.socket > /dev/null 2>&1 ; then
      systemctl start snapd.socket > /dev/null 2>&1 || :
   fi
fi

%preun
%systemd_preun %{snappy_svcs}

# Remove all Snappy content if snapd is being fully uninstalled
if [ $1 -eq 0 ]; then
   %{_libexecdir}/snapd/snap-mgmt --purge || :
fi


%postun
%systemd_postun_with_restart %{snappy_svcs}

%if 0%{?with_selinux}
%pre selinux
%selinux_relabel_pre

%post selinux
%selinux_modules_install %{_datadir}/selinux/packages/snappy.pp.bz2
%selinux_relabel_post

%posttrans selinux
%selinux_relabel_post

%postun selinux
%selinux_modules_uninstall snappy
if [ $1 -eq 0 ]; then
    %selinux_relabel_post
fi
%endif

%changelog
<<<<<<< HEAD
=======
* Wed Oct 24 2018 Michael Vogt <mvo@ubuntu.com>
- New upstream release 2.36
 - overlord/snapstate, snap, wrappers: start services in the right
   order during install
 - tests: the store has caught up, drop gccgo test, update cosmic
   image
 - cmd/snap: try not to panic on error from "snap try"`--devmode`
 - overlord/ifacestate: don't conflict on own discard-snap tasks when
   refreshing & doing garbage collection
 - snapstate: add command-chain to supported featureset
 - daemon, snap: mark screenshots as deprecated
 - interfaces: fix decoding of json numbers for static/dynamic
   attributes
 - data/systemd, wrappers: tweak system-shutdown helper for core18
 - interfaces/system-key: add parser mtime and only discover features
   on write
 - interfaces: fix NormalizeInterfaceAttributes, add tests
 - systemd,wrappers: don't start disabled services
 - ifacestate/hooks: only create interface hook tasks if hooks exist
 - tests: do not run degraded test in autopkgtest env
 - osutil: workaround overlayfs on ubuntu 18.10
 - interfaces: include invalid type in Attr error
 - many: enable layouts by default
 - interfaces/default: don't scrub with change_profile with classic
 - cmd/snap: speed up unit tests
 - vendor, cmd/snap: refactor to accommodate the new less buggy go-
   flags
 - daemon: expose snapshots to the API
 - interfaces: updates for default, screen-inhibit-control, tpm,
   {hardware,system,network}-observe
 - interfaces/hotplug: rename HotplugDeviceKey method to HotplugKey,
   update test interface
 - interfaces/tests: use TestInterface instead of a custom local
   helper
 - overlord/snapstate: export getFeatureFlagBool.
 - osutil,asserts,daemon: support force password change in system-
   user assertion
 - snap, wrappers: support restart-delay, generate RestartSec=<value>
   in service units
 - tests/ifacestate: moved asserts-related mocking into helper
 - image: fetch device store assertion if available
 - many: enable AppArmor on Arch
 - interfaces/repo: two helper methods for hotplug
 - overlord/ifacestate: add hotplug slots with implicit slots
 - interfaces/hotplug: helpers and struct updates
 - tests: run the snapd tests on Ubuntu 18.10
 - snapstate: only report errors if there is an actual error
 - store: speedup unit tests
 - spread-shellcheck: fix interleaved error messages, tweaks
 - apparmor: create SnapAppArmorDir in setupSnapConfineReexec
 - ifacestate: implementation of defaultDeviceKey function for
   hotplug
 - cmd/snap-update-ns: remove empty placeholders used for mounting
 - snapshotstate: restore to current revision
 - tests/lib: rework the CLA checker
 - many: support and consider store friendly-stores when checking
   device scope constraints
 - overlord/snapstate: block parallel installs of snapd, core, base,
   kernel, gadget snaps
 - overlord/patch: patch for static plug/slot attributes
 - interfaces: honor static attributes when reloading conns
 - osutils: unit tests speedup; introduce «run-checks --short-
   unit».
 - systemd, wrappers: speed up wrappers unit tests
 - client: speedup unit tests
 - spread-shellcheck: use threads to parallelise
 - snap: validate plug and slot names
 - osutil, interfaces/apparmor: add and use of osutil.UnlinkMany
 - wrappers: do not depend on network.taget in socket units, tweak
   generated units
 - interfaces/apparmor: (un)load profiles in one apparmor_parser call
 - store: gracefully handle unexpected errors in 'action'
   response
 - cmd: put our manpages in section 8
 - overlord: don't make become-operational interfere with user
   requests
 - store: tweak unmatched refresh result error log
 - snap, client, daemon, store: use and expose "media" more
 - tests,cmd/snap-update-ns: add test showing mount update bug
   cmd/snap-update-ns: better detection of snapd-made tmpfs
 - tests: spread tests for aliases with parallel installed snaps
 - interfaces/seccomp: allow using statx by default
 - store: gracefully handle unexpected errors in 'action' response
 - overlord/snapshotstate: chown the tempdir
 - cmd/snap: attempt to start the document portal if running with a
   session bus
 - snap: detect layouts vs layout in snap.yaml
 - interfaces/apparmor: handle overlayfs snippet for snap-update-ns
 - snapcraft.yaml: set grade to stable
 - tests: shellchecks, final round
 - interfaces/apparmor: handle overlayfs snippet for snap-update-ns
 - snap: detect layouts vs layout in snap.yaml
 - overlord/snapshotstate: store epoch in snapshot, check on restore
 - cmd/snap: tweak UX of snap refresh --list
 - overlord/snapstate: improve consistency, use validateInfoAndFlags
   also in InstallPath
 - snap: give Epoch a CanRead helper
 - overlord/snapshotstate: small refactor of internal helpers
 - interfaces/builtin: adding missing permission to create
   /run/wpa_supplicant directory
 - interfaces/builtin: avahi interface update
 - client, daemon: support passing of 'unaliased' option when
   installing from local files
 - selftest: rename selftest.Run() to sanity.Check()
 - interfaces/apparmor: report apparmor support level and policy
 - ifacestate: helpers for generating slot names for hotplug
 - overlord/ifacestate: make sure to pass in the Model assertion when
   enforcing policies
 - overlord/snapshotstate: store the SnapID in snapshot, block
   restore if changed
 - interfaces: generalize writable mimic profile
 - asserts,interfaces/policy: add support for on-store/on-brand/on-
   model plug/slot rule constraints
 - many: fetch the device store assertion together and in the context
   of interpreting snap-declarations
 - tests: disable gccgo tests on 18.04 for now, until dh-golang vs
   gccgo is fixed
 - tests/main/parallel-install-services: add spread test for snaps
   with services
 - tests/main/snap-env: extend to cover parallel installations of
   snaps
 - tests/main/parallel-install-local: rename from *-sideload, extend
   to run snaps
 - cmd/snapd,daemon,overlord: without snaps, stop and wait for socket
 - cmd/snap: tame the help zoo
 - tests/main/parallel-install-store: run installed snap
 - cmd/snap: add a bunch of TRANSLATORS notes (and a little more
   i18n)
 - cmd: fix C formatting
 - tests: remove unneeded cleanup from layout tests
 - image: warn on missing default-providers
 - selftest: add test to ensure selftest.checks is up-to-date
 - interfaces/apparmor, interfaces/builtin: tweaks for parallel snap
   installs
 - userd: extend the list of supported XDG Desktop properties when
   autostarting user applications
 - cmd/snap-update-ns: enforce trespassing checks
 - selftest: actually run the kernel version selftest
 - snapd: go into degraded mode when the selftest fails
 - tests: add test that runs snapctl with a core18 snap
 - tests: add snap install hook with base: core18
 - overlord/{snapstate,assertstate}: parallel instances and
   refresh validation
 - interfaces/docker-support: add rules to read apparmor macros
 - tests: make nfs test available for more systems
 - tests: cleanup copy/paste dup in interfaces-network-setup-control
 - tests: using single sh snap in interface tests
 - overlord/snapstate: improve cleaup in mount-snap handler
 - tests: don't fail interfaces-bluez test if bluez is already
   installed
 - tests: find snaps just for edge and beta channels
 - daemon, snapstate: consistent snap list [--all] output with broken
   snaps
 - tests: fix listing to allow extra things in the notes column
 - cmd/snap: improve UX when removing specific snap revision
 - cmd/snap, tests/main/snap-info: highlight the current channel
 - interfaces/testiface: added TestHotplugInterface
 - snap: tweak commands
 - interfaces/hotplug: hotplug spec takes one slot definition
 - overlord/snapstate, snap: handle shared snap directories when
   installing/remove snaps with instance key
 - interfaces/opengl: misc accesses for VA-API
 - client, cmd/snap: expose warnings to the world
 - cmd/snap-update-ns: introduce trespassing state tracking
 - cmd/snap: commands no longer build their own client
 - tests: try to build cmd/snap for darwin
 - daemon: make error responders not printf when called with 1
   argument
 - many: return real snap name in API response
 - overlord/state: return latest LastAdded time in WarningsSummary
 - many: mount namespace mapping for parallel installs of snaps
 - ifacestate/autoconnect: do not self-conflict on setup-profiles if
   core-phase-2
 - client, cmd/snap: on !linux, exit when the client tries to Do
   something
 - tests: refactor for nested suite and tests fixed
 - tests: use lxd's waitready instead of polling lxd socket
 - ifacestate: don't initialize udev monitor until we have a system
   snap
 - interfaces: extra argument for static attrs in
   NewConnectedPlug/NewConnectedSlot
 - packaging/arch: sync packaging with AUR
 - snapstate/tests: serialize all appends in fake backend
 - snap-confine: make /lib/modules optional
 - cmd/snap: handle "snap interfaces core" better
 - store: move download tests into downloadSuite
 - tests,interfaces: run interfaces-account-control on UC18
 - tests: fix install snaps test by adding link to /snap
 - tests: fix for nested test suite
 - daemon: fix snap list --all with parallel snap instances
 - snapstate: refactor tests to use SetModel*
 - wrappers: fix snap services order in tests
 - many: provide salt for generating instance-key in store requests
 - ifacestate: fix hang when retrying content providers
 - snapd-env-generator: fix when PATH is empty or unset
 - overlord/assertstate: propagate TaskSnapSetup error
 - client: catch and expose logs errors
 - overlord: integrate device enumeration with udev monitor
 - daemon, overlord/state: warnings pipeline
 - tests: add publisher regex to fix the snap-info test pass on sru
 - cmd: use systemdsystemgeneratorsdir, cleanup automake complaints,
   tweaks
 - cmd/snap-update-ns: remove the unused Secure type
 - osutil, o/snapshotstate, o/sss/backend: quick fixes
 - tests: update the listing expression to support core from
   different channels
 - store: use stable instance key in store refresh requests
 - cmd/snap-update-ns: detach Mk{Prefix,{File,Dir,Symlink{,All}}}
 - overlord/patch: support for sublevel patches
 - tests: update prepare/restore for nightly suite
 - cmd/snap-update-ns: detach BindMount from the Secure type
 - cmd/snap-update-ns: re-factor pair of helpers to call fstatfs once
 - ifacestate: retry on "discard-snap" in autoconnect conflict check
 - cmd/snap-update-ns: separate OpenPath from the Secure struct
 - wrappers: remove Wants=network-online.target
 - tests: add new core16-base test
 - store: refactor tests so that they work as store_test package
 - many: add refresh.rate-limit core option
 - tests: run account-control test with different bases
 - tests: port proxy test to use python tinyproxy
 - overlord: introduce snapshotstate.
 - testutil: allow Fstatfs results to vary over time
 - snap-update-ns: add comments about the "deadcode" in bootstrap.go
 - overlord: add chg.Err() in testUpdateWithAutoconnectRetry
 - many: remove deadcode
 - tests: also run unit/gccgo in 18.04
 - tests: introduce a helper for installing local snaps with --name
 - tests: avoid removing core snap on reset
 - snap: use snap.SideInfo in test to fix build with gccgo
 - partition: remove unused runCommand
 - image: fix incorrect error when using local bases
 - overlord/snapstate: fix format
 - cmd: fix format
 - tests: setting "storage: preserve-size" just for amazon-linux
   system
 - tests: test for the hostname interface
 - interfaces/modem-manager: allow access to more USB strings
 - overlord: instantiate UDevMonitor
 - interfaces/apparmor: tweak naming, rename to AddLayout()
 - interfaces: take instance name in ifacetest.InstallSnap
 - snapcraft: do not use --dirty in mkversion
 - cmd: add systemd environment generator
 - devicestate: support getting (http) proxy from core config
 - many: rename ClientOpts to ClientOptions
 - prepare-image-grub-core18: remove image root in restore
 - overlord/ifacestate: remove "old-conn" from connect/undo connect
   handlers
 - packaging/fedora: Merge changes from Fedora Dist-Git
 - image: handle errors when downloadedSnapsInfoForBootConfig has no
   data
 - tests: use official core18 model assertion in tests
 - snap-confine: map /var/lib/extrausers into snaps mount-namespace
 - overlord,store: support proxy settings internally too
 - cmd/snap: bring back 'snap version'
 - interfaces/mount: tweak naming of things
 - strutil: fix MatchCounter to also work with buffer reuse
 - cmd,interfaces,tests: add /mnt to removable-media interface
 - systemd: do not run "snapd.snap-repair.service.in on firstboot
   bootstrap
 - snap/snapenv: drop some instance specific variables, use instance-
   specific ones for user locations
 - firstboot: sort by type when installing the firstboot snaps
 - cmd, cmd/snap: better support for non-linux
 - strutil: add new ParseByteSize
 - image: detect and error if bases are missing
 - interfaces/apparmor: do not downgrade confinement on arch with
   linux-hardened 4.17.4+
 - daemon: add pokeStateLock helper to the daemon tests
 - snap/squashfs: improve error message from Build on mksquashfs
   failure
 - tests: remove /etc/alternatives from dirs-not-shared-with-host
 - cmd: support re-exec into the "snapd" snap
 - spdx: remove "Other Open Source" from the support licenses
 - snap: add new type "TypeSnapd" and attach to the snapd snap
 - interfaces: retain order of inserted security backends
 - tests: spread test for parallel-installs desktop file handling
 - overlord/devicestate: use OpenSSL's PEM format when generating
   keys
 - cmd: remove --skip-command-chain from snap run and snap-exec
 - selftest: detect if apparmor is unusable and error
 - snap,snap-exec: support command-chain for hooks
 - tests: significantly reduce execution time for managers test
 - snapstate: use new "snap.ByType" sorting
 - overlord/snapstate: fix UpdateMany() to work with parallel
   instances
 - testutil: have File* checker produce more useful error output
 - overlord/ifacestate: introduce connectOpts
 - interfaces: parallel instances support, extend unit tests
 - tests: normalize tests
 - snapstate: make InstallPath() return *snap.Info too
 - snap: add ByType sorting
 - interfaces: add cifs-mount interface
 - tests: use file based markers in snap-service-stop-mode
 - osutil: reorg and stub out things to get it building on darwin
 - tests/main/layout: cleanup after the test
 - osutil/sys: small tweaks to let it build on darwin
 - daemon, overlord/snapstate: set instance name when installing from
   snap file
 - many: move Uname to osutil, for more DRY and easier porting.
 - cmd/snap: create snap user directory when running parallel
   installed snaps
 - cmd/snap-confine: switch to validation of SNAP_INSTANCE_NAME
 - tests: basic test for parallel installs from the store
 - image: download the gadget from the model.GadgetTrack()
 - snapstate: add support for gadget tracks in model assertion
 - image: add support for "gadget=track"
 - overlord: handle sigterm during shutdown better
 - tests: add the original function to fix the errors on new kernels
 - tests/main/lxd: pull lxd from candidate; reënable i386
 - wayland: add extra sockets that are used by older toolkits (e.g.
   gtk3)
 - asserts: add support for gadget tracks in the model assertion
 - overlord/snapstate: improve feature flag validation
 - tests/main/lxd: run ubuntu-16.04 only on 64 bit variant
 - interfaces: workaround for activated services and newer DBus
 - tests: get the linux-image-extra available for the current kernel
 - interfaces: add new "sysfs-name" to i2c interfaces code
 - interfaces: disconnect hooks
 - cmd/libsnap: unify detection of core/classic with go
 - tests: fix autopkgtest failures in cosmic
 - snap: fix advice json
 - overlord/snapstate: parallel snap install
 - store: backward compatible instance-key handling for non-instance
   snaps
 - interfaces: add screencast-legacy for video and audio recording
 - tests: skip unsupported architectures for fedora-base-smoke test
 - tests: avoid using the journalctl cursor when it has not been
   created yet
 - snapstate: ensure normal snaps wait for the "snapd" snap on
   refresh
 - tests: enable lxd again everywhere
 - tests: new test for udisks2 interface
 - interfaces: add cpu-control for setting CPU tunables
 - overlord/devicestate: fix tests, set seeded in registration
   through proxy tests
 - debian: add missing breaks on cosmic
 - devicestate: only run device-hook when fully seeded
 - seccomp: conditionally add socketcall() based on system and base
 - tests: new test for juju client observe interface
 - overlord/devicestate: DTRT w/a snap proxy to reach a serial vault
 - snapcraft: set version information for the snapd snap
 - cmd/snap, daemon: error out if trying to install a snap using
   empty name
 - hookstate: simplify some hook tests
 - cmd/snap-confine: extend security tag validation to cover instance
   names
 - snap: fix mocking of systemkey in snap-run tests
 - packaging/opensuse: fix static build of snap-update-ns and snap-
   exec
 - interfaces/builtin: addtl network-manager resolved DBus fix
 - udev: skip TestParseUdevEvent on ppc
 - interfaces: miscellaneous policy updates
 - debian: add tzdata to build-dep to ensure snapd builds correctly
 - cmd/libsnap-confine-private: intoduce helpers for validating snap
   instance name and instance key
 - snap,snap-exec: support command-chain for app
 - interfaces/builtin: network-manager resolved DBus changes
 - snap: tweak `snap wait` command
 - cmd/snap-update-ns: introduce validation of snap instance names
 - cmd/snap: fix some corner-case test setup weirdness
 - cmd,dirs: fix various issues discovered by a Fedora base snap
 - tests/lib/prepare: fix extra snaps test

>>>>>>> ab7590b6
* Mon Oct 15 2018 Michael Vogt <mvo@ubuntu.com>
- New upstream release 2.35.5
 - interfaces/home: don't allow snaps to write to $HOME/bin
 - osutil: workaround overlayfs on ubuntu 18.10

* Fri Oct 05 2018 Michael Vogt <mvo@ubuntu.com>
- New upstream release 2.35.4
  - wrappers: do not depend on network.taget in socket units, tweak
    generated units

* Fri Oct 05 2018 Michael Vogt <mvo@ubuntu.com>
- New upstream release 2.35.3
 - overlord: don't make become-operational interfere with user
   requests
 - docker_support.go: add rules to read apparmor macros
 - interfaces/apparmor: handle overlayfs snippet for snap-update-
   nsFixes:
 - snapcraft.yaml: add workaround to fix snapcraft build
 - interfaces/opengl: misc accesses for VA-API

* Wed Sep 12 2018 Michael Vogt <mvo@ubuntu.com>
- New upstream release 2.35.2
 - cmd,overlord/snapstate: go 1.11 format fixes
 - ifacestate: fix hang when retrying content providers
 - snap-env-generator: do nothing when PATH is unset
 - interfaces/modem-manager: allow access to more USB strings

* Mon Sep 03 2018 Michael Vogt <mvo@ubuntu.com>
- New upstream release 2.35.1
 - packaging/fedora: Merge changes from Fedora Dist-Git
 - snapcraft: do not use --diry in mkversion.sh
 - cmd: add systemd environment generator
 - snap-confine: map /var/lib/extrausers into snaps mount-namespace
 - tests: cherry-pick test fixes from master for 2.35
 - systemd: do not run "snapd.snap-repair.service.in on firstboot
   bootstrap
 - interfaces: retain order of inserted security backends
 - selftest: detect if apparmor is unusable and error

* Sat Aug 25 2018 Neal Gompa <ngompa13@gmail.com> - 2.35-1
- Release 2.35 to Fedora (RH#1598946)

* Mon Aug 20 2018 Michael Vogt <mvo@ubuntu.com>
- New upstream release 2.35
 - snapstate: add support for gadget tracks in model assertion
 - image: add support for "gadget=track"
 - asserts: add support for gadget tracks in the model assertion
 - interfaces: add new "sysfs-name" to i2c interfaces code
 - overlord: handle sigterm during shutdown better
 - wayland: add extra sockets that are used by older toolkits
 - snap: fix advice json
 - tests: fix autopkgtest failures in cosmic
 - store: backward compatible instance-key handling for non-instance
   snaps
 - snapstate: ensure normal snaps wait for the "snapd" snap on
   refresh
 - interfaces: add cpu-control for setting CPU tunables
 - debian: add missing breaks on comisc
 - overlord/devicestate: DTRT w/a snap proxy to reach a serial vault
 - devicestate: only run device-hook when fully seeded
 - seccomp: conditionally add socketcall() based on system and base
 - interfaces/builtin: addtl network-manager resolved DBus fix
 - hookstate: simplify some hook tests
 - udev: skip TestParseUdevEvent on ppc
 - interfaces: miscellaneous policy updates
 - debian: add tzdata to build-dep to ensure snapd builds correctly
 - interfaces/builtin: network-manager resolved DBus changes
 - tests: add spread test for fedora29 base snap
 - cmd/libsnap: treat distributions with VARIANT_ID=snappy as "core"
 - dirs: fix SnapMountDir inside a Fedora base snap
 - tests: fix snapd-failover for core18 with external backend
 - overlord/snapstate: always clean SnapState when doing Get()
 - overlod/ifacestate: always use a new SnapState when fetching the
   snap state
 - overlord/devicestate: have the serial request talk to the proxy if
   set
 - interfaces/hotplug: udevadm output parser
 - tests: New test for daemon-notify interface
 - image: ensure "core" is ordered early if base: and core is used
 - cmd/snap-confine: snap-device-helper parallel installs support
 - tests: enable interfaces-framebuffer everywhere
 - tests: reduce nc wait time from 2 to 1 second
 - snap/snapenv: add snap instance specific variables
 - cmd/snap-confine: add minimal test for snap-device-helper
 - tests: enable snapctl test on core18
 - overlord: added UDevMonitor for future hotplug support
 - wrappers: do not glob when removing desktop files
 - tests: add dbus monitor log to interfaces-accounts-service
 - tests: add core-18 systems to external backend
 - wrappers: account for changed app wrapper in parallel installed
   snaps
 - wrappers: make sure that the tests pass on non-Ubuntu too
 - many: add snapd snap failure handling
 - tests: new test for dvb interface
 - configstate: accept refresh.timer=managed
 - tests: new test for snap logs command
 - wrapper: generate all the snapd unit files when generating
   wrappers
 - store: keep all files with link-count > 1 in the cache
 - store: be less verbose in the common refresh case of "no updates"
 - snap-confine: update snappy-app-dev path
 - debian: ensure dependency on fixed apt on 18.04
 - snapd: add initial software watchdog for snapd
 - daemon, systemd: change journalctl -n=all to --no-tail
 - systemd: fix snapd.apparmor.service.in dependencies
 - snapstate: refuse to remove bases or core if snaps need them
 - snap: introduce package-level helpers for building snap related
   directory/file paths
 - overlord/devicestate: deny parallel install of kernel or gadget
   snaps
 - store: clean up parallel-install TODOs in store tests
 - timeutil: fix first weekday of the month schedule
 - interfaces: match all possible tty but console
 - tests: shellchecks part 5
 - cmd/snap-confine: allow ptrace read for 4.18 kernels
 - advise: make the bolt database do the atomic rename dance
 - tests/main/apt-hooks: debug dump of commands.db
 - tests/lib/prepare-restore: update Arch Linux kernel LOCALVERSION
   handling
 - snap: validate instance name as part of Validate()
 - daemon: if a snap is inactive, don't ask systemd about its
   services.
 - udev: skip TestParseUdevEvent on s390x
 - tests: switch core-amd64-18 to use `kernel: pc-kernel=18`
 - asserts,image: add support for new kernel=track syntax
 - tests: new gce image for fedora 27
 - interfaces/apparmor: use the cache in mtime-resilient way
 - store, overlord/snapstate: introduce instance name in store APIs
 - tests: drive-by cleanup of redudant pkgname matching
 - tests: ensure apt-hook is only run after catalog update ran
 - tests: use pkill instead of kilall
 - tests/main: another bunch of updates for Amazon Linux 2
 - tests/lib/snaps: avoid using relative command paths that go up in
   the  directory tree
 - tests: disable/fix more tests for Amazon Linux 2
 - overlord: introduce InstanceKey to SnapState and SnapSetup,
   renames
 - daemon: make sure most change generating handlers can produce
   errors with kinds
 - tests/main/interfaces-calendar-service: skip the test on AMZN2
 - tests/lib/snaps: avoid using relative command paths that go up in
   the directory tree
 - cmd/snap: add a green check mark to verified publishers
 - cmd/snap: fix two issues in the cmd/snap unit tests
 - packaging/fedora: fix target path of /snap symlink
 - cmd/snap: support `--last=<type>?` to mean "no error on empty"
 - cmd/snap-confine: (nvidia) pick up libnvidia-glvkspirv.so
 - strutil: detect and bail out of Unmarshal on duplicate key
 - packaging/fedora(amzn2): disable SELinux, drop dependency on
   squashfuse for AMZN2
 - spread, tests: add support for Amazon Linux 2
 - packaging/fedora: Add Amazon Linux 2 support
 - many: make Wait/Stop optional on StateManagers
 - snap/squashfs: stop printing unsquashfs info to stderr
 - snap: add support for `snap advise-snap --from-apt`
 - overlord/ifacestate: ignore connect if already connected
 - tests: change the service snap used instead of network-bind-
   consumer
 - interfaces/network-control: update for wpa-supplicant and ifupdown
 - tests: fix raciness in stop mode tests
 - logger: try to not have double dates
 - debian: use deb-systemd-invoke instead of systemctl directly
 - tests: run all main tests on core18
 - many: finish sharing a single TaskRunner with all the the managers
 - interfaces/repo: added AllHotplugInterfaces helper
 - snapstate: ensure kernel-track is honored on switch/refresh
 - overlord/ifacestate: support implicit slots on snapd
 - image: add support for "kernel-track" in `snap prepare-image`
 - tests: add test that ensures we do not boot any system in degraded
   state
 - tests: update tests to work on core18
 - cmd/snap: check for typographic dashes in command
 - tests: fix tests expecting old email address
 - client: add some existing error kinds that were not listed in
   client.go
 - tests: add missing slots in classic and core provider test snaps
 - overlord,daemon,cmd: re-map snap names around the edges of snapd
 - tests: use install_local in snap-run-hooks
 - coreconfig: add support for `snap set system network.disable-
   ipv6`
 - overlord/snapstate: dedupe default content providers
 - osutil/udev: sync with upstream
 - debian: do not ship snapd.apparmor.service on ubuntu
 - overlord: have SnapManager use a passed in TaskRunner created by
   Overlord
 - many: streamline the generic conflict check mechanisms
 - tests: remove unneeded setup code in snap-run-symlink
 - cmd/snap: print unset license as "unset", instead of "unknown"
 - asserts: add (optional) kernel-track to model assertion
 - snap/squashfs, tests: pass -n[o-progress] to {mk,un}squashfs
 - interfaces/pulseaudio: be clear that the interface allows playback
   and record
 - snap: support hook environment
 - interfaces: fix typo "daemonNotify" (add missing "n")
 - interfaces: tweak tests of daemon-notify, use common naming
 - interfaces: allow invoking systemd-notify when daemon-notify is
   connected
 - store: make snap blobs be 0600
 - interfaces,daemon: move JSON types to the daemon
 - tests: prepare needs to handle bin/snapctl being a symlink
 - tests: do not mask errors in interfaces-timezone-control (#5405)
 - packaging: put snapctl into /usr/lib/snapd and symlink in usr/bin
 - tests: add basic integration test for spread hold
 - overlord/snapstate: improve PlugsOnly comment
 - many: assorted shellcheck fixes
 - store, daemon, client, cmd/snap: expose "scope", default to wide
 - snapstate: allow setting "refresh.timer=managed"
 - cmd/snap: display a link to data privacy notice for interactive
   snap login
 - client, cmd/snap: pass snap instance name when installing from
   file
 - cmd/snap: add 'debug paths' command
 - snapstate: make sure all *link-*snap tasks carry a snap type and
   further hints
 - devicestate: fix race when refreshing a snap with snapd-control
 - tests: fix tests on arch
 - tests: start active system units on reset
 - tests: new test for joystick interface
 - tests: moving install of dependencies to pkgdb helper
 - tests: enable new fedora image with test dependencies installed
 - tests: start using the new opensuse image with test dependencies
 - tests: check catalog refresh before and after restart snapd
 - tests: stop restarting journald service on prepare
 - interfaces: make core-support a no-op interface
 - interfaces: prefer "snapd" when resolving implicit connections
 - interfaces/hotplug: add hotplug Specification and
   HotplugDeviceInfo
 - many: lessen the use of core-support
 - tests: fixes for the autopkgtest failures in cosmic
 - tests: remove extra ' which breaks interfaces-bluetooth-control
   test
 - dirs: fix antergos typo
 - tests: use grep to avoid non-matching messages from MATCH
 - dirs: improve distro detection for Antegros
 - vendor: switch to latest bson
 - interfaces/builtin: create can-bus interface
 - tests: "snap connect" is idempotent so just connect
 - many: use extra "releases" information on store "revision-not-
   found" errors to produce better errors
 - interfaces: treat "snapd" snap as type:os
 - interfaces: tweak tests to have less repetition of "core" and
   "ubuntu…
 - tests: simplify econnreset test
 - snap: add helper for renaming slots
 - devicestate: fix panic in firstboot code when no snaps are seeded
 - tests: add artful for sru validation on google backend
 - snap,interfaces: move interface name validation to snap
 - overlord/snapstate: introduce path to fake backend ops
 - cmd/snap-confine: fix snaps running on core18
 - many: expose publisher's validation throughout the API

* Fri Jul 27 2018 Michael Vogt <mvo@ubuntu.com>
- New upstream release 2.34.3
 - interfaces/apparmor: use the cache in mtime-resilient way
 - cmd/snap-confine: (nvidia) pick up libnvidia-glvkspirv.so
 - snapstate: allow setting "refresh.timer=managed"
 - spread: switch Fedora and openSUSE images

* Thu Jul 19 2018 Michael Vogt <mvo@ubuntu.com>
- New upstream release 2.34.2
 - packaging: fix bogus date in fedora snapd.spec
 - tests: fix tests expecting old email address

* Tue Jul 17 2018 Michael Vogt <mvo@ubuntu.com>
- New upstream release 2.34.1
 - tests: cherry-pick test fixes from master for 2.34
 - coreconfig: add support for `snap set system network.disable-
   ipv6`
 - debian: do not ship snapd.apparmor.service on ubuntu
 - overlord/snapstate: dedupe default content providers
 - interfaces/builtin: create can-bus interface

* Sat Jul 14 2018 Fedora Release Engineering <releng@fedoraproject.org> - 2.33.1-2
- Rebuilt for https://fedoraproject.org/wiki/Fedora_29_Mass_Rebuild

* Fri Jul 06 2018 Michael Vogt <mvo@ubuntu.com>
- New upstream release 2.34
 - store, daemon, client, cmd/snap: expose "scope", default to wide*
 - tests: fix arch tests
 - snapstate: make sure all *link-*snap tasks carry a snap type and
   further hints
 - snapstate: allow setting "refresh.timer=managed"
 - cmd/snap: display a link to data privacy notice for interactive
   snap login
 - devicestate: fix race when refreshing a snap with snapd-control
 - tests: skip interfaces-framebuffer when no /dev/fb0 is found
 - tests: run interfaces-contacts-service only where test-snapd-eds
   is available
 - many: expose publisher's validation throughout the API
 - many: use extra "releases" information on store "revision-not-
   found" errors to produce better errors
 - dirs: improve distro detection for Antegros
 - Revert "dirs: improve identification of Arch Linux like systems"
 - devicestate: fix panic in firstboot code when no snaps are seeded
 - i18n: use xgettext-go --files-from to avoid running into cmdline
   size limits
 - interfaces: move ValidateName helper to utils
 - snapstate,ifstate: wait for pending restarts before auto-
   connecting
 - snap: account for parallel installs in wrappers, place info and
   tests
 - configcore: fix incorrect handling of keys with numbers (like
   gpu_mem_512)
 - tests: fix tests when no keyboard input detected
 - overlord/configstate: add watchdog options
 - snap-mgmt: fix for non-existent dbus system policy dir,
   shellchecks
 - tests/main/snapd-notify: use systemd's service properties rater
   than the journal
 - snapstate: allow removal of snap.TypeOS when using a model with a
   base
 - interfaces: make findSnapdPath smarter
 - tests: run "arp" tests only if arp is available
 - spread: increase the number of auto retries for package downloads
   in opensuse
 - cmd/snap-confine: fix nvidia support under lxd
 - corecfg: added experimental.hotplug feature flag
 - image: block installation of parallel snap instances
 - interfaces: moved normalize method to interfaces/utils and made it
   public
 - api/snapctl: allow -h and --help for regular users.
 - interfaces/udisks2: also implement implicit classic slot
 - cmd/snap-confine: include CUDA runtime libraries
 - tests: disable auto-refresh test on core18
 - many: switch to account validation: unproven|verified
 - overlord/ifacestate: get/set connection state only via helpers
 - tests: adding extra check to validate journalctl is showing
   current test data
 - data: add systemd environment configuration
 - i18n: handle write errors in xgettext-go
 - snap: helper for validating snap instance names
 - snap{/snaptest}: set instance key based on snap name
 - userd: fix running unit tests on KDE
 - tests/main/econnreset: limit ingress traffic to 512kB/s
 - snap: introduce a struct Channel to represent store channels, and
   helpers to work with it
 - tests: add fedora to distro_clean_package_cache function
 - many: rename snap.Info.StoreName() to snap.Info.SnapName()
 - tests: add spread test to ensure snapd/core18 are not removable
 - tests: tweaks for running the main tests on core18
 - overlord/{config,snap}state: introduce experimental.parallel-
   instances feature flag
 - strutil: support iteration over almost clean paths
 - strutil: add PathIterator.Rewind
 - tests: update interfaces-timeserver-control to core18
 - tests: add halt-timeout to google backend
 - tests: skip security-udev-input-subsystem without /dev/input/by-
   path
 - snap: introduce the instance key field
 - packaging/opensuse: remaining packaging updates for 2.33.1
 - overlord/snapstate: disallow installing snapd on baseless models
 - tests: disable core tests on all core systems (16 and 18)
 - dirs: improve identification of Arch Linux like systems
 - many: expose full publisher info over the snapd API
 - tests: disable core tests on all core systems (16 and 18)
 - tests/main/xdg-open: restore or clean up xdg-open
 - tests/main/interfaces-firewall-control: shellcheck fix
 - snapstate: sort "snapd" first
 - systemd: require snapd.socket in snapd.seeded.service; make sure
   snapd.seeded
 - spread-shellcheck: use the latest shellcheck available from snaps
 - tests: use "ss" instead of "netstat" (netstat is not available in
   core18)
 - data/complete: fix three out of four shellcheck warnings in
   data/complete
 - packaging/opensuse: fix typo, missing assignment
 - tests: initial core18 spread image building
 - overlord: introduce a gadget-connect task and use it at first boot
 - data/completion: fix inconsistency in +x and shebang
 - firstboot: mark essential snaps as "Required" in the state
 - spread-shellcheck: use a whitelist of files that are allowed to
   fail validation
 - packaging/opensuse: build position-independent binaries
 - ifacestate: prevent running interface hooks twice when self-
   connecting on autoconnect
 - data: remove /bin/sh from snapd.sh
 - tests: fix shellcheck 0.5.0 warnings
 - packaging/opensuse: snap-confine should be 06755
 - packaging/opensuse: ship apparmor integration if enabled
 - interfaces/udev,misc: only trigger udev events on input subsystem
   as needed
 - packaging/opensuse: add missing bits for snapd.seeded.service
 - packaging/opensuse: don't use %-macros in comments
 - tests: shellchecks part 4
 - many: rename snap.Info.Name() to snap.Info.InstanceName(), leave
   parallel-install TODOs
 - store: drop unused: channel map types, and details fixture.
 - store: have a basic test about the unmarshalling of /search
   results
 - tests: show executed tests on current system when a test fails
 - tests: fix for the download of the big snap
 - interfaces/apparmor: add chopTree
 - tests: remove double debug: | entry in tests and add more checks
 - cmd/snap-update-ns: introduce mimicRequired helper
 - interfaces: move assertions around for better failure line number
 - store: log a nice clear "download succeeded" message
 - snap: run snap-confine from the re-exec location
 - snapstate: support restarting snapd from the snapd snap on core18
 - tests: show status of the partial test-snapd-huge snap in
   econnreset test
 - tests: fix interfaces-calendar-service test when gvfsd-metadata
   loks the xdg dirctory
 - store: switch store.SnapInfo to use the new v2/info endpoint
 - interfaces: add Repository.AllInterfaces
 - snapstate: stop using evolving SnapSpec internally, use an
   internal-only snapSpec instead
 - cmd/libsnap-confine-private: introduce a helper for splitting snap
   name
 - tests: econnreset/retry tweaks
 - store, et al: kill dead code that uses the bulk endpoint
 - tests/lib/prepare-restore: fix upgrade/reboot handling on arch
 - cmd/snap-update-ns,strutil: move PathIterator to strutil, add
   Depth helper
 - data/systemd/snapd.run-from-snap: ensure snapd tooling is
   available
 - store: switch connectivity check to use v2/info
 - devicestate: support seeding from a base snap instead of core
 - snapstate,ifacestate: remove core-phase-2 handling
 - interfaces/docker-support: update for docker 18.05
 - tests: enable fedora 28 again
 - overlord/ifacestate:  simplify checkConnectConflicts and also
   connect signature
 - snap: parse connect instructions in gadget.yaml
 - tests: fix snapd-repair.timer on ubuntu-core-snapd-run- from-snap
   test
 - interfaces/apparmor: allow killing snap-update-ns
 - tests: skip "try" test on s390x
 - store, image: have 'snap download' use v2/refresh action=download
 - interfaces/policy: test that base policy can be parsed
 - tests: publish test-snapd-appstreamid for any architecture
 - snap: don't include newline in hook environment
 - cmd/snap-update-ns: use RCall with SyscallsEqual
 - cmd/snap-update-ns: add IsSnapdCreatedPrivateTmpfs and tests
 - tests: skip security-dev-input-event-denied on s390x/arm64
 - interfaces: add the dvb interface
 - daemon: paging is not a thing.
 - cmd/snap-mgmt: remove system key on purge
 - testutil: syscall sequence checker
 - cmd/snap-update-ns: fix a leaking file descriptor in MkSymlink
 - packaging: use official bolt in the errtracker on fedora
 - many: add `snap debug connectivity` command* many: add `snap debug
   connectivity` command
 - configstate: deny configuration of base snaps and for the "snapd"
   snap
 - interfaces/raw-usb: also allow usb serial devices
 - snap: reject more layout locations
 - errtracker: do not send duplicated reports
 - httputil: extra debug if an error is not retried
 - cmd/snap-update-ns: improve wording in many errors
 - cmd/snap: use snaptest.MockSnapCurrent in `snap run` tests
 - cmd/snap-update-ns: add helper for checking for read-only
   filesystems
 - interfaces/builtin/docker: use commonInterface over specific
   struct
 - testutil: add test support for Fstatfs
 - cmd/snap-update-ns: discard the concept of segments
 - cmd/libsnap-confine-private: helper for extracting store snap name
   from local-name
 - tests: fix flaky test for hooks undo
 - interfaces: add {contacts,calendar}-service interfaces
 - tests: retry 'restarting into..' match in the snap-confine-from-
   core test
 - systemd: adjust TestWriteMountUnitForDirs() to use
   squashfs.MockUseFuse(false)
 - data: add helper that can generate/start/stop the snapd service
 - sefltest: advise reboot into 4.4 on trusty running 3.13
 - selftest: add new selftest package that tests squashfs mounting
 - store, jsonutil: move store.getStructFields to
   jsonutil.StructFields
 - ifacestate: improved conflict and error handling when creating
   autoconnect tasks
 - cmd/snap-confine: applied make fmt
 - interfaces/udev: call 'udevadm settle --timeout=10' after
   triggering events
 - tests: wait more time until snap start to be downloaded on
   econnreset test
 - snapstate: ensure fakestore returns TypeOS for the core snap
 - tests: fix lxd test which hangs on restore
 - cmd/snap-update-ns: add PathIterator
 - asserts,image: add support for models with bases
 - tests: shellchecks part 3
 - overlord/hookstate: support undo for hooks
 - interfaces/tpm: Allow access to the kernel resource manager
 - tests: skip appstream-id test for core systems 32 bits
 - interfaces/home: remove redundant common interface assignment
 - tests: reprioritise a few tests that are known to be slow
 - cmd/snap: small help tweaks and fixes
 - tests: add test to ensure /dev/input/event* for non-joysticks is
   denied
 - spread-shellcheck: silly fix & pep8
 - spread: switch fedora 28 to manual
 - client,cmd/snap,daemon,tests: expose base of a snap over API, show
   it in snap info --verbose
 - tests: fix lxd test - --auto now sets up networking
 - tests: adding fedora-28 to spread.yaml
 - interfaces: add juju-client-observe interface
 - client, daemon: add a "mounted-from" entry to local snaps' JSON
 - image: set model.DisplayName() in bootenv as "snap_menuentry"
 - packaging/opensuse: Refactor packaging to support all openSUSE
   targets
 - interfaces/joystick: force use of the device cgroup with joystick
   interface
 - interfaces/hardware-observe: allow access to /etc/sensors* for
   libsensors
 - interfaces: remove Plug/Slot types
 - interface hooks: update old AutoConnect methods
 - snapcraft: run with DEB_BUILD_OPTIONS=nocheck
 - overlord/{config,snap}state: the number of inactive revisions is
   config
 - cmd/snap: check with snapd for unknown sections
 - tests: moving test helpers from sh to bash
 - data/systemd: add snapd.apparmor.service
 - many: expose AppStream IDs (AKA common ID)
 - many: hold refresh when on metered connections
 - interfaces/joystick: also support modern evdev joysticks and
   gamepads
 - xdgopenproxy: skip TestOpenUnreadableFile when run as root
 - snapcraft: use dpkg-buildpackage options that work in xenial
 - spread: openSUSE LEAP 42.2 was EOLd in January, remove it
 - get-deps: work with an unset GOPATH too
 - interfaces/apparmor: use strict template on openSUSE tumbleweed
 - packaging: filter out verbose flags from "dh-golang"
 - packaging: fix description
 - snapcraft.yaml: add minimal snapcraft.yaml with custom build

* Fri Jun 22 2018 Neal Gompa <ngompa13@gmail.com> - 2.33.1-1
- Release 2.33.1 to Fedora (RH#1567916)

* Thu Jun 21 2018 Michael Vogt <mvo@ubuntu.com>
- New upstream release 2.33.1
 - many: improve udev trigger on refresh experience
 - systemd: require snapd.socket in snapd.seeded.service
 - snap: don't include newline in hook environment
 - interfaces/apparmor: allow killing snap-update-ns
 - tests: skip "try" test on s390x
 - tests: skip security-dev-input-event-denied when /dev/input/by-
   path/ is missing
 - tests: skip security-dev-input-event-denied on s390x/arm64

* Fri Jun 08 2018 Michael Vogt <mvo@ubuntu.com>
- New upstream release 2.33
 - packaging: use official bolt in the errtracker on fedora
 - many: add `snap debug connectivity` command
 - interfaces/raw-usb: also allow usb serial devices
 - errtracker: do not send duplicated reports
 - selftest: add new selftest package that tests squashfs mounting
 - tests: backport lxd force stop and econnreset fixes
 - tests: add test to ensure /dev/input/event* for non-joysticks is
   denied
 - interfaces/joystick: support modern evdev joysticks
 - interfaces: add juju-client-observe
 - interfaces/hardware-observe: allow access to /etc/sensors* for
   libsensors
 - many: holding refresh on metered connections
 - many: expose AppStream IDs (AKA common ID)
 - tests: speed up save/restore snapd state for all-snap systems
   during tests execution
 - interfaces/apparmor: use helper to load stray profile
 - tests: ubuntu core abstraction
 - overlord/snapstate: don't panic in a corner case interaction of
   cleanup tasks and pruning
 - interfaces/apparmor: add 'mediate_deleted' profile flag for all
   snaps
 - tests: new parameter for the journalctl rate limit
 - spread-shellcheck: port to python
 - interfaces/home: add 'read' attribute to allow non-owner read to
   @{HOME}
 - testutil: import check.v1 differently to workaround gccgo error
 - interfaces/many: miscellaneous updates for default, desktop,
   desktop-legacy, system-observe, hardware-observe, opengl and gpg-
   keys
 - snapstate/hooks: reorder autoconnect and reconnect hooks
 - daemon: update unit tests to match current master
 - overlord/snapshotstate/backend: introducing the snapshot backend
 - many: support 'system' nickname in interfaces
 - userd: add the "snap" scheme to the whitelist
 - many: make rebooting of core on refresh immediate, refactor logic
   around it
 - tests/main/snap-service-timer: account for service timer being in
   the 'running' state
 - interfaces/builtin: allow access to libGLESv* too for opengl
   interface
 - daemon: fix unit tests on arch
 - interfaces/default,process-control: miscellaneous signal policy
   fixes
 - interfaces/bulitin: add write permission to optical-drive
 - configstate: validate known core.* options
 - snap, wrappers: systemd WatchdogSec support
 - ifacestate: do not auto-connect manually disconnected interfaces
 - systemd: mock useFuse() so testsuite passes in container via lxd
   snap
 - snap/env: fix env duplication logic
 - snap: some doc comments fixes and additions
 - cmd/snap-confine, interfaces/opengl: allow access to glvnd EGL
   vendor files
 - ifacestate: unify reconnect and autoconnect methods
 - tests: fix user mounts test for external systems
 - overlord/snapstate,overlord/auth,store: coalesce no auth user
   refresh requests
 - boot,partition: improve tests/docs around SetNextBoot()
 - many: improve `snap wait` command
 - snap: fix `snap interface --attrs` output when numbers are used
 - cmd/snap-update-ns: poke holes when creating source paths for
   layouts
 - snapstate: support getting new bases/default-providers on refresh
 - ifacemgr: remove stale connections on startup
 - asserts: use Attrer in policy checks
 - testutil: record system call errors / return values
 - tests: increase timeouts to make tests reliable on slow boards
 - repo: pass and return ConnRef via pointers
 - interfaces: add xdg-document-portal support to desktop interface
 - debian: add a zenity|kdialog suggests
 - snapstate: make TestDoPrereqRetryWhenBaseInFlight less brittle
 - tests: go must be installed as a classic snap
 - tests: use journalctl cursors instead rotating logs
 - daemon: add confinement-options to /v2/system-info
   daemon: refactor classic support flag to be more structured
 - tests: build spread in the autopkgtests with a more recent go
 - cmd/snap: fix the message when snap.channel != snap.tracking
 - overlord/snapstate: allow core defaults configuration via 'system'
   key
 - many: add "snap debug sandbox-features" and needed bits
 - interfaces: interface hooks for refresh
 - snapd.core-fixup.sh: add workaround for corrupted uboot.env
 - boot: clear "snap_mode" when needed
 - many: add wait command and `snapd.seeded` service
 - interfaces: move host font update-ns AppArmor rules to desktop
   interface
 - jsonutil/safejson: introducing safejson.String &
   safejson.Paragraph
 - cmd/snap-update-ns: use Secure.BindMount to bind mount files
 - cmd/snap-update-ns,tests: mimic the mode and ownership of
   directories
 - cmd/snap-update-ns: add support for ignoring mounts with missing
   source/target
 - interfaces: interface hooks implementation
 - cmd/libsnap: fix compile error on more restrictive gcc
   cmd/libsnap: fix compilation errors on gcc 8
 - interfaces/apparmor: allow bash and dash to be in /usr/bin/
 - cmd/snap-confine: allow any base snap to provide /etc/alternatives
 - tests: fix interfaces-network test for systems with partial
   confinement
 - spread.yaml: add cosmic (18.10) to autopkgtest/qemu
 - tests: ubuntu 18.04 or higher does not need linux-image-extra-
 - configcore: validate experimental.layouts option
 - interfaces:minor autoconnect cleanup
 - HACKING: fix typos
 - spread: add adt for ubuntu 18.10
 - tests: skip test lp-1721518 for arch, snapd is failing to start
   after reboot
 - interfaces/x11: allow X11 slot implementations
 - tests: checking interfaces declaring the specific interface
 - snap: improve error for snaps not available in the given context
 - cmdstate: add missing test for default timeout handling
 - tests: shellcheck spread tasks
 - cmd/snap: update install/refresh help vs --revision
 - cmd/snap-confine: add support for per-user mounts
 - snap: do not use overly short timeout in `snap
   {start,stop,restart}`
 - tests: adding google-sru backend replacing linode-sur
 - interfaces/apparmor: fix incorrect apparmor profile glob
 - systemd: replace ancient paths with 16.04+ standards
 - overlord,systemd: store snap revision in mount units
 - testutil: add test helper for SysLstat
 - testutil,cmd: rename test helper of Lstat to OsLstat
 - testutil: document all fake syscall/os functions
 - osutil,interfaces,cmd: use less hardcoded strings
 - testutil: rename UNMOUNT_NOFOLLOW to umountNoFollow
 - testutil: don't dot-import check.v1
 - store: getStructFields takes pointers now
 - tests: drop `linux-image-extra-$(uname -r)` install in 18.04
 - many: fix false negatives reported by vet
 - osutil,interfaces: use uint32 for uid, gid
 - many: fix various issues reported by shellcheck
 - tests: add pending shutdown detection
 - image: support refreshing soft-expired user macaroons in tooling
 - interfaces/builtin, daemon: cleanup mocked builtin interfaces in
   daemon tests
 - interfaces/builtin: add support for software-watchdog interface
 - spread: auto accept key changes when calling dnf
 - snap,overlord/snapstate: introduce and use BrokenSnapError
 - tests: detect kernel oops during tests and abort tests in this
   case
 - tests: bring back one missing test in snap-service-stop-mode
 - debian: update LP bug for the 2.32.5 SRU
 - userd: set up journal logging streams for autostarted apps
 - snap,tests : don't fail if we cannot stat MountFile
 - tests: smaller fixes for Arch tests
 - tests: run interfaces-broadcom-asic-control early
 - client: support for snapshot sets, snapshots, and snapshot actions
 - tests: skip interfaces-content test on core devices
 - cmd: generalize locking to global, snap and per-user locks
 - release-tools: handle the snapd-x.y.z version
 - packaging: fix incorrectly auto-generated changelog entry for
   2.32.5
 - tests: add arch to CI
 - systemd: add helper for opening stream file descriptors to the
   journal
 - cmd/snap: handle distros with no version ID
 - many: add "stop-mode: sig{term,hup,usr[12]}{,-all}" instead of
   conflating that with refresh-mode
 - tests: removing linode-sru backend
 - tests: updating bionic version for spread tests on google
 - overlord/snapstate: poll for up to 10s if a snap is unexpectedly
   not mounted in doMountSnap
 - overlord/snapstate: allow to get an error from readInfo instead of
   a broken stub, use it in doMountSnap
 - snap: snap.AppInfo is now a fmt.Stringer
 - tests: move fedora 27 to google backend
 - many: add `core.problem-reports.disabled` option
 - cmd/snap-update-ns: remove the need for stash directory in secure
   bind mount implementation
 - errtracker: check for whoopsie.service instead of reading
   /etc/whoopsie
 - cmd/snap: user session application autostart v3
 - tests: add test to ensure `snap refresh --amend` works with
   different channels
 - tests: add check for OOM error after each test
 - cmd/snap-seccomp: graceful handling of non-multilib host
 - interfaces/shutdown: allow calling SetWallMessage
 - cmd/snap-update-ns: add secure bind mount implementation for use
   with user mounts
 - snap: fix `snap advise-snap --command` output to match spec
 - overlord/snapstate: on multi-snap refresh make sure bases and core
   are finished before dependent snaps
 - overlord/snapstate: introduce envvars to control the channels for
   based and prereqs
 - cmd/snap-confine: ignore missing cgroups in snap-device-helper
 - debian: add gbp.conf script to build snapd via `gbp buildpackage`
 - daemon,overlord/hookstate: stop/wait for running hooks before
   closing the snapctl socket
 - advisor: use json for package database
 - interfaces/hostname-control: allow setting the hostname via
   syscall and systemd
 - tests/main/interfaces-opengl-nvidia: verify access to 32bit
   libraries
 - interfaces: misc updates for default, firewall-control, fuse-
   support and process-control
 - data/selinux: Give snapd access to more aspects of the system
 - many: use the new install/refresh API by switching snapstate to
   use store.SnapAction
 - errtracker: make TestJournalErrorSilentError work on gccgo
 - ifacestate: add to the repo also snaps that are pending being
   activated but have a done setup-profiles
 - snapstate, ifacestate: inject auto-connect tasks try 2
 - cmd/snap-confine: allow creating missing gl32, gl, vulkan dirs
 - errtracker: add more fields to aid debugging
 - interfaces: make system-key more robust against invalid fstab
   entries
 - overlord,interfaces: be more vocal about broken snaps and read
   errors
 - ifacestate: injectTasks helper
 - osutil: fix fstab parser to allow for # in field values
 - cmd/snap-mgmt: remove timers, udev rules, dbus policy files
 - release-tools: add repack-debian-tarball.sh
 - daemon,client: add build-id to /v2/system-info
 - cmd: make fmt (indent 2.2.11)
 - interfaces/content: add rule so slot can access writable files at
   plug's mountpoint
 - interfaces: add /var/lib/snapd/snap to @{INSTALL_DIR}
 - ifacestate: don't surface errors from stale connections
 - cmd/snap-update-ns: convert Secure* family of functions into
   methods
 - tests: adjust canonical-livepatch test on GCE
 - tests: fix quoting issues in econnreset test
 - cmd/snap-confine: make /run/media an alias of /media
 - cmd/snap-update-ns: rename i to segNum
 - interfaces/serial: change pattern not to exclude /dev/ttymxc*
 - spread: disable StartLimitInterval option on opensuse-42.3
 - configstate: give a chance to immediately recompute the next
   refresh time when schedules are set
 - cmd/snap-confine: attempt to detect if multiarch host uses
   arch triplets
 - store: add Store.SnapAction to support the new install/refresh API
   endpoint
 - tests: adding test for removable-media interface
 - tests: update interface tests to remove extra checks and normalize
   tests
 - timeutil: in Human, count days with fingers
 - vendor: update gopkg.in/yaml.v2 to the latest version
 - cmd/snap-confine: fix Archlinux compatibility
 - cmd/snapd: make sure signal handlers are established during early
   daemon startup
 - cmd/snap-confine: apparmor: allow creating prefix path for
   gl/vulkan
 - osutil: use tilde suffix for temporary files used for atomic
   replacement
 - tests: copy or sanity check core users using usernames
 - tests: disentangle etc vs extrausers in core tests
 - tests: fix snap-run tests when snapd is not running
 - overlord/configstate: change how ssh is stopped/started
 - snap: make `snap run` look at the system-key for security profiles
 - strutil, cmd/snap: drop strutil.WordWrap, first pass at
   replacement
 - tests: adding opensuse-42.3 to google
 - cmd/snap: fix one issue with noWait error handling logic, add
   tests plus other cleanups
 - cmd/snap-confine: nvidia: preserve globbed file prefix
 - advisor: add comment why osutil.FileExists(dirs.SnapCommandsDB) is
   needed
 - interfaces,release: probe seccomp features lazily
 - tests: change debug for layout test
 - advisor: deal with missing commands.db file
 - interfaces/apparmor: simplify UpdateNS internals
 - polkit: Pass caller uid to PolicyKit authority
 - tests: moving debian 9 from linode to google backend
 - cmd/snap-confine: nvidia: add tls/libnvidia-tls.so* glob
 - po: specify charset in po/snappy.pot
 - interfaces: harden snap-update-ns profile
 - snap: Call SanitizePlugsSlots from InfoFromSnapYaml
 - tests: update tests to deal with s390x quirks
 - debian: run snap.mount upgrade fixup *before* debhelper
 - tests: move xenial i386 to google backend
 - snapstate: add compat mode for default-provider
 - tests: a bunch of test fixes for s390x from looking at the
   autopkgtest logs
 - packaging: recommend "gnupg" instead of "gnupg1 | gnupg"
 - interfaces/builtin: let MM change qmi device attributes
 - tests: add workaround for s390x failure
 - snap/pack, cmd/snap: add `snap pack --check-skeleton`
 - daemon: support 'system' as nickname of the core snap
 - cmd/snap-update-ns: use x-snapd.{synthetic,needed-by} in practice
 - devicestate: add DeviceManager.Registered returning a channel
   closed when the device is known to be registered
 - store: Sections and WriteCatalogs need to strictly send device
   auth only if the device has a custom store
 - tests: add bionic system to google backend
 - many: fix shellcheck warnings in bionic
 - cmd/snap-update-ns: don't fail on existing symlinks
 - tests: make autopkgtest tests more targeted
 - cmd/snap-update-ns: fix creation of layout symlinks
 - spread,tests: move suite-level prepare/restore to central script
 - many: propagate contexts enough to be able to mark store
   operations done from the Ensure loop
 - snap: don't create empty Change with "Hold" state on disconnect
 - snap: unify snap name validation w/python; enforce length limit.
 - cmd/snap: use shlex when parsing `snap run --strace` arguments
 - osutil,testutil: add symlinkat(2) and readlinkat(2)
 - tests: autopkgtest may have non edge core too
 - tests: adding checks before stopping snapd service to avoid job
   canceled on ubuntu 14.04
 - errtracker: respect the /etc/whoopsie configuration
 - overlord/snapstate:  hold refreshes for 2h after seeding on
   classic
 - cmd/snap: tweak and polish help strings
 - snapstate: put layout feature behind feature flag
 - tests: force profile re-generation via system-key
 - snap/squashfs: when installing from seed, try symlink before cp
 - wrappers: services which are socket or timer activated should not
   be started during boot
 - many: go vet cleanups
 - tests: define MATCH from spread
 - packaging/fedora: Merge changes from Fedora Dist-Git plus trivial
   fix
 - cmd/snap: use timeutil.Human to show times in `snap refresh
   --time`
 - cmd/snap: in changes and tasks, default to human-friendly times
 - many: support holding refreshes by setting refresh.hold
 - Revert "cmd/snap: use timeutil.Human to show times in `snap
   refresh -…-time`"
 - cmd/snap: use timeutil.Human to show times in `snap refresh
   --time`
 - tests/main/snap-service-refresh-mode: refactor the test to rely on
   comparing PIDs
 - tests/main/media-sharing: improve the test to cover /media and
   /run/media
 - store: enable deltas for core devices too
 - cmd/snap: unhide --no-wait; make wait use go via waitMixin
 - strutil/shlex: import github.com/google/shlex into the tree
 - vendor: update github.com/mvo5/libseccomp-golang
 - overlord/snapstate: block install of "system"
 - cmd/snap: "current"→"installed"; "refreshed"→"refresh-date"
 - many: add the snapd-generator
 - cmd/snap-seccomp: Cancel the atomic file on error, not just Close
 - polkit: ensure error is properly set if dialog is dismissed
 - snap-confine, snap-seccomp: utilize new seccomp logging features
 - progress: tweak ansimeter cvvis use to no longer confuse minicom
 - xdgopenproxy: integrate xdg-open implementation into snapctl
 - tests: avoid removing preinstalled snaps on core
 - tests: chroot into core to run xdg-open there
 - userd: add an OpenFile method for launching local files with xdg-
   open
 - tests: moving ubuntu core from linode to google backend
 - run-checks: remove accidental bashism
 - i18n: simplify NG usage by doing the modulo math in-package.
 - snap/squashfs: set timezone when calling unsquashfs to get the
   build date
 - timeutil: timeutil.Human(t) gives a human-friendly string for t
 - snap: add autostart app property
 - tests: add support for external backend executions on listing test
 - tests: make interface-broadcom-asic-control test work on rpi
 - configstate: when disable "ssh" we must disable the "sshd" service
 - interfaces/apparmor,system-key: add upperdir snippets for strict
   snaps on livecd
 - snap/squashfs: add BuildDate
 - store: parse the JSON format used by the coming new store API to
   convey snap information
 - many: remove snapd.refresh.{timer,service}
 - tests: adding ubuntu-14.04-64 to the google backend
 - interfaces: add xdg-desktop-portal support to desktop interface
 - packaging/arch: sync with snapd/snapd-git from AUR
 - wrappers, tests/main/snap-service-timer: restore missing commit,
   add spread test for timer services
 - store: don't ask for snap_yaml_raw except on the details endpoint
 - many: generate and use per-snap snap-update-ns profile
 - tests: add debug for layout test
 - wrappers: detect whether systemd-analyze can be used in unit tests
 - osutil: allow creating strings out of MountInfoEntry
 - servicestate: use systemctl enable+start and disable+stop instead
   of --now flag
 - osutil: handle file being matched by multiple patterns
 - daemon, snap: fix InstallDate, make a method of *snap.Info
 - wrappers: timer services
 - wrappers: generator for systemd OnCalendar schedules
 - asserts: fix flaky storeSuite.TestCheckAuthority
 - tests: fix dependency for ubuntu artful
 - spread: start moving towards google backend
 - tests: add a spread test for layouts
 - ifacestate: be consistent passing Retry.After as named field
 - cmd/snap-update-ns: use recursive bind mounts for writable mimic
 - testutil: allow mocking syscall.Fstat
 - overlord/snapstate: verify that default schedule is randomized and
   is  not a single time
 - many: simplify mocking of home-on-NFS
 - cmd/snap-update-ns: use syscall.Symlink instead of os.Symlink
 - store: move infoFromRemote into details.go close to snapDetails
 - userd/tests: Test kdialog calls and mock kdialog too to make tests
   work in KDE
 - cmd/snap: tweaks to 'snap info' (feat. installed->current rename)
 - cmd/snap: add self-strace to `snap run`
 - interfaces/screen-inhibit-control,network-status: fix dbus path
   and interface typos
 - update-pot: Force xgettext() to return true
 - store: cleanup test naming, dropping remoteRepo  and
   UbuntuStore(Repository)? references
 - store: reorg auth refresh

* Wed May 16 2018 Michael Vogt <mvo@ubuntu.com>
- New upstream release 2.32.9
 - tests: run all spread tests inside GCE
 - tests: build spread in the autopkgtests with a more recent go

* Fri May 11 2018 Michael Vogt <mvo@ubuntu.com>
- New upstream release 2.32.8
 - snapd.core-fixup.sh: add workaround for corrupted uboot.env

* Fri May 11 2018 Michael Vogt <mvo@ubuntu.com>
- New upstream release 2.32.7
 - many: add wait command and seeded target (2
 - snapd.core-fixup.sh: add workaround for corrupted uboot.env
 - boot: clear "snap_mode" when needed
 - cmd/libsnap: fix compile error on more restrictive gcc
 - tests: cherry-pick commits to move spread to google backend
 - spread.yaml: add cosmic (18.10) to autopkgtest/qemu
 - userd: set up journal logging streams for autostarted apps

* Sun Apr 29 2018 Michael Vogt <mvo@ubuntu.com>
- New upstream release 2.32.6
 - snap: do not use overly short timeout in `snap
   {start,stop,restart}`
 - interfaces/apparmor: fix incorrect apparmor profile glob
 - tests: detect kernel oops during tests and abort tests in this
   case
 - tests: run interfaces-boradcom-asic-control early
 - tests: skip interfaces-content test on core devices

* Mon Apr 16 2018 Michael Vogt <mvo@ubuntu.com>
- New upstream release 2.32.5
 - many: add "stop-mode: sig{term,hup,usr[12]}{,-all}" instead of
   conflating that with refresh-mode
 - overlord/snapstate:  poll for up to 10s if a snap is unexpectedly
   not mounted in doMountSnap
 - daemon: support 'system' as nickname of the core snap

* Thu Apr 12 2018 Neal Gompa <ngompa13@gmail.com> - 2.32.4-1
- Release 2.32.4 to Fedora (RH#1553734)

* Wed Apr 11 2018 Michael Vogt <mvo@ubuntu.com>
- New upstream release 2.32.4
 - cmd/snap: user session application autostart
 - overlord/snapstate: introduce envvars to control the channels for
   bases and prereqs
 - overlord/snapstate: on multi-snap refresh make sure bases and core
   are finished before dependent snaps
 - many: use the new install/refresh /v2/snaps/refresh store API

* Wed Apr 11 2018 Michael Vogt <mvo@ubuntu.com>
- New upstream release 2.32.3.2
 - errtracker: make TestJournalErrorSilentError work on
   gccgo
 - errtracker: check for whoopsie.service instead of reading
   /etc/whoopsie

* Wed Apr 11 2018 Michael Vogt <mvo@ubuntu.com>
- New upstream release 2.32.3.1
 - debian: add gbp.conf script to build snapd via `gbp
   buildpackage`
 - tests: add check for OOM error after each test
 - cmd/snap-seccomp: graceful handling of non-multilib host
 - interfaces/shutdown: allow calling SetWallMessage
 - data/selinux: Give snapd access to more aspects of the system
 - daemon,overlord/hookstate: stop/wait for running hooks before
   closing the snapctl socket
 - cmd/snap-confine: ignore missing cgroups in snap-device-helper
 - interfaces: misc updates for default, firewall-control, fuse-
   support and process-control
 - overlord: test fix, address corner case

* Thu Apr 05 2018 Michael Vogt <mvo@ubuntu.com>
- New upstream release 2.32.3
 - ifacestate: add to the repo also snaps that are pending being
   activated but have a done setup-profiles
 - snapstate: inject autoconnect tasks in doLinkSnap for regular
   snaps
 - cmd/snap-confine: allow creating missing gl32, gl, vulkan dirs
 - errtracker: add more fields to aid debugging
 - interfaces: make system-key more robust against invalid fstab
   entries
 - cmd/snap-mgmt: remove timers, udev rules, dbus policy files
 - overlord,interfaces: be more vocal about broken snaps and read
   errors
 - osutil: fix fstab parser to allow for # in field values

* Sat Mar 31 2018 Michael Vogt <mvo@ubuntu.com>
- New upstream release 2.32.2
 - interfaces/content: add rule so slot can access writable files at
   plug's mountpoint
 - tests: adjust canonical-livepatch test on GCE
 - interfaces/serial: change pattern not to exclude /dev/ttymxc
 - spread.yaml: switch Fedora 27 tests to manual
 - store: Sections and WriteCatalogs need to strictly send device
   auth only if the device has a custom store
 - configstate: give a chance to immediately recompute the next
   refresh time when schedules are set
 - cmd/snap-confine: attempt to detect if multiarch host uses arch
   triplets
 - vendor: update gopkg.in/yaml.v2 to the latest version (#4945)

* Mon Mar 26 2018 Michael Vogt <mvo@ubuntu.com>
- New upstream release 2.32.1
 - cmd/snapd: make sure signal handlers are established during early
   daemon startup
 - osutil: use tilde suffix for temporary files used for atomic
   replacement
 - cmd/snap-confine: apparmor: allow creating prefix path for
   gl/vulkan
 - tests: disentangle etc vs extrausers in core tests
 - packaging: fix changelogs' typo

* Sat Mar 24 2018 Michael Vogt <mvo@ubuntu.com>
- New upstream release 2.32
 - snap: make `snap run` look at the system-key for security profiles
 - overlord/configstate: change how ssh is stopped/started
 - cmd/snap-confine: nvidia: preserve globbed file prefix
 - advisor: deal with missing commands.db file
 - interfaces,release: probe seccomp features lazily
 - interfaces: harden snap-update-ns profile
 - polkit: Pass caller uid to PolicyKit authority
 - tests: change debug for layout test
 - cmd/snap-confine: don't use per-snap s-u-n profile
 - many: backported fixes for layouts and symlinks
 - cmd/snap-confine: nvidia: add tls/libnvidia-tls.so* glob
 - cmd/snap-update-ns: use x-snapd.{synthetic,needed-by} in practice
 - snap: Call SanitizePlugsSlots from InfoFromSnapYaml
 - cmd/snap-confine: fix ptrace rule with snap-confine peer
 - tests: update tests to deal with s390x quirks
 - snapstate: add compat mode for default-provider"snapname:ifname"
 - snap-confine: fallback to /lib/udev/snappy-app-dev if the core is
   older
 - tests: a bunch of test fixes for s390x from looking at the
   autopkgtest logs
 - packaging: recommend "gnupg" instead of "gnupg1 | gnupg"
 - interfaces/builtin: let MM change qmi device attributes
 - debian: undo snap.mount system unit removal
 - snap: don't create empty Change with "Hold" state on disconnect
 - tests: add workaround for s390x failure
 - tests: make autopkgtest tests more targeted
 - many: propagate contexts enough to be able to mark store
   operations done from the Ensure loop
 - store: cleanup test naming, dropping remoteRepo and
   UbuntuStore(Repository)? references
 - store: reorg auth refresh
 - tests: autopkgtest may have non edge core too
 - data: translate polkit strings
 - snapstate: put layout feature behind feature flag
 - errtracker: respect the /etc/whoopsie configuration
 - overlord/snapstate: hold refreshes for 2h after seeding on classic
 - many: cherry-pick relevant `go vet` 1.10 fixes to 2.32
 - snap/squashfs: when installing from seed, try symlink before cp
 - wrappers: services which are socket or timer activated should not
   be started during boot
 - many: generate and use per-snap snap-update-ns profile
 - many: support holding refreshes by setting refresh.hold
 - snap-confine, snap-seccomp: utilize new seccomp logging features
 - many: remove snapd.refresh.{timer,service}
 - many: add the snapd-generator
 - polkit: do not shadow dbus errors, avoid panic in case of errors
 - polkit: ensure error is properly set if dialog is dismissed
 - xdgopenproxy: integrate xdg-open implementation into snapctl
 - userd: add an OpenFile method for launching local files with xdg-
   open
 - asserts:  use a timestamp for the assertion after the signing key
   has been created
 - ifacestate: be consistent passing Retry.After as named field
 - interfaces/apparmor,system-key: add upperdir snippets for strict
   snaps on livecd
   interfaces/apparmor,system-key: add upperdir snippets for strict
   snaps
 - configstate: when disable "ssh" we must disable the "sshd"
   service
 - store: don't ask for snap_yaml_raw except on the details endpoint
 - osutil: handle file being matched by multiple patterns
 - cmd/snap-update-ns: use recursive bind mounts for writable mimic
 - cmd/snap-update-ns: use syscall.Symlink instead of os.Symlink
 - interfaces/screen-inhibit-control,network-status: fix dbus path
   and interface typos
 - interfaces/network-status: fix use of '/' in interface in DBus
   rule
 - interfaces/screen-inhibit-control: fix use of '.' in path in DBus
   rule
 - overlord/snapstate: fix task iteration order in
   TestDoPrereqRetryWhenBaseInFlight
 - interfaces: add an interface for gnome-online-accounts D-Bus
   service
 - snap: pass full timer spec in `snap run --timer`
 - cmd/snap: introduce `snap run --timer`
 - snapstate: auto install default-providers for content snaps
 - hooks/strutil: limit the number of data read from the hooks to
   avoid oom
 - osutil: aggregate mockable symbols
 - tests: make sure snapd is running before attempting to remove
   leftover snaps
 - timeutil: account for 24h wrap when flattening clock spans
 - many: send  new Snap-CDN header with none or with cloud instance
   placement info as needed
 - cmd/snap-update-ns,testutil: move syscall testing helpers
 - tests: disable interfaces-location-control on s390x
 - tests: new spread test for gpio-memory-control interface
 - tests: spread test for broadcom-asic-control interface
 - tests: make restore of interfaces-password-manager-service more
   robust
 - tests/lib/prepare-restore: sync journal before rotating and
   vacuuming
 - overlord/snapstate: use spread in the default refresh schedule
 - tests: fixes for autopkgtest in bionic
 - timeutil: introduce helpers for checking it time falls inside the
   schedule
 - cmd/snap-repair,httputil: set snap-repair User-Agent on requests
 - vendor: resync formatting of vendor.json
 - snapstate/ifacestate: auto-connect tasks
 - cmd/snap: also include tracking channel in list output.
 - interfaces/apparmor: use snap revision with surrounding '.' when
   replacing in glob
 - debian,vendor: import github.com/snapcore/squashfs and use
 - many: implement "refresh-mode: {restart,endure,...}" for services
 - daemon: make the ast-inspecting test smarter; drop 'exceptions'
 - tests: new spread test for kvm interface
 - cmd/snap: tweaks to 'snap info' output
 - snap: remove underscore from version validator regexp
 - testutil: add File{Matches,Equals,Contains} checkers.
 - snap: improve the version validator's error messages.
 - osutil: refactor EnsureFileState to separate out the comparator
 - timeutil: fix scheduling on nth weekday of the month
 - cmd/snap-update-ns: small refactor for upcoming per-user mounts
 - many: rename snappy-app-dev to snap-device-helper
 - systemd: add default target for timers
 - interfaces: miscellaneous policy updates for home, opengl, time-
   control, network, et al
 - cmd/snap: linter cleanups
 - interfaces/mount: generate per-user mount profiles
 - cmd/snap: use proper help strings for `snap userd --help`
 - packaging: provide a compat symlink for snappy-app-dev
 - interfaces/time-control,netlink-audit: adjust for util-linux
   compiled with libaudit
 - tests: adding new test to validate the raw-usb interface
 - snap: add support for `snap run --gdb`
 - interfaces/builtin: allow MM to access login1
 - packaging: fix build on sbuild
 - store: revert PR#4532 and do not display displayname
 - interfaces/mount: add support for per-user mount entries
 - cmd/system-shutdown: move sync to be even more pessimistic
 - osutil: reimplement IsMounted with LoadMountInfo
 - tests/main/ubuntu-core-services: enable snapd.refresh.timer for
   the test
 - many: don't allow layout construction to silently fail
 - interfaces/apparmor: ensure snap-confine profile for reexec is
   current
 - interfaces/apparmor: generalize apparmor load and unload helpers
 - tests: removing packages which are not needed anymore to generate
   random data
 - snap: improve `snap run` comments/naming
 - snap: allow options for --strace, e.g. `snap run --strace="-tt"`
 - tests: fix spread test failures on 18.04
 - systemd: update comment on SocketsTarget
 - osutil: add and update docstrings
 - osutil: parse mount entries without options field
 - interfaces: mock away real mountinfo/fstab
 - many: move /lib/udev/snappy-app-dev to /usr/lib/snapd/snappy-app-
   dev
 - overlord/snapstate/backend: perform cleanup if snap setup fails
 - tests/lib/prepare: disable snapd.refresh.timer
 - daemon: remove redundant UserOK markings from api commands
 - snap: introduce  timer service data types and validation
 - cmd/snap: fix UX of snap services
 - daemon: allow `snapctl get` from any uid
 - debian, snap: only static link libseccomp in snap-seccomp on
   ubuntu
 - all: snap versions are now validated
 - many: add nfs-home flag to system-key
 - snap: disallow layouts in various special directories
 - cmd/snap: add help for service commands.
 - devicestate: fix autopkgtest failure in
   TestDoRequestSerialErrorsOnNoHost
 - snap,interfaces: allow using bind-file layouts
 - many: move mount code to osutil
 - snap: understand directories in layout blacklist
 - snap: use custom unsquashfsStderrWriter for unsquashfs error
   detection
 - tests/main/user-data-handling: get rid of ordering bug
 - snap: exclude `gettimeofday` from `snap run --strace`
 - tests: check if snapd.socket is active before stoping it
 - snap: sort layout elements before validating
 - strutil: introducing MatchCounter
 - snap: detect unsquashfs write failures
 - spread: add missing ubuntu-18.04-arm64 to available autopkgtest
   machines
 - cmd/snap-confine: allow mounting anywhere, effectively
 - daemon: improve ucrednet code for the snap.socket
 - release, interfaces: add new release.AppArmorFeatures helper
 - snap: apply some golint suggestions
 - many: add interfaces.SystemKey() helper
 - tests: new snaps to test installs nightly
 - tests: skip alsa interface test when the system does not have any
   audio devices
 - debian/rules: workaround for
   https://github.com/golang/go/issues/23721
 - interfaces/apparmor: early support for snap-update-ns snippets
 - wrappers: cleanup enabled service sockets
 - cmd/snap-update-ns: large refactor / update of unit tests
 - interfaces/apparmor: remove leaked future layout code
 - many: allow constructing layouts (phase 1)
 - data/systemd: for debugging/testing use /etc/environment also for
   snap-repair runs
 - cmd/snap-confine: create lib/{gl,gl32,vulkan} under /var/lib/snapd
   and chown as root:root
 - overlord/configstate/config: make [GS]etSnapConfig use *RawMessage
 - daemon: refactor snapFooMany helpers a little
 - cmd/snap-confine: allow snap-update-ns to chown things
 - interfaces/apparmor: use a helper to set the scope
 - overlord/configstate/config: make SetSnapConfig delete on empty
 - osutil: make MkdirAllChown clean the path passed in
 - many: at seeding try to capture cloud information into core config
   under "cloud"
 - cmd/snap: add completion conversion helper to increase DRY
 - many: remove "content" argument from snaptest.MockSnap()
 - osutil: allow using many globs in EnsureDirState
 - cmd/snap-confine: fix read-only filesystem when mounting nvidia
   files in biarch
 - tests: use root path to /home/test/tmp to avoid lack of space
   issue
 - packaging: create /var/lib/snapd/lib/{gl,gl32,vulkan} as part of
   packaging
 - tests: update kill-timeout focused on making tests pass on boards
 - advisor: ensure commands.db has mode 0644 and add test
 - snap: improve validation of snap layouts
 - tests: ensure disabled services are masked
 - interfaces/desktop-legacy,unity7: support gtk2/gvfs gtk_show_uri()
 - systemd, wrappers: start all snap services in one systemctl call
 - mir: software clients need access to shared memory /dev/shm/#*
 - snap: add support for `snap advise-snap pkgName`
 - snap: fix command-not-found on core devices
 - tests: new spead test for openvswitch-support interface
 - tests: add integration for local snap licenses
 - config: add (Get|Set)SnapConfig to do bulk config e.g. from
   snapshots
 - cmd/snap: display snap license information
 - tests: enable content sharing test for $SNAP
 - osutil: add ContextWriter and RunWithContext helpers.
 - osutil: add DirExists and IsDirNotExist

* Fri Mar 09 2018 Michael Vogt <mvo@ubuntu.com>
- New upstream release 2.31.2
 - many: add the snapd-generator
 - polkit: ensure error is properly set if dialog is dismissed
 - xdgopenproxy: integrate xdg-open implementation into snapctl
 - userd: add an OpenFile method for launching local files with xdg-
   open
 - configstate: when disable "ssh" we must disable the "sshd"
   service
 - many: remove snapd.refresh.{timer,service}
 - interfaces/builtin: allow MM to access login1
 - timeutil: account for 24h wrap when flattening clock spans
 - interfaces/screen-inhibit-control,network-status: fix dbus path
   and interface typos
 - systemd, wrappers: start all snap services in one systemctl
   call
 - tests: disable interfaces-location-control on s390x

* Mon Mar 05 2018 Neal Gompa <ngompa13@gmail.com> - 2.31.1-2
- Fix dependencies for devel subpackage

* Sun Mar 04 2018 Neal Gompa <ngompa13@gmail.com> - 2.31.1-1
- Release 2.31.1 to Fedora (RH#1542483)
- Drop all backported patches as they're part of this release

* Tue Feb 20 2018 Michael Vogt <mvo@ubuntu.com>
- New upstream release 2.31.1
 - tests: multiple autopkgtest related fixes for 18.04
 - overlord/snapstate: use spread in the default refresh schedule
 - timeutil: fix scheduling on nth weekday of the month
 - interfaces: miscellaneous policy updates for home, opengl, time-
   control, network, et al
 - cmd/snap: use proper help strings for `snap userd --help`
 - interfaces/time-control,netlink-audit: adjust for util-linux
   compiled with libaudit
 - rules: do not static link on powerpc
 - packaging: revert LDFLAGS rewrite again after building snap-
   seccomp
 - store: revert PR#4532 and do not display displayname
 - daemon: allow `snapctl get` from any uid
 - debian, snap: only static link libseccomp in snap-seccomp on
   ubuntu
 - daemon: improve ucrednet code for the snap.socket

* Fri Feb 09 2018 Fedora Release Engineering <releng@fedoraproject.org> - 2.30-2
- Rebuilt for https://fedoraproject.org/wiki/Fedora_28_Mass_Rebuild

* Tue Feb 06 2018 Michael Vogt <mvo@ubuntu.com>
- New upstream release 2.31
 - cmd/snap-confine: allow snap-update-ns to chown things
 - cmd/snap-confine: fix read-only filesystem when mounting nvidia
   files in biarch
 - packaging: create /var/lib/snapd/lib/{gl,gl32,vulkan} as part of
   packaging
 - advisor: ensure commands.db has mode 0644 and add test
 - interfaces/desktop-legacy,unity7: support gtk2/gvfs gtk_show_uri()
 - snap: improve validation of snap layoutsRules for validating
   layouts:
 - snap: fix command-not-found on core devices
 - cmd/snap: display snap license information
 - tests: enable content sharing test for $SNAP
 - userd: add support for a simple UI that can be used from userd
 - snap-confine/nvidia: Support legacy biarch trees for GLVND systems
 - tests: generic detection of gadget and kernel snaps
 - cmd/snap-update-ns: refactor and improve Change.Perform to handle
   EROFS
 - cmd/snap: improve output when snaps were found in a section or the
   section is invalid
 - cmd/snap-confine,tests: hide message about stale base snap
 - cmd/snap-mgmt: fix out of source tree build
 - strutil/quantity: new package that exports formatFoo (from
   progress)
 - cmd/snap: snap refresh --time with new and legacy schedules
 - state: unknown tasks handler
 - cmd/snap-confine,data/systemd: fix removal of snaps inside LXD
 - snap: add io.snapcraft.Settings to `snap userd`
 - spread: remove more EOLed releases
 - snap: tidy up top-level help output
 - snap: fix race in `snap run --strace`
 - tests: update "searching" test to match store changes
 - store: use the "publisher" when populating the "publisher" field
 - snap: make `snap find --section` show all sections
 - tests: new test to validate location control interface
 - many: add new `snap refresh --amend <snap>` command
 - tests/main/kernel-snap-refresh-on-core: skip the whole test if
   edge and stable are the same version
 - tests: set test kernel-snap-refresh-on-core to manual
 - tests: new spread test for interface gpg-keys
 - packaging/fedora: Merge changes from Fedora Dist-Git plus trivial
   fix
 - interfaces: miscellaneous policy updates
 - interfaces/builtin: Replace Solus support with GLVND support
 - tests/main/kernel-snap-refresh-on-core: do not fail if edge and
   stable kernels are the same version
 - snap: add `snap run --strace` to be able to strace snap apps
 - tests: new spread test for ssh-keys interface
 - errtracker: include detected virtualisation
 - tests: add new kernel refresh/revert test for spread-cron
 - interfaces/builtin: blacklist zigbee dongle
 - cmd/snap-confine: discard stale mount namespaces
 - cmd: remove unused execArg0/execEnv
 - snap,interfaces/mount: disallow nobody/nogroup
 - cmd/snap: improve `snap aliases` output when no aliases are
   defined
 - tests/lib/snaps/test-snapd-service: refactor service reload
 - tests: new spread test for gpg-public-keys interface
 - tests: new spread test for ssh-public-keys interface
 - spread: setup machine creation on Linode
 - interfaces/builtin: allow introspecting UDisks2
 - interfaces/builtin: add support for content "source" section
 - tests: new spread test for netlink-audit interface
 - daemon: avoid panic'ing building an error response w/no snaps
   given
 - interfaces/mount,snap: early support for snap layouts
 - daemon: unlock state even if RefreshSchedule() fails
 - arch: add "armv8l" to ubuntuArchFromKernelArch table
 - tests: fix for test interface-netlink-connector
 - data/dbus: add AssumedAppArmorLabel=unconfined
 - advisor: use forked bolt to make it work on ppc
 - overlord/snapstate: record the 'kind' of conflicting change
 - dirs: fix snap mount dir on Manjaro
 - overlord/{snapstate,configstate}, daemon: introduce refresh.timer,
   fallback to refresh.schedule
 - config: add support for `snap set core proxy.no_proxy=...`
 - snap-mgmt: extend spread tests, stop, disable and cleanup snap
   services
 - spread.yaml: add fedora 27
 - cmd/snap-confine: allow snap-update-ns to poke writable holes in
   $SNAP
 - packaging/14.04: move linux-generic-lts-xenial to recommends
 - osutil/sys: ppc has 32-bit getuid already
 - snapstate: make no autorefresh message clearer
 - spread: try to enable Fedora once more
 - overlord/snapstate: do a minimal sanity check on containers
 - configcore: ensure config.txt has a final newline
 - cmd/libsnap-confine-private: print failed mount/umount regardless
   of SNAP_CONFINE_DEBUG
 - debian/tests: add missing autopkgtest test dependencies for debian
 - image: port ini handling to goconfigparser
 - tests/main/snap-service-after-before: add test for after/before
   service ordering
 - tests: enabling opensuse for tests
 - tests: update auto-refresh-private to match messages from current
   master
 - dirs: check if distro 'is like' fedora when picking path to
   libexecdir
 - tests: fix "job canceled" issue and improve cleanup for snaps
 - cmd/libsnap-confine-private: add debug build of libsnap-confine-
   private.a, link it into snap-confine-debug
 - vendor: remove x/sys/unix to fix builds on arm64 and powerpc
 - image: let consume snapcraft export-login files from tooling
 - interfaces/mir: allow Wayland socket and non-root sockets
 - interfaces/builtin: use snap.{Plug,Slot}Info over
   interfaces.{Plug,Slot}
 - tests: add simple snap-mgmt test
 - wrappers: autogenerate After/Before in systemd's service files for
   apps
 - snap: add usage hints in `snap download`
 - snap: provide more meaningful errors for installMany and friends
 - cmd/snap: show header/footer when `snap find` is used without
   arguments
 - overlord/snapstate: for Enable's tasks refer to the first task
   with snap-setup, do not duplicate
 - tests: add hard-coded fully expired macaroons to run related tests
 - cmd/snap-update-ns: new test features
 - cmd/snap-update-ns: we don't want to bind mount symlinks
 - interfaces/mount: test OptsToCommonFlags, filter out x-snapd.
   options
 - cmd/snap-update-ns: untangle upcoming cyclic initialization
 - client, daemon: update user's email when logging in with new
   account
 - tests: ensure snap-confine apparmor profile is parsable
 - snap: do not leak internal errors on install/refresh etc
 - snap: fix missing error check when multiple snaps are refreshed
 - spread: trying to re-enable tests on Fedora
 - snap: fix gadget.yaml parsing for multi volume gadgets
 - snap: give the snap.Container interface a Walk method
 - snap: rename `snap advise-command` to `snap advise-snap --command`
 - overlord/snapstate: no refresh just for hints if there was a
   recent regular full refresh
 - progress: switch ansimeter's Spin() to use a spinner
 - snap: support `command-not-found` symlink for `snap advise-
   command`
 - daemon: store email, ID and macaroon when creating a new user
 - snap: app startup after/before validation
 - timeutil: refresh timer take 2
 - store, daemon/api: Rename MyAppsServer, point to
   dashboard.snapcraft.io instead
 - tests: use "quiet" helper instead of "dnf -q" to get errors on
   failures
 - cmd/snap-update-ns: improve mocking for tests
 - many: implement the advisor backend, populate it from the store
 - tests: make less calls to the package manager
 - tests/main/confinement-classic: enable the test on Fedora
 - snap: do not leak internal network errors to the user
 - snap: use stdout instead of stderr for "fetching" message
 - tests: fix test whoami, share successful_login.exp
 - many: refresh with appropriate creds
 - snap: add new `snap advice-command` skeleton
 - tests: add test that ensures we never parse versions as numbers
 - overlord/snapstate: override Snapstate.UserID in refresh if the
   installing user is gone
 - interfaces: allow socket "shutdown" syscall in default profile
 - snap: print friendly message if `snap keys` is empty
 - cmd/snap-update-ns: add execWritableMimic
 - snap: make `snap info invalid-snap` output more user friendly
 - cmd/snap,  tests/main/classic-confinement: fix snap-exec path when
   running under classic confinement
 - overlord/ifacestate: fix disable/enable cycle to setup security
 - snap: fix snap find " " output
 - daemon: add new polkit action to manage interfaces
 - packaging/arch: disable services when removing
 - asserts/signtool: support for building tools on top that fill-
   in/compute some headers
 - cmd: clarify "This leaves %s tracking %s." message
 - daemon: return "bad-query" error kind for store.ErrBadQuery
 - taskrunner/many: KnownTaskKinds helper
 - tests/main/interfaces-fuse_support: fix confinement, allow
   unmount, fix spread tests
 - snap: use the -no-fragments mksquashfs option
 - data/selinux: allow messages from policykit
 - tests: fix catalog-update wait loop
 - tests/lib/prepare-restore: disable rate limiting in journald
 - tests: change interfaces-fuse_support to be debug friendly
 - tests/main/postrm-purge: stop snapd before purge
 - This is an example of test log:https://paste.ubuntu.com/26215170/
 - tests/main/interfaces-fuse_support: dump more debugging
   information
 - interfaces/dbus: adjust slot policy for listen, accept and accept4
   syscalls
 - tests: save the snapd-state without compression
 - tests/main/searching: handle changes in featured snaps list
 - overlord/snapstate: fix auto-refresh summary for 2 snaps
 - overlord/auth,daemon: introduce an explicit auth.ErrInvalidUser
 - interfaces: add /proc/partitions to system-observe (This addresses
   LP#1708527.)
 - tests/lib: introduce helpers for setting up /dev/random using
   /dev/urandom in project prepare
 - tests: new test for interface network status
 - interfaces: interfaces: also add an app/hook-specific udev RUN
   rule for hotplugging
 - tests: fix external backend for tests that need DEBUG output
 - tests: do not disable refresh timer on external backend
 - client: send all snap related bool json fields
 - interfaces/desktop,unity7: allow status/activate/lock of
   screensavers
 - tests/main: source mkpinentry.sh
 - tests: fix security-device-cgroups-serial-port test for rpi and db
 - cmd/snap-mgmt: add more directories for cleanup and refactor
   purge() code
 - snap: YAML and data structures for app before/after ordering
 - tests: set TRUST_TEST_KEYS=false for all the external backends
 - packaging/arch: install snap-mgmt tool
 - tests: add support on tests for cm3 gadget
 - interfaces/removable-media: also allow 'k' (lock)
 - interfaces: use ConnectedPlug/ConnectedSlot types (step 2)
 - interfaces: rename sanitize methods
 - devicestate: fix misbehaving test when using systemd-resolved
 - interfaces: added Ref() helpers, restored more detailed error
   message on spi iface
 - debian: make "gnupg" a recommends
 - interfaces/many: misc updates for default, browser-support,
   opengl, desktop, unity7, x11
 - interfaces: PlugInfo/SlotInfo/ConnectedPlug/ConnectedSlot
   attribute helpers
 - interfaces: update fixme comments
 - tests: make interfaces-snapd-control-with-manage more robust
 - userd: generalize dbusInterface
 - interfaces: use ConnectedPlug/ConnectedSlot types (step 1)
 - hookstate: add compat "configure-snapd" task.
 - config, overlord/snapstate, timeutil: rename ParseSchedule to
   ParseLegacySchedule
 - tests: adding tests for time*-control interfaces
 - tests: new test to check interfaces after reboot the system
 - cmd/snap-mgmt: fixes
 - packaging/opensuse-42.2: package and use snap-mgmt
 - corecfg: also "mask" services when disabling them
 - cmd/snap-mgmt: introduce snap-mgmt tool
 - configstate: simplify ConfigManager
 - interfaces: add gpio-memory-control interface
 - cmd: disable check-syntax-c
 - packaging/arch: add bash-completion as optional dependency
 - corecfg: rename package to overlord/configstate/configcore
 - wrappers: fix unit tests to use dirs.SnapMountDir
 - osutil/sys: reimplement getuid and chown with the right int type
 - interfaces-netlink-connector: fix sourcing snaps.sh

* Thu Jan 25 2018 Neal Gompa <ngompa13@gmail.com> - 2.30-1
- Release 2.30 to Fedora (RH#1527519)
- Backport fix to correctly locate snapd libexecdir on Fedora derivatives (RH#1536895)
- Refresh SELinux policy fix patches with upstream backport version

* Mon Dec 18 2017 Michael Vogt <mvo@ubuntu.com>
- New upstream release 2.30
 - tests: set TRUST_TEST_KEYS=false for all the external backends
 - tests: fix external backend for tests that need DEBUG output
 - tests: do not disable refresh timer on external backend
 - client: send all snap related bool json fields
 - interfaces: interfaces: also add an app/hook-specific udev RUN
   rule for hotplugging
 - interfaces/desktop,unity7: allow status/activate/lock of
   screensavers
 - tests/main: source mkpinentry.sh
 - devicestate: use a different nowhere domain
 - interfaces: add ssh-keys, ssh-public-keys, gpg-keys and gpg-public
   keys interfaces
 - interfaces/many: misc updates for default, browser-support, opengl,
   desktop, unity7, x11
 - devicestate: fix misbehaving test when using systemd-resolved
 - interfaces/removable-media: also allow 'k' (lock)
 - interfaces/many: misc updates for default, browser-support,
   opengl, desktop, unity7, x11
 - corecfg: also "mask" services when disabling them
 - tests: add support for autopkgtests on s390x
 - snapstate: support for pre-refresh hook
 - many: allow to configure core before it is installed
 - devicestate: fix unkeyed fields error
 - snap-confine: create mount target for lib32,vulkan on demand
 - snapstate: add support for refresh.schedule=managed
 - cmd/snap-update-ns: teach update logic to handle synthetic changes
 - many: remove configure-snapd task again and handle internally
 - snap: fix TestDirAndFileMethods() test to work with gccgo
 - debian: ensure /var/lib/snapd/lib/vulkan is available
 - cmd/snap-confine: use #include instead of bare include
 - snapstate: store userID in snapstate
 - snapd.dirs: add var/lib/snapd/lib/gl32
 - timeutil, overlod/snapstate: cleanup remaining pieces of timeutil
   weekday support
 - packaging/arch: install missing directories, manpages and version
   info
 - snapstate,store: store if a snap is a paid snap in the sideinfo
 - packaging/arch: pre-create snapd directories when packaging
 - tests/main/manpages: set LC_ALL=C as man may complain if the
   locale is unset or unsupported
 - repo: ConnectedPlug and ConnectedSlot types
 - snapd: fix handling of undo in the taskrunner
 - store: fix download caching and add integration test
 - snapstate: move autorefresh code into autoRefresh helper
 - snapctl: don't error out on start/stop/restart from configure hook
   during install or refresh
 - cmd/snap-update-ns: add planWritableMimic
 - deamon: don't omit responses, even if null
 - tests: add test for frame buffer interface
 - tests/lib: fix shellcheck errors
 - apparmor: generate the snap-confine re-exec profile for
   AppArmor{Partial,Full}
 - tests: remove obsolete workaround
 - snap: use existing files in `snap download` if digest/size matches
 - tests: merge pepare-project.sh into prepare-restore.sh
 - tests: cache snaps to $TESTSLIB/cache
 - tests: set -e, -o pipefail in prepare-restore.sh
 - apparmor: generate the snap-confine re-exec profile for
   AppArmor{Partial,Full}
 - cmd/snap-seccomp: fix uid/gid restrictions tests on Arch
 - tests: document and slightly refactor prepare/restore code
 - snapstate: ensure RefreshSchedule() gives accurate results
 - snapstate: add new refresh-hints helper and use it
 - spread.yaml,tests: move most of project-wide prepare/restore to
   separate file
 - timeutil: introduce helpers for weekdays and TimeOfDay
 - tests: adding new test for uhid interface
 - cmd/libsnap: fix parsing of empty mountinfo fields
 - overlord/devicestate:  best effort to go to early full retries for
   registration on the like of DNS no host
 - spread.yaml: bump delta ref to 2.29
 - tests: adding test to test physical memory observe interface
 - cmd, errtracker: get rid of SNAP_DID_REEXEC environment
 - timeutil: remove support to parse weekday schedules
 - snap-confine: add workaround for snap-confine on 4.13/upstream
 - store: do not log the http body for catalog updates
 - snapstate: move catalogRefresh into its own helper
 - spread.yaml: fix shellcheck issues and trivial refactor
 - spread.yaml: move prepare-each closer to restore-each
 - spread.yaml: increase workers for opensuse to 3
 - tests: force delete when tests are restore to avoid suite failure
 - test: ignore /snap/README
 - interfaces/opengl: also allow read on 'revision' in
   /sys/devices/pci...
 - interfaces/screen-inhibit-control: fix case in screen inhibit
   control
 - asserts/sysdb: panic early if pointed to staging but staging keys
   are not compiled-in
 - interfaces: allow /bin/chown and fchownat to root:root
 - timeutil: include test input in error message in
   TestParseSchedule()
 - interfaces/browser-support: adjust base declaration for auto-
   connection
 - snap-confine: fix snap-confine under lxd
 - store: bit less aggressive retry strategy
 - tests: add new `fakestore new-snap-{declaration,revision}` helpers
 - cmd/snap-update-ns: add secureMkfileAll
 - snap: use field names when initializing composite literals
 - HACKING: fix path in snap install
 - store: add support for flags in ListRefresh()
 - interfaces: remove invalid plugs/slots from SnapInfo on
   sanitization.
 - debian: add missing udev dependency
 - snap/validate: extend socket validation tests
 - interfaces: add "refresh-schedule" attribute to snapd-control
 - interfaces/builtin/account_control: use gid owning /etc/shadow to
   setup seccomp rules
 - cmd/snap-update-ns: tweak changePerform
 - interfaces,tests: skip unknown plug/slot interfaces
 - tests: disable interfaces-network-control-tuntap
 - cmd: use a preinit_array function rather than parsing
   /proc/self/cmdline
 - interfaces/time*_control: explicitly deny noisy read on
   /proc/1/environ
 - cmd/snap-update-ns: misc cleanups
 - snapd: allow hooks to have slots
 - fakestore: add go-flags to prepare for `new-snap-declaration` cmd
 - interfaces/browser-support: add shm path for nwjs
 - many: add magic /snap/README file
 - overlord/snapstate: support completion for command aliases
 - tests: re-enable tun/tap test on Debian
 - snap,wrappers: add support for socket activation
 - repo: use PlugInfo and SlotInfo for permanent plugs/slots
 - tests/interfaces-network-control-tuntap: disable on debian-
   unstable for now
 - cmd/snap-confine: Loosen the NVIDIA Vulkan ICD glob
 - cmd/snap-update-ns: detect and report read-only filesystems
 - cmd/snap-update-ns: re-factor secureMkdirAll into
   secureMk{Prefix,Dir}
 - run-checks, tests/lib/snaps/: shellcheck fixes
 - corecfg: validate refresh.schedule when it is applied
 - tests: adjust test to match stderr
 - snapd: fix snap cookie bugs
 - packaging/arch: do not quote MAKEFLAGS
 - state: add change.LaneTasks helper
 - cmd/snap-update-ns: do not assume 'nogroup' exists
 - tests/lib: handle distro specific grub-editenv naming
 - cmd/snap-confine: Add missing bi-arch NVIDIA filesthe
   `/var/lib/snapd/lib/gl:/var/lib/snapd/lib/gl/vdpau` paths within
 - cmd: Support exposing NVIDIA Vulkan ICD files to the snaps
 - cmd/snap-confine: Implement full 32-bit NVIDIA driver support
 - packaging/arch: packaging update
 - cmd/snap-confine: Support bash as base runtime entry
 - wrappers: do not error on incorrect Exec= lines
 - interfaces: fix udev tagging for hooks
 - tests/set-proxy-store: exclude ubuntu-core-16 via systems: key
 - tests: new tests for network setup control and observe interfaces
 - osutil: add helper for obtaining group ID of given file path
 - daemon,overlord/snapstate: return snap-not-installed error in more
   cases
 - interfaces/builtin/lxd_support: allow discovering of host's os-
   release
 - configstate: add support for configure-snapd for
   snapstate.IgnoreHookError
 - tests:  add a spread test for proxy.store setting together with
   store assertion
 - cmd/snap-seccomp: do not use group 'shadow' in tests
 - asserts/assertstest:  fix use of hardcoded value when the passed
   or default keys should be used
 - interfaces/many: misc policy updates for browser-support, cups-
   control and network-status
 - tests: fix xdg-open-compat
 - daemon: for /v2/logs, 404 when no services are found
 - packaging/fedora: Merge changes from Fedora Dist-Git
 - cmd/snap-update-ns: add new helpers for mount entries
 - cmd/snap-confine: Respect biarch nature of libdirs
 - cmd/snap-confine: Ensure snap-confine is allowed to access os-
   release
 - cmd: fix re-exec bug with classic confinement for host snapd <
   2.28
 - interfaces/kmod: simplify loadModules now that errors are ignored
 - tests: disable xdg-open-compat test
 - tests: add test that checks core reverts on core devices
 - dirs: use alt root when checking classic confinement support
   without …
 - interfaces/kmod: treat failure to load module as non-fatal
 - cmd/snap-update-ns: fix golint and some stale comments
 - corecfg:  support setting proxy.store if there's a matching store
   assertion
 - overlord/snapstate: toggle ignore-validation as needed as we do
   for channel
 - tests: fix security-device-cgroup* tests on devices with
   framebuffer
 - interfaces/raw-usb: match on SUBSYSTEM, not SUBSYSTEMS
 - interfaces: add USB interface number attribute in udev rule for
   serial-port interface
 - overlord/devicestate: switch to the new endpoints for registration
 - snap-update-ns: add missing unit test for desired/current profile
   handling
 - cmd/{snap-confine,libsnap-confine-private,snap-shutdown}: cleanup
   low-level C bits
 - ifacestate: make interfaces.Repository available via state cache
 - overlord/snapstate: cleanups around switch-snap*
 - cmd/snapd,client,daemon: display ignore-validation flag through
   the notes mechanism
 - cmd/snap-update-ns: add logging to snap-update-ns
 - many: have a timestamp on store assertions
 - many: lookup and use the URL from a store assertion if one is set
   for use
 - tests/test-snapd-service: fix shellcheck issues
 - tests: new test for hardware-random-control interface
 - tests: use `snap change --last=install` in snapd-reexec test
 - repo, daemon: use PlugInfo, SlotInfo
 - many: handle core configuration internally instead of using the
   core configure hook
 - tests: refactor and expand content interface test
 - snap-seccomp: skip in-kernel bpf tests for socket() in trusty/i386
 - cmd/snap-update-ns: allow Change.Perform to return changes
 - snap-confine: Support biarch Linux distribution confinement
 - partition/ubootenv: don't panic when uboot.env is missing the eof
   marker
 - cmd/snap-update-ns: allow fault injection to provide dynamic
   result
 - interfaces/mount: exspose mount.{Escape,Unescape}
 - snapctl: added long help to stop/start/restart command
 - cmd/snap-update-ns: create missing mount points automatically.
 - cmd: downgrade log message in InternalToolPath to Debugf()
 - tests: wait for service status change & file update in the test to
   avoid races
 - daemon, store: forward SSO invalid credentials errors as 401
   Unauthorized responses
 - spdx: fix for WITH syntax, require a license name before the
   operator
 - many: reorg things in preparation to make handling of the base url
   in store dynamic
 - hooks/configure: queue service restarts
 - cmd/snap: warn when a snap is not from the tracking channel
 - interfaces/mount: add support for parsing x-snapd.{mode,uid,gid}=
 - cmd/snap-confine: add detection of stale mount namespace
 - interfaces: add plugRef/slotRef helpers for PlugInfo/SlotInfo
 - tests: check for invalid udev files during all tests
 - daemon: use newChange() in changeAliases for consistency
 - servicestate: use taskset
 - many: add support for /home on NFS
 - packaging,spread: fix and re-enable opensuse builds

* Sun Dec 17 2017 Neal Gompa <ngompa13@gmail.com> - 2.29.4-3
- Add patch to SELinux policy to allow snapd to receive replies from polkit

* Sun Nov 19 2017 Neal Gompa <ngompa13@gmail.com> - 2.29.4-2
- Add missing bash completion files and cache directory

* Sun Nov 19 2017 Neal Gompa <ngompa13@gmail.com> - 2.29.4-1
- Release 2.29.4 to Fedora (RH#1508433)
- Install Polkit configuration (RH#1509586)
- Drop changes to revert cheggaaa/pb import path used

* Fri Nov 17 2017 Michael Vogt <mvo@ubuntu.com>
- New upstream release 2.29.4
 - snap-confine: fix snap-confine under lxd
 - tests: disable classic-ubuntu-core-transition on i386 temporarily
 - many: reject bad plugs/slots
 - interfaces,tests: skip unknown plug/slot interfaces
 - store: enable "base" field from the store
 - packaging/fedora: Merge changes from Fedora Dist-Git

* Thu Nov 09 2017 Michael Vogt <mvo@ubuntu.com>
- New upstream release 2.29.3
 - daemon: cherry-picked /v2/logs fixes
 - cmd/snap-confine: Respect biarch nature of libdirs
 - cmd/snap-confine: Ensure snap-confine is allowed to access os-
   release
 - interfaces: fix udev tagging for hooks
 - cmd: fix re-exec bug with classic confinement for host snapd
 - tests: disable xdg-open-compat test
 - cmd/snap-confine: add slave PTYs and let devpts newinstance
   perform mediation
 - interfaces/many: misc policy updates for browser-support, cups-
   control and network-status
 - interfaces/raw-usb: match on SUBSYSTEM, not SUBSYSTEMS
 - tests: fix security-device-cgroup* tests on devices with
   framebuffer

* Fri Nov 03 2017 Michael Vogt <mvo@ubuntu.com>
- New upstream release 2.29.2
  - snapctl: disable stop/start/restart (2.29)
  - cmd/snap-update-ns: fix collection of changes made

* Fri Nov 03 2017 Michael Vogt <mvo@ubuntu.com>
- New upstream release 2.29.1
 - interfaces: fix incorrect signature of ofono DBusPermanentSlot
 - interfaces/serial-port: udev tag plugged slots that have just
   'path' via KERNEL
 - interfaces/hidraw: udev tag plugged slots that have just 'path'
   via KERNEL
 - interfaces/uhid: unconditionally add existing uhid device to the
   device cgroup
 - cmd/snap-update-ns: fix mount rules for font sharing
 - tests: disable refresh-undo test on trusty for now
 - tests: use `snap change --last=install` in snapd-reexec test
 - Revert " wrappers: fail install if exec-line cannot be re-written
 - interfaces: don't udev tag devmode or classic snaps
 - many: make ignore-validation sticky and send the flag with refresh
   requests

* Mon Oct 30 2017 Michael Vogt <mvo@ubuntu.com>
- New upstream release 2.29
 - interfaces/many: miscellaneous updates based on feedback from the
   field
 - snap-confine: allow reading uevents from any where in /sys
 - spread: add bionic beaver
 - debian: make packaging/ubuntu-14.04/copyright a real file again
 - tests: cherry pick the fix for services test into 2.29
 - cmd/snap-update-ns: initialize logger
 - hooks/configure: queue service restarts
 - snap-{confine,seccomp}: make @unrestricted fully unrestricted
 - interfaces: clean system apparmor cache on core device
 - debian: do not build static snap-exec on powerpc
 - snap-confine: increase sanity_timeout to 6s
 - snapctl: cherry pick service commands changes
 - cmd/snap: tell translators about arg names and descs req's
 - systemd: run all mount units before snapd.service to avoid race
 - store: add a test to show auth failures are forwarded by doRequest
 - daemon: convert ErrInvalidCredentials to a 401 Unauthorized error.
 - store: forward on INVALID_CREDENTIALS error as
   ErrInvalidCredentials
 - daemon: generate a forbidden response message if polkit dialog is
   dismissed
 - daemon: Allow Polkit authorization to cancel changes.
 - travis: switch to container based test runs
 - interfaces: reduce duplicated code in interface tests mocks
 - tests: improve revert related testing
 - interfaces: sanitize plugs and slots early in ReadInfo
 - store: add download caching
 - preserve TMPDIR and HOSTALIASES across snap-confine invocation
 - snap-confine: init all arrays with `= {0,}`
 - tests: adding test for network-manager interface
 - interfaces/mount: don't generate legacy per-hook/per-app mount
   profiles
 - snap: introduce structured epochs
 - tests: fix interfaces-cups-control test for cups-2.2.5
 - snap-confine: cleanup incorrectly created nvidia udev tags
 - cmd/snap-confine: update valid security tag regexp
 - cmd/libsnap: enable two stranded tests
 - cmd,packaging: enable apparmor on openSUSE
 - overlord/ifacestate: refresh all security backends on startup
 - interfaces/dbus: drop unneeded check for
   release.ReleaseInfo.ForceDevMode
 - dbus: ensure io.snapcraft.Launcher.service is created on re-
   exec
 - overlord/auth: continue for now supporting UBUNTU_STORE_ID if the
   model is generic-classic
 - snap-confine: add support for handling /dev/nvidia-modeset
 - interfaces/network-control: remove incorrect rules for tun
 - spread: allow setting SPREAD_DEBUG_EACH=0 to disable debug-each
   section
 - packaging: remove .mnt files on removal
 - tests: fix econnreset scenario when the iptables rule was not
   created
 - tests: add test for lxd interface
 - run-checks: use nakedret static checker to check for naked
   returns on long functions
 - progress: be more flexible in testing ansimeter
 - interfaces: fix udev rules for tun
 - many: implement our own ANSI-escape-using progress indicator
 - snap-exec: update tests to follow main_test pattern
 - snap: support "command: foo $ENV_STRING"
 - packaging: update nvidia configure options
 - snap: add new `snap pack` and use in tests
 - cmd: correctly name the "Ubuntu" and "Arch" NVIDIA methods
 - cmd: add autogen case for solus
 - tests: do not use http://canihazip.com/ which appears to be down
 - hooks: commands for controlling own services from snapctl
 - snap: refactor cmdGet.Execute()
 - interfaces/mount: make Change.Perform testable and test it
 - interfaces/mount,cmd/snap-update-ns: move change code
 - snap-confine: is_running_on_classic_distribution() looks into os-
   release
 - interfaces: misc updates for default, browser-support, home and
   system-observe
 - interfaces: deny lttng by default
 - interfaces/lxd: lxd slot implementation can also be an app snap
 - release,cmd,dirs: Redo the distro checks to take into account
   distribution families
 - cmd/snap: completion for alias and unalias
 - snap-confine: add new SC_CLEANUP and use it
 - snap: refrain from running filepath.Base on random strings
 - cmd/snap-confine: put processes into freezer hierarchy
 - wrappers: fail install if exec-line cannot be re-written
 - cmd/snap-seccomp,osutil: make user/group lookup functions public
 - snapstate: deal with snap user data in the /root/ directory
 - interfaces: Enhance full-confinement support for biarch
   distributions
 - snap-confine: Only attempt to copy/mount NVIDIA libs when NVIDIA
   is used
 - packaging/fedora: Add Fedora 26, 27, and Rawhide symlinks
 - overlord/snapstate: prefer a smaller corner case for doing the
   wrong thing
 - cmd/snap-repair:  set user agent for snap-repair http requests
 - packaging: bring down the delta between 14.04 and 16.04
 - snap-confine: Ensure lib64 biarch directory is respected
 - snap-confine: update apparmor rules for fedora based base snaps
 - tests: Increase SNAPD_CONFIGURE_HOOK_TIMEOUT to 3 minutes to
   install real snaps
 - daemon: use client.Snap instead of map[string]interface{} for
   snaps.
 - hooks: rename refresh hook to post-refresh
 - git: make the .gitingore file a bit more targeted
 - interfaces/opengl: don't udev tag nvidia devices and use snap-
   confine instead
 - cmd/snap-{confine,update-ns}: apply mount profiles using snap-
   update-ns
 - cmd: update "make hack"
 - interfaces/system-observe: allow clients to enumerate DBus
   connection names
 - snap-repair: implement `snap-repair {list,show}`
 - dirs,interfaces: create snap-confine.d on demand when re-executing
 - snap-confine: fix base snaps on core
 - cmd/snap-repair: fix tests when running as root
 - interfaces: add Connection type
 - cmd/snap-repair: skip disabled repairs
 - cmd/snap-repair: prefer leaking unmanaged fds on test failure over
   closing random ones
 - snap-repair: make `repair` binary available for repair scripts
 - snap-repair: fix missing Close() in TestStatusHappy
 - cmd/snap-confine,packaging: import snapd-generated policy
 - cmd/snap: return empty document if snap has no configuration
 - snap-seccomp: run secondary-arch tests via gcc-multilib
 - snap: implement `snap {repair,repairs}` and pass-through to snap-
   repair
 - interfaces/builtin: allow receiving dbus messages
 - snap-repair: implement `snap-repair {done,skip,retry}`
 - data/completion: small tweak to snap completion snippet
 - dirs: fix classic support detection
 - cmd/snap-repair: integrate root public keys for repairs
 - tests: fix ubuntu core services
 - tests: add new test that checks that the compat snapd-xdg-open
   works
 - snap-confine: improve error message if core/u-core cannot be found
 - tests: only run tests/regression/nmcli on amd64
 - interfaces: mount host system fonts in desktop interface
 - interfaces: enable partial apparmor support
 - snapstate: auto-install missing base snaps
 - spread: work around temporary packaging issue in debian sid
 - asserts,cmd/snap-repair: introduce a mandatory summary for repairs
 - asserts,cmd/snap-repair: represent RepairID internally as an int
 - tests: test the real "xdg-open" from the core snap
 - many: implement fetching sections and package names periodically.
 - interfaces/network: allow using netcat as client
 - snap-seccomp, osutil: use osutil.AtomicFile in snap-seccomp
 - snap-seccomp: skip mknod syscall on arm64
 - tests: add trivial canonical-livepatch test
 - tests: add test that ensures that all core services are working
 - many: add logger.MockLogger() and use it in the tests
 - snap-repair: fix test failure in TestRepairHitsTimeout
 - asserts: add empty values check in HeadersFromPrimaryKey
 - daemon: remove unused installSnap var in test
 - daemon: reach for Overlord.Loop less thanks to overlord.Mock
 - snap-seccomp: manually resolve socket() call in tests
 - tests: change regex used to validate installed ubuntu core snap
 - cmd/snapctl: allow snapctl -h without a context (regression fix).
 - many: use snapcore/snapd/i18n instead of i18n/dumb
 - many: introduce asserts.NotFoundError replacing both ErrNotFound
   and store.AssertionNotFoundError
 - packaging: don't include any marcos in comments
 - overlord: use overlord.Mock in more tests, make sure we check the
   outcome of Settle
 - tests: try to fix staging tests
 - store: simplify api base url config
 - systemd: add systemd.MockJournalctl()
 - many: provide systemd.MockSystemctl() helper
 - tests: improve the listing test to not fail for e.g. 2.28~rc2
 - snapstate: give snapmgrTestSuite.settle() more time to settle
 - tests: fix regex to check core version on snap list
 - debian: update trusted account-keys check on 14.04 packaging
 - interfaces: add udev netlink support to hardware-observe
 - overlord: introduce Mock which enables to use Overlord.Settle for
   settle in many more places
 - snap-repair: execute the repair and capture logs/status
 - tests: run the tests/unit/go everywhere
 - daemon, snapstate: move ensureCore from daemon/api.go into
   snapstate.go
 - cmd/snap: get keys or root document
 - spread.yaml: turn suse to manual given that it's breaking master
 - many: configure store from state, reconfigure store at runtime
 - osutil: AtomicWriter (an io.Writer), and io.Reader versions of
   AtomicWrite*
 - tests: check for negative syscalls in runBpf() and skip those
   tests
 - docs: use abolute path in PULL_REQUEST_TEMPLATE.md
 - store: move device auth endpoint uris to config (#3831)

* Sat Oct 14 2017 Neal Gompa <ngompa13@gmail.com> - 2.28.5-2
- Properly fix the build for Fedora 25
- Incorporate misc build fixes

* Sat Oct 14 2017 Neal Gompa <ngompa13@gmail.com> - 2.28.5-1
- Release 2.28.5 to Fedora (RH#1502186)
- Build snap-exec and snap-update-ns statically to support base snaps

* Fri Oct 13 2017 Michael Vogt <mvo@ubuntu.com>
- New upstream release 2.28.5
  - snap-confine: cleanup broken nvidia udev tags
  - cmd/snap-confine: update valid security tag regexp
  - overlord/ifacestate: refresh udev backend on startup
  - dbus: ensure io.snapcraft.Launcher.service is created on re-
    exec
  - snap-confine: add support for handling /dev/nvidia-modeset
  - interfaces/network-control: remove incorrect rules for tun

* Thu Oct 12 2017 Neal Gompa <ngompa13@gmail.com> - 2.28.4-1
- Release 2.28.4 to Fedora (RH#1501141)
- Drop distro check backport patches (released with 2.28.2)

* Wed Oct 11 2017 Michael Vogt <mvo@ubuntu.com>
- New upstream release 2.28.4
  - interfaces/opengl: don't udev tag nvidia devices and use snap-
    confine instead
  - debian: fix replaces/breaks for snap-xdg-open (thanks to apw!)

* Wed Oct 11 2017 Michael Vogt <mvo@ubuntu.com>
- New upstream release 2.28.3
  - interfaces/lxd: lxd slot implementation can also be an app
    snap

* Tue Oct 10 2017 Michael Vogt <mvo@ubuntu.com>
- New upstream release 2.28.2
  - interfaces: fix udev rules for tun
  - release,cmd,dirs: Redo the distro checks to take into account
    distribution families

* Sun Oct 08 2017 Neal Gompa <ngompa13@gmail.com> - 2.28.1-1
- Release 2.28.1 to Fedora (RH#1495852)
- Drop userd backport patches, they are part of 2.28 release
- Backport changes to rework distro checks to fix derivative distro usage of snapd
- Revert import path change for cheggaaa/pb as it breaks build on Fedora
- Add a posttrans relabel to snapd-selinux to ensure everything is labeled correctly

* Wed Sep 27 2017 Michael Vogt <mvo@ubuntu.com>
- New upstream release 2.28.1
  - snap-confine: update apparmor rules for fedora based basesnaps
  - snapstate: rename refresh hook to post-refresh for consistency

* Mon Sep 25 2017 Michael Vogt <mvo@ubuntu.com>
- New upstream release 2.28
 - hooks: rename refresh to after-refresh
 - snap-confine: bind mount /usr/lib/snapd relative to snap-confine
 - cmd,dirs: treat "liri" the same way as "arch"
 - snap-confine: fix base snaps on core
 - hooks: substitute env vars when executing hooks
 - interfaces: updates for default, browser-support, desktop, opengl,
   upower and stub-resolv.conf
 - cmd,dirs: treat manjaro the same as arch
 - systemd: do not run auto-import and repair services on classic
 - packaging/fedora: Ensure vendor/ is empty for builds and fix spec
   to build current master
 - many: fix TestSetConfNumber missing an Unlock and other fragility
   improvements
 - osutil: adjust StreamCommand tests for golang 1.9
 - daemon: allow polkit authorisation to install/remove snaps
 - tests: make TestCmdWatch more robust
 - debian: improve package description
 - interfaces: add netlink kobject uevent to hardware observe
 - debian: update trusted account-keys check on 14.04 packaging
 - interfaces/network-{control,observe}: allow receiving
   kobject_uevent() messages
 - tests: fix lxd test for external backend
 - snap-confine,snap-update-ns: add -no-pie to fix FTBFS on
   go1.7,ppc64
 - corecfg: mock "systemctl" in all corecfg tests
 - tests: fix unit tests on Ubuntu 14.04
 - debian: add missing flags when building static snap-exec
 - many: end-to-end support for the bare base snap
 - overlord/snapstate: SetRootDir from SetUpTest, not in just some
   tests
 - store: have an ad-hoc method on cfg to get its list of uris for
   tests
 - daemon: let client decide whether to allow interactive auth via
   polkit
 - client,daemon,snap,store: add license field
 - overlord/snapstate: rename HasCurrent to IsInstalled, remove
   superfluous/misleading check from All
 - cmd/snap: SetRootDir from SetUpTest, not in just some individual
   tests.
 - systemd: rename snap-repair.{service,timer} to snapd.snap-
   repair.{service,timer}
 - snap-seccomp: remove use of x/net/bpf from tests
 - httputil: more naive per go version way to recreate a default
   transport for tls reconfig
 - cmd/snap-seccomp/main_test.go: add one more syscall for arm64
 - interfaces/opengl: use == to compare, not =
 - cmd/snap-seccomp/main_test.go: add syscalls for armhf and arm64
 - cmd/snap-repair: track and use a lower bound for the time for
   TLS checks
 - interfaces: expose bluez interface on classic OS
 - snap-seccomp: add in-kernel bpf tests
 - overlord: always try to get a serial, lazily on classic
 - tests: add nmcli regression test
 - tests: deal with __PNR_chown on aarch64 to fix FTBFS on arm64
 - tests: add autopilot-introspection interface test
 - vendor: fix artifact from manually editing vendor/vendor.json
 - tests: rename complexion to test-snapd-complexion
 - interfaces: add desktop and desktop-legacy
   interfaces/desktop: add new 'desktop' interface for modern DEs*
   interfaces/builtin/desktop_test.go: use modern testing techniques*
   interfaces/wayland: allow read on /etc/drirc for Plasma desktop*
   interfaces/desktop-legacy: add new 'legacy' interface (currently
   for a11y and input)
 - tests: fix race in snap userd test
 - devices/iio: add read/write for missing sysfs entries
 - spread: don't set HTTPS?_PROXY for linode
 - cmd/snap-repair: check signatures of repairs from Next
 - env: set XDG_DATA_DIRS for wayland et.al.
 - interfaces/{default,account-control}: Use username/group instead
   of uid/gid
 - interfaces/builtin: use udev tagging more broadly
 - tests: add basic lxd test
 - wrappers: ensure bash completion snaps install on core
 - vendor: use old golang.org/x/crypto/ssh/terminal to build on
   powerpc again
 - docs: add PULL_REQUEST_TEMPLATE.md
 - interfaces: fix network-manager plug
 - hooks: do not error out when hook is optional and no hook handler
   is registered
 - cmd/snap: add userd command to replace snapd-xdg-open
 - tests: new regex used to validate the core version on extra snaps
   ass...
 - snap: add new `snap switch` command
 - tests: wait more and more debug info about fakestore start issues
 - apparmor,release: add better apparmor detection/mocking code
 - interfaces/i2c: adjust sysfs rule for alternate paths
 - interfaces/apparmor: add missing call to dirs.SetRootDir
 - cmd: "make hack" now also installs snap-update-ns
 - tests: copy files with less verbosity
 - cmd/snap-confine: allow using additional libraries required by
   openSUSE
 - packaging/fedora: Merge changes from Fedora Dist-Git
 - snapstate: improve the error message when classic confinement is
   not supported
 - tests: add test to ensure amd64 can run i386 syscall binaries
 - tests: adding extra info for fakestore when fails to start
 - tests: install most important snaps
 - cmd/snap-repair: more test coverage of filtering
 - squashfs: remove runCommand/runCommandWithOutput as we do not need
   it
 - cmd/snap-repair: ignore superseded revisions, filter on arch and
   models
 - hooks: support for refresh hook
 - Partial revert "overlord/devicestate, store: update device auth
   endpoints URLs"
 - cmd/snap-confine: allow reading /proc/filesystems
 - cmd/snap-confine: genearlize apparmor profile for various lib
   layout
 - corecfg: fix proxy.* writing and add integration test
 - corecfg: deal with system.power-key-action="" correctly
 - vendor: update vendor.json after (presumed) manual edits
 - cmd/snap: in `snap info`, don't print a newline between tracks
 - daemon: add polkit support to /v2/login
 - snapd,snapctl: decode json using Number
 - client: fix go vet 1.7 errors
 - tests: make 17.04 shellcheck clean
 - tests: remove TestInterfacesHelp as it breaks when go-flags
   changes
 - snapstate: undo a daemon restart on classic if needed
 - cmd/snap-repair: recover brand/model from
   /var/lib/snapd/seed/assertions checking signatures and brand
   account
 - spread: opt into unsafe IO during spread tests
 - snap-repair: update snap-repair/runner_test.go for API change in
   makeMockServer
 - cmd/snap-repair: skeleton code around actually running a repair
 - tests: wait until the port is listening after start the fake store
 - corecfg: fix typo in tests
 - cmd/snap-repair: test that redirects works during fetching
 - osutil: honor SNAPD_UNSAFE_IO for testing
 - vendor: explode and make more precise our golang.go/x/crypto deps,
   use same version as Debian unstable
 - many: sanitize NewStoreStack signature, have shared default store
   test private keys
 - systemd: disable `Nice=-5` to fix error when running inside lxd
 - spread.yaml: update delta ref to 2.27
 - cmd/snap-repair: use E-Tags when refetching a repair to retry
 - interfaces/many: updates based on chromium and mrrescue denials
 - cmd/snap-repair: implement most logic to get the next repair to
   run/retry in a brand sequence
 - asserts/assertstest: copy headers in SigningDB.Sign
 - interfaces: convert uhid to common interface and test cases
   improvement for time_control and opengl
 - many tests: move all panicing fake store methods to a common place
 - asserts: add store assertion type
 - interfaces: don't crash if content slot has no attributes
 - debian: do not build with -buildmode=pie on i386
 - wrappers: symlink completion snippets when symlinking binaries
 - tests: adding more debug information for the interfaces-cups-
   control …
 - apparmor: pass --quiet to parser on load unless SNAPD_DEBUG is set
 - many: allow and support serials signed by the 'generic' authority
   instead of the brand
 - corecfg: add proxy configuration via `snap set core
   proxy.{http,https,ftp}=...`
 - interfaces: a bunch of interfaces test improvement
 - tests: enable regression and completion suites for opensuse
 - tests: installing snapd for nested test suite
 - interfaces: convert lxd_support to common iface
 - interfaces: add missing test for camera interface.
 - snap: add support for parsing snap layout section
 - cmd/snap-repair: like for downloads we cannot have a timeout (at
   least for now), less aggressive retry strategies
 - overlord: rely on more conservative ensure interval
 - overlord,store: no piles of return args for methods gathering
   device session request params
 - overlord,store: send model assertion when setting up device
   sessions
 - interfaces/misc: updates for unity7/x11, browser-
   support, network-control and mount-observe
   interfaces/unity7,x11: update for NETLINK_KOBJECT_UEVENT
   interfaces/browser-support: update sysfs reads for
   newer browser versions, interfaces/network-control: rw for
   ieee80211 advanced wireless interfaces/mount-observe: allow read
   on sysfs entries for block devices
 - tests: use dnf --refresh install to avert stale cache
 - osutil: ensure TestLockUnlockWorks uses supported flock
 - interfaces: convert lxd to common iface
 - tests: restart snapd to ensure re-exec settings are applied
 - tests: fix interfaces-cups-control test
 - interfaces: improve and tweak bunch of interfaces test cases.
 - tests: adding extra worker for fedora
 - asserts,overlord/devicestate: support predefined assertions that
   don't establish foundational trust
 - interfaces: convert two hardware_random interfaces to common iface
 - interfaces: convert io_ports_control to common iface
 - tests: fix for  upgrade test on fedora
 - daemon, client, cmd/snap: implement snap start/stop/restart
 - cmd/snap-confine: set _FILE_OFFSET_BITS to 64
 - interfaces: covert framebuffer to commonInterface
 - interfaces: convert joystick to common iface
 - interfaces/builtin: add the spi interface
 - wrappers, overlord/snapstate/backend: make link-snap clean up on
   failure.
 - interfaces/wayland: add wayland interface
 - interfaces: convert kvm to common iface
 - tests: extend upower-observe test to cover snaps providing slots
 - tests: enable main suite for opensuse
 - interfaces: convert physical_memory_observe to common iface
 - interfaces: add missing test for optical_drive interface.
 - interfaces: convert physical_memory_control to common iface
 - interfaces: convert ppp to common iface
 - interfaces: convert time-control to common iface
 - tests: fix failover test
 - interfaces/builtin: rework for avahi interface
 - interfaces: convert broadcom-asic-control to common iface
 - snap/snapenv: document the use of CoreSnapMountDir for SNAP
 - packaging/arch: drop patches merged into master
 - cmd: fix mustUnsetenv docstring (thanks to Chipaca)
 - release: remove default from VERSION_ID
 - tests: enable regression, upgrade and completion test suites for
   fedora 
 - tests: restore interfaces-account-control properly
 - overlord/devicestate, store: update device auth endpoints URLs
 - tests: fix install-hook test failure
 - tests: download core and ubuntu-core at most once
 - interfaces: add common support for udev
 - overlord/devicestate: fix, don't assume that the serial is backed
   by a 1-key chain
 - cmd/snap-confine: don't share /etc/nsswitch from host
 - store: do not resume a download when we already have the whole
   thing
 - many: implement "snap logs"
 - store: don't call useDeltas() twice in quick succession
 - interfaces/builtin: add kvm interface
 - snap/snapenv: always expect /snap for $SNAP
 - cmd: mark arch as non-reexecing distro
 - cmd: fix tests that assume /snap mount
 - gitignore: ignore more build artefacts
 - packaging: add current arch packaging
 - interfaces/unity7: allow receiving media key events in (at least)
   gnome-shell
 - interfaces/many, cmd/snap-confine: miscellaneous policy updates
 - interfaces/builtin: implement broadcom-asic-control interface
 - interfaces/builtin: reduce duplication and remove cruft in
   Sanitize{Plug,Slot}
 - tests: apply underscore convention for SNAPMOUNTDIR variable
 - interfaces/greengrass-support: adjust accesses now that have
   working snap
 - daemon, client, cmd/snap: implement "snap services"
 - tests: fix refresh tests not stopping fake store for fedora
 - many: add the interface command
 - overlord/snapstate/backend: some copydata improvements
 - many: support querying and completing assertion type names
 - interfaces/builtin: discard empty Validate{Plug,Slot}
 - cmd/snap-repair:  start of Runner, implement first pass of Peek
   and Fetch
 - tests: enable main suite on fedora
 - snap: do not always quote the snap info summary
 - vendor: update go-flags to address crash in "snap debug"
 - interfaces: opengl support pci device and vendor
 - many: start implenting "base" snap type on the snapd side
 - arch,release: map armv6 correctly
 - many: expose service status in 'snap info'
 - tests: add browser-support interface test
 - tests: disable snapd-notify for the external backend
 - interfaces: Add /run/uuid/request to openvswitch
 - interfaces: add password-manager-service implicit classic
   interface
 - cmd: rework reexec detection
 - cmd: fix re-exec bug when starting from snapd 2.21
 - tests: dependency packages installed during prepare-project
 - tests: remove unneeded check for re-exec in InternalToolPath()
 - cmd,tests: fix classic confinement confusing re-execution code
 - store: configurable base api
 - tests: fix how package lists are updated for opensuse and fedora

* Sun Sep 10 2017 Neal Gompa <ngompa13@gmail.com> - 2.27.6-1
- Release 2.27.6 to Fedora (RH#1489437)

* Thu Sep 07 2017 Michael Vogt <mvo@ubuntu.com>
- New upstream release 2.27.6
  - interfaces: add udev netlink support to hardware-observe
  - interfaces/network-{control,observe}: allow receiving
    kobject_uevent() messages

* Mon Sep 04 2017 Neal Gompa <ngompa13@gmail.com> - 2.27.5-1
- Release 2.27.5 to Fedora (RH#1483177)
- Backport userd from upstream to support xdg-open

* Wed Aug 30 2017 Michael Vogt <mvo@ubuntu.com>
- New upstream release 2.27.5
  - interfaces: fix network-manager plug regression
  - hooks: do not error when hook handler is not registered
  - interfaces/alsa,pulseaudio: allow read on udev data for sound
  - interfaces/optical-drive: read access to udev data for /dev/scd*
  - interfaces/browser-support: read on /proc/vmstat and misc udev
    data

* Thu Aug 24 2017 Michael Vogt <mvo@ubuntu.com>
- New upstream release 2.27.4
  - snap-seccomp: add secondary arch for unrestricted snaps as well

* Fri Aug 18 2017 Michael Vogt <mvo@ubuntu.com>
- New upstream release 2.27.3
  - systemd: disable `Nice=-5` to fix error when running inside lxdSee
    https://bugs.launchpad.net/snapd/+bug/1709536

* Wed Aug 16 2017 Neal Gompa <ngompa13@gmail.com> - 2.27.2-2
- Bump to rebuild for F27 and Rawhide

* Wed Aug 16 2017 Neal Gompa <ngompa13@gmail.com> - 2.27.2-1
- Release 2.27.2 to Fedora (RH#1482173)

* Wed Aug 16 2017 Michael Vogt <mvo@ubuntu.com>
- New upstream release 2.27.2
 - tests: remove TestInterfacesHelp as it breaks when go-flags
   changes
 - interfaces: don't crash if content slot has no attributes
 - debian: do not build with -buildmode=pie on i386
 - interfaces: backport broadcom-asic-control interface
 - interfaces: allow /usr/bin/xdg-open in unity7
 - store: do not resume a download when we already have the whole
   thing

* Mon Aug 14 2017 Neal Gompa <ngompa13@gmail.com> - 2.27.1-1
- Release 2.27.1 to Fedora (RH#1481247)

* Mon Aug 14 2017 Michael Vogt <mvo@ubuntu.com>
- New upstream release 2.27.1
 - tests: use dnf --refresh install to avert stale cache
 - tests: fix test failure on 14.04 due to old version of
   flock
 - updates for unity7/x11, browser-support, network-control,
   mount-observe
 - interfaces/unity7,x11: update for NETLINK_KOBJECT_UEVENT
 - interfaces/browser-support: update sysfs reads for
   newer browser versions
 - interfaces/network-control: rw for ieee80211 advanced wireless
 - interfaces/mount-observe: allow read on sysfs entries for block
   devices

* Thu Aug 10 2017 Neal Gompa <ngompa13@gmail.com> - 2.27-1
- Release 2.27 to Fedora (RH#1458086)

* Thu Aug 10 2017 Michael Vogt <mvo@ubuntu.com>
- New upstream release 2.27
 - fix build failure on 32bit fedora
 - interfaces: add password-manager-service implicit classic interface
 - interfaces/greengrass-support: adjust accesses now that have working
   snap
 - interfaces/many, cmd/snap-confine: miscellaneous policy updates
 - interfaces/unity7: allow receiving media key events in (at least)
   gnome-shell
 - cmd: fix re-exec bug when starting from snapd 2.21
 - tests: restore interfaces-account-control properly
 - cmd: fix tests that assume /snap mount
 - cmd: mark arch as non-reexecing distro
 - snap-confine: don't share /etc/nsswitch from host
 - store: talk to api.snapcraft.io for purchases
 - hooks: support for install and remove hooks
 - packaging: fix Fedora support
 - tests: add bluetooth-control interface test
 - store: talk to api.snapcraft.io for assertions
 - tests: remove snapd before building from branch
 - tests: add avahi-observe interface test
 - store: orders API now checks if customer is ready
 - cmd/snap: snap find only searches stable
 - interfaces: updates default, mir, optical-observe, system-observe,
   screen-inhibit-control and unity7
 - tests: speedup prepare statement part 1
 - store: do not send empty refresh requests
 - asserts: fix error handling in snap-developer consistency check
 - systemd: add explicit sync to snapd.core-fixup.sh
 - snapd: generate snap cookies on startup
 - cmd,client,daemon: expose "force devmode" in sysinfo
 - many: introduce and use strutil.ListContains and also
   strutil.SortedListContains
 - assserts,overlord/assertstate: test we don't accept chains of
   assertions founded on a self-signed key coming externally
 - interfaces: enable access to bridge settings
 - interfaces: fix copy-pasted iio vs io in io-ports-control
 - cmd/snap-confine: various small fixes and tweaks to seccomp
   support code
 - interfaces: bring back seccomp argument filtering
 - systemd, osutil: rework systemd logs in preparation for services
   commands
 - tests: store /etc/systemd/system/snap-*core*.mount in snapd-
   state.tar.gz
 - tests: shellcheck improvements for tests/main tasks - first set of
   tests
 - cmd/snap: `--last` for abort and watch, and aliases
   (search→find, change→tasks)
 - tests: shellcheck improvements for tests/lib scripts
 - tests: create ramdisk if it's not present
 - tests: shellcheck improvements for nightly upgrade and regressions
   tests
 - snapd: fix for snapctl get panic on null config values.
 - tests: fix for rng-tools service not restarting
 - systemd: add snapd.core-fixup.service unit
 - cmd: avoid using current symlink in InternalToolPath
 - tests: fix timeout issue for test refresh core with hanging …
 - intefaces: control bridged vlan/ppoe-tagged traffic
 - cmd/snap: include snap type in notes
 - overlord/state: Abort() only visits each task once
 - tests: extend find-private test to cover more cases
 - snap-seccomp: skip socket() tests on systems that use socketcall()
   instead of socket()
 - many: support snap title as localized/title-cased name
 - snap-seccomp: deal with mknod on aarch64 in the seccomp tests
 - interfaces: put base policy fragments inside each interface
 - asserts: introduce NewDecoderWithTypeMaxBodySize
 - tests: fix snapd-notify when it takes more time to restart
 - snap-seccomp: fix snap-seccomp tests in artful
 - tests: fix for create-key task to avoid rng-tools service ramains
   alive
 - snap-seccomp: make sure snap-seccomp writes the bpf file
   atomically
 - tests: do not disable ipv6 on core systems
 - arch: the kernel architecture name is armv7l instead of armv7
 - snap-confine: ensure snap-confine waits some seconds for seccomp
   security profiles
 - tests: shellcheck improvements for tests/nested tasks
 - wrappers: add SyslogIdentifier to the service unit files.
 - tests: shellcheck improvements for unit tasks
 - asserts: implement FindManyTrusted as well
 - asserts: open up and optimize Encoder to help avoiding unnecessary
   copying
 - interfaces: simplify snap-confine by just loading pre-generated
   bpf code
 - tests: restart rng-tools services after few seconds
 - interfaces, tests: add mising dbus abstraction to system-observe
   and extend spread test
 - store: change main store host to api.snapcraft.io
 - overlord/cmdstate: new package for running commands as tasks.
 - spread: help libapt resolve installing libudev-dev
 - tests: show the IP from .travis.yaml
 - tests/main: use pkgdb function in more test cases
 - cmd,daemon: add debug command for displaying the base policy
 - tests: prevent quoting error on opensuse
 - tests: fix nightly suite
 - tests: add linode-sru backend
 - snap-confine: validate SNAP_NAME against security tag
 - tests: fix ipv6 disable for ubuntu-core
 - tests: extend core-revert test to cover bluez issues
 - interfaces/greengrass-support: add support for Amazon Greengrass
   as a snap
 - asserts: support timestamp and optional disabled header on repair
 - tests: reboot after upgrading to snapd on the -proposed pocket
 - many: fix test cases to work with different DistroLibExecDir
 - tests: reenable help test on ubuntu and debian systems
 - packaging/{opensuse,fedora}: allow package build with testkeys
   included
 - tests/lib: generalize RPM build support
 - interfaces/builtin: sync connected slot and permanent slot snippet
 - tests: fix snap create-key by restarting automatically rng-tools
 - many: switch to use http numeric statuses as agreed
 - debian: add missing  Type=notify in 14.04 packaging
 - tests: mark interfaces-openvswitch as manual due to prepare errors
 - debian: unify built_using between the 14.04 and 16.04 packaging
   branch
 - tests: pull from urandom when real entropy is not enough
 - tests/main/manpages: install missing man package
 - tests: add refresh --time output check
 - debian: add missing "make -C data/systemd clean"
 - tests: fix for upgrade test when it is repeated
 - tests/main: use dir abstraction in a few more test cases
 - tests/main: check for confinement in a few more interface tests
 - spread: add fedora snap bin dir to global PATH
 - tests: check that locale-control is not present on core
 - many: snapctl outside hooks
 - tests: add whoami check
 - interfaces: compose the base declaration from interfaces
 - tests: fix spread flaky tests linode
 - tests,packaging: add package build support for openSUSE
 - many: slight improvement of some snap error messaging
 - errtracker: Include /etc/apparmor.d/usr.lib.snap-confine md5sum in
   err reports
 - tests: fix for the test postrm-purge
 - tests: restoring the /etc/environment and service units config for
   each test
 - daemon: make snapd a "Type=notify" daemon and notify when startup
   is done
 - cmd/snap-confine: add support for --base snap
 - many: derive implicit slots from interface meta-data
 - tests: add core revert test
 - tests,packaging: add package build support for Fedora for our
   spread setup
 - interfaces: move base declaration to the policy sub-package
 - tests: fix for snapd-reexec test cheking for restart info on debug
   log
 - tests: show available entropy on error
 - tests: clean journalctl logs on trusty
 - tests: fix econnreset on staging
 - tests: modify core before calling set
 - tests: add snap-confine privilege test
 - tests: add staging snap-id
 - interfaces/builtin: silence ptrace denial for network-manager
 - tests: add alsa interface spread test
 - tests: prefer ipv4 over ipv6
 - tests: fix for econnreset test checking that the download already
   started
 - httputil,store: extract retry code to httputil, reorg usages
 - errtracker: report if snapd did re-execute itself
 - errtracker: include bits of snap-confine apparmor profile
 - tests: take into account staging snap-ids for snap-info
 - cmd: add stub new snap-repair command and add timer
 - many: stop "snap refresh $x --channel invalid" from working
 - interfaces: revert "interfaces: re-add reverted ioctl and quotactl
 - snapstate: consider connect/disconnect tasks in
   CheckChangeConflict.
 - interfaces: disable "mknod |N" in the default seccomp template
   again
 - interfaces,overlord/ifacestate: make sure installing slots after
   plugs works similarly to plugs after slots
 - interfaces/seccomp: add bind() syscall for forced-devmode systems
 - packaging/fedora: Sync packaging from Fedora Dist-Git
 - tests: move static and unit tests to spread task
 - many: error types should be called FooError, not ErrFoo.
 - partition: add directory sync to the save uboot.env file code
 - cmd: test everything (100% coverage \o/)
 - many: make shell scripts shellcheck-clean
 - tests: remove additional setup for docker on core
 - interfaces: add summary to each interface
 - many: remove interface meta-data from list of connections
 - logger (& many more, to accommodate): drop explicit syslog.
 - packaging: import packaging bits for opensuse
 - snapstate,many: implement snap install --unaliased
 - tests/lib: abstract build dependency installation a bit more
 - interfaces, osutil: move flock code from interfaces/mount to
   osutil
 - cmd: auto import assertions only from ext4,vfat file systems
 - many: refactor in preparation for 'snap start'
 - overlord/snapstate: have an explicit code path last-refresh
   unset/zero => immediately refresh try
 - tests: fixes for executions using the staging store
 - tests: use pollinate to seed the rng
 - cmd/snap,tests: show the sha3-384 of the snap for snap info
   --verbose SNAP-FILE
 - asserts: simplify and adjust repair assertion definition
 - cmd/snap,tests: show the snap id if available in snap info
 - daemon,overlord/auth: store from model assertion wins
 - cmd/snap,tests/main: add confinement switch instead of spread
   system blacklisting
 - many: cleanup MockCommands and don't leave a process around after
   hookstate tests
 - tests: update listing test to the core version number schema
 - interfaces: allow snaps to use the timedatectl utility
 - packaging: Add Fedora packaging files
 - tests/libs: add distro_auto_remove_packages function
 - cmd/snap: correct devmode note for anomalous state
 - tests/main/snap-info: use proper pkgdb functions to install distro
   packages
 - tests/lib: use mktemp instead of tempfile to work cross-distro
 - tests: abstract common dirs which differ on distributions
 - many: model and expose interface meta-data.
 - overlord: make config defaults from gadget work also at first boot
 - interfaces/log-observe: allow using journalctl from hostfs for
   classic distro
 - partition,snap: add support for android boot
 - errtracker: small simplification around readMachineID
 - snap-confine: move rm_rf_tmp to test-utils.
 - tests/lib: introduce pkgdb helper library
 - errtracker: try multiple paths to read machine-id
 - overlord/hooks: make sure only one hook for given snap is executed
   at a time.
 - cmd/snap-confine: use SNAP_MOUNT_DIR to setup /snap inside the
   confinement env
 - tests: bump kill-timeout and remove quiet call on build
 - tests/lib/snaps: add a test store snap with a passthrough
   configure hook
 - daemon: teach the daemon to wait on active connections when
   shutting down
 - tests: remove unit tests task
 - tests/main/completion: source from /usr/share/bash-completion
 - assertions: add "repair" assertion
 - interfaces/seccomp: document Backend.NewSpecification
 - wrappers: make StartSnapServices cleanup any services that were
   added if a later one fails
 - overlord/snapstate: avoid creating command aliases for daemons
 - vendor: remove unused packages
 - vendor,partition: fix panics from uenv
 - cmd,interfaces/mount: run snap-update-ns and snap-discard-ns from
   core if possible
 - daemon: do not allow to install ubuntu-core anymore
 - wrappers: service start/stop were inconsistent
 - tests: fix failing tests (snap core version, syslog changes)
 - cmd/snap-update-ns: add actual implementation
 - tests: improve entropy also for ubuntu
 - cmd/snap-confine: use /etc/ssl from the core snap
 - wrappers: don't convert between []byte and string needlessly.
 - hooks: default timeout
 - overlord/snapstate: Enable() was ignoring the flags from the
   snap's state, resulting in losing "devmode" on disable/enable.
 - difs,interfaces/mount: add support for locking namespaces
 - interfaces/mount: keep track of kept mount entries
 - tests/main: move a bunch of greps over to MATCH
 - interfaces/builtin: make all interfaces private
 - interfaces/mount: spell unmount correctly
 - tests: allow 16-X.Y.Z version of core snap
 - the timezone_control interface only allows changing /etc/timezone
   and /etc/writable/timezone. systemd-timedated also updated the
   link of /etc/localtime and /etc/writable/localtime ... allow
   access to this file too
 - cmd/snap-confine: aggregate operations holding global lock
 - api, ifacestate: resolve disconnect early
 - interfaces/builtin: ensure we don't register interfaces twice

* Thu Aug 03 2017 Fedora Release Engineering <releng@fedoraproject.org> - 2.26.3-5
- Rebuilt for https://fedoraproject.org/wiki/Fedora_27_Binutils_Mass_Rebuild

* Thu Jul 27 2017 Fedora Release Engineering <releng@fedoraproject.org> - 2.26.3-4
- Rebuilt for https://fedoraproject.org/wiki/Fedora_27_Mass_Rebuild

* Thu May 25 2017 Neal Gompa <ngompa13@gmail.com> - 2.26.3-3
- Cover even more stuff for proper erasure on final uninstall (RH#1444422)

* Sun May 21 2017 Neal Gompa <ngompa13@gmail.com> - 2.26.3-2
- Fix error in script for removing Snappy content (RH#1444422)
- Adjust changelog bug references to be specific on origin

* Wed May 17 2017 Neal Gompa <ngompa13@gmail.com> - 2.26.3-1
- Update to snapd 2.26.3
- Drop merged and unused patches
- Cover more Snappy content for proper erasure on final uninstall (RH#1444422)
- Add temporary fix to ensure generated seccomp profiles don't break snapctl

* Mon May 01 2017 Neal Gompa <ngompa13@gmail.com> - 2.25-1
- Update to snapd 2.25
- Ensure all Snappy content is gone on final uninstall (RH#1444422)

* Tue Apr 11 2017 Neal Gompa <ngompa13@gmail.com> - 2.24-1
- Update to snapd 2.24
- Drop merged patches
- Install snap bash completion and snapd info file

* Wed Apr 05 2017 Neal Gompa <ngompa13@gmail.com> - 2.23.6-4
- Test if snapd socket and timer enabled and start them if enabled on install

* Sat Apr 01 2017 Neal Gompa <ngompa13@gmail.com> - 2.23.6-3
- Fix profile.d generation so that vars aren't expanded in package build

* Fri Mar 31 2017 Neal Gompa <ngompa13@gmail.com> - 2.23.6-2
- Fix the overlapping file conflicts between snapd and snap-confine
- Rework package descriptions slightly

* Thu Mar 30 2017 Neal Gompa <ngompa13@gmail.com> - 2.23.6-1
- Rebase to snapd 2.23.6
- Rediff patches
- Re-enable seccomp
- Fix building snap-confine on 32-bit arches
- Set ExclusiveArch based on upstream supported arch list

* Wed Mar 29 2017 Neal Gompa <ngompa13@gmail.com> - 2.23.5-1
- Rebase to snapd 2.23.5
- Disable seccomp temporarily avoid snap-confine bugs (LP#1674193)
- Use vendorized build for non-Fedora

* Mon Mar 13 2017 Neal Gompa <ngompa13@gmail.com> - 2.23.1-1
- Rebase to snapd 2.23.1
- Add support for vendored tarball for non-Fedora targets
- Use merged in SELinux policy module

* Sat Feb 11 2017 Fedora Release Engineering <releng@fedoraproject.org> - 2.16-2
- Rebuilt for https://fedoraproject.org/wiki/Fedora_26_Mass_Rebuild

* Wed Oct 19 2016 Zygmunt Krynicki <me@zygoon.pl> - 2.16-1
- New upstream release

* Tue Oct 18 2016 Neal Gompa <ngompa13@gmail.com> - 2.14-2
- Add SELinux policy module subpackage

* Tue Aug 30 2016 Zygmunt Krynicki <me@zygoon.pl> - 2.14-1
- New upstream release

* Tue Aug 23 2016 Zygmunt Krynicki <me@zygoon.pl> - 2.13-1
- New upstream release

* Thu Aug 18 2016 Zygmunt Krynicki <me@zygoon.pl> - 2.12-2
- Correct license identifier

* Thu Aug 18 2016 Zygmunt Krynicki <me@zygoon.pl> - 2.12-1
- New upstream release

* Thu Aug 18 2016 Zygmunt Krynicki <me@zygoon.pl> - 2.11-8
- Add %%dir entries for various snapd directories
- Tweak Source0 URL

* Tue Aug 16 2016 Zygmunt Krynicki <me@zygoon.pl> - 2.11-7
- Disable snapd re-exec feature by default

* Tue Aug 16 2016 Zygmunt Krynicki <me@zygoon.pl> - 2.11-6
- Don't auto-start snapd.socket and snapd.refresh.timer

* Tue Aug 16 2016 Zygmunt Krynicki <me@zygoon.pl> - 2.11-5
- Don't touch snapd state on removal

* Tue Aug 16 2016 Zygmunt Krynicki <me@zygoon.pl> - 2.11-4
- Use ExecStartPre to load squashfs.ko before snapd starts
- Use dedicated systemd units for Fedora

* Tue Aug 16 2016 Zygmunt Krynicki <me@zygoon.pl> - 2.11-3
- Remove systemd preset (will be requested separately according to distribution
  standards).

* Tue Aug 16 2016 Zygmunt Krynicki <me@zygoon.pl> - 2.11-2
- Use Requires: kmod(squashfs.ko) instead of Requires: kernel-modules

* Tue Aug 16 2016 Zygmunt Krynicki <me@zygoon.pl> - 2.11-1
- New upstream release
- Move private executables to /usr/libexec/snapd/

* Fri Jun 24 2016 Zygmunt Krynicki <me@zygoon.pl> - 2.0.9-2
- Depend on kernel-modules to ensure that squashfs can be loaded. Load it afer
  installing the package. This hopefully fixes
  https://github.com/zyga/snapcore-fedora/issues/2

* Fri Jun 17 2016 Zygmunt Krynicki <me@zygoon.pl> - 2.0.9
- New upstream release
  https://github.com/snapcore/snapd/releases/tag/2.0.9

* Tue Jun 14 2016 Zygmunt Krynicki <me@zygoon.pl> - 2.0.8.1
- New upstream release

* Fri Jun 10 2016 Zygmunt Krynicki <me@zygoon.pl> - 2.0.8
- First package for Fedora<|MERGE_RESOLUTION|>--- conflicted
+++ resolved
@@ -96,11 +96,7 @@
 %endif
 
 Name:           snapd
-<<<<<<< HEAD
-Version:        2.35.5
-=======
 Version:        2.36
->>>>>>> ab7590b6
 Release:        0%{?dist}
 Summary:        A transactional software package manager
 Group:          System Environment/Base
@@ -812,8 +808,6 @@
 %endif
 
 %changelog
-<<<<<<< HEAD
-=======
 * Wed Oct 24 2018 Michael Vogt <mvo@ubuntu.com>
 - New upstream release 2.36
  - overlord/snapstate, snap, wrappers: start services in the right
@@ -1177,7 +1171,6 @@
  - cmd,dirs: fix various issues discovered by a Fedora base snap
  - tests/lib/prepare: fix extra snaps test
 
->>>>>>> ab7590b6
 * Mon Oct 15 2018 Michael Vogt <mvo@ubuntu.com>
 - New upstream release 2.35.5
  - interfaces/home: don't allow snaps to write to $HOME/bin
