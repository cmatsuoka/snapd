// -*- Mode: Go; indent-tabs-mode: t -*-

/*
 * Copyright (C) 2015-2019 Canonical Ltd
 *
 * This program is free software: you can redistribute it and/or modify
 * it under the terms of the GNU General Public License version 3 as
 * published by the Free Software Foundation.
 *
 * This program is distributed in the hope that it will be useful,
 * but WITHOUT ANY WARRANTY; without even the implied warranty of
 * MERCHANTABILITY or FITNESS FOR A PARTICULAR PURPOSE.  See the
 * GNU General Public License for more details.
 *
 * You should have received a copy of the GNU General Public License
 * along with this program.  If not, see <http://www.gnu.org/licenses/>.
 *
 */

package daemon

import (
	"encoding/json"
	"net/http"
	"sort"
	"strings"
	"time"

	"github.com/snapcore/snapd/asserts"
	"github.com/snapcore/snapd/overlord/assertstate"
	"github.com/snapcore/snapd/overlord/auth"
	"github.com/snapcore/snapd/overlord/devicestate"
	"github.com/snapcore/snapd/overlord/snapstate"
	"github.com/snapcore/snapd/overlord/state"
	"github.com/snapcore/snapd/timings"
)

var debugCmd = &Command{
	Path:   "/v2/debug",
	UserOK: true,
	GET:    getDebug,
	POST:   postDebug,
}

type debugAction struct {
	Action  string `json:"action"`
	Message string `json:"message"`
	Params  struct {
		ChgID string `json:"chg-id"`
	} `json:"params"`
}

type ConnectivityStatus struct {
	Connectivity bool     `json:"connectivity"`
	Unreachable  []string `json:"unreachable,omitempty"`
}

func getBaseDeclaration(st *state.State) Response {
	bd, err := assertstate.BaseDeclaration(st)
	if err != nil {
		return InternalError("cannot get base declaration: %s", err)
	}
	return SyncResponse(map[string]interface{}{
		"base-declaration": string(asserts.Encode(bd)),
	}, nil)
}

func checkConnectivity(st *state.State) Response {
	theStore := snapstate.Store(st)
	st.Unlock()
	defer st.Lock()
	checkResult, err := theStore.ConnectivityCheck()
	if err != nil {
		return InternalError("cannot run connectivity check: %v", err)
	}
	status := ConnectivityStatus{Connectivity: true}
	for host, reachable := range checkResult {
		if !reachable {
			status.Connectivity = false
			status.Unreachable = append(status.Unreachable, host)
		}
	}
	sort.Strings(status.Unreachable)

	return SyncResponse(status, nil)
}

type changeTimings struct {
	DoingTime      time.Duration         `json:"doing-time,omitempty"`
	UndoingTime    time.Duration         `json:"undoing-time,omitempty"`
	DoingTimings   []*timings.TimingJSON `json:"doing-timings,omitempty"`
	UndoingTimings []*timings.TimingJSON `json:"undoing-timings,omitempty"`
}

type debugTimings struct {
	ChangeID      string                    `json:"change-id"`
	EnsureTimings []*timings.TimingJSON     `json:"ensure-timings,omitempty"`
	ChangeTimings map[string]*changeTimings `json:"change-timings,omitempty"`
}

func getChangeTimings(st *state.State, changeID, ensureID string) Response {
	doingTimingsByTask := make(map[string][]*timings.TimingJSON)
	undoingTimingsByTask := make(map[string][]*timings.TimingJSON)

	var err error
	var ensureTimings []*timings.TimingJSON
	// if ensureID was passed by the client, find its related change
	if ensureID != "" {
		ensures, err := timings.Get(st, -1, func(tags map[string]string) bool {
			return tags["ensure"] == ensureID
		})
		if err != nil {
			return InternalError("cannot get timings of ensure %s: %v", ensureID, err)
		}
		if len(ensures) == 0 {
			return BadRequest("cannot find ensure: %v", ensureID)
		}
		if len(ensures) > 1 {
			var changes []string
			for _, ensure := range ensures {
				if chg, ok := ensure.Tags[""]; ok {
					changes = append(changes, chg)
				}
			}
			return BadRequest("multiple timings found for ensure %q, please specify change ID (%s)", ensureID, strings.Join(changes, ","))
		}
		ensureChangeID := ensures[0].Tags["change-id"]
		if changeID != "" && ensureChangeID != changeID {
			return InternalError("the requested change %s doesn't match change ID of the requested ensure %q", changeID, ensureID)
		}
		changeID = ensureChangeID
		ensureTimings = ensures[0].NestedTimings
	}

	chg := st.Change(changeID)
	if chg == nil {
		return BadRequest("cannot find change: %v", changeID)
	}

	// collect "timings" for tasks of given change
	stateTimings, err := timings.Get(st, -1, func(tags map[string]string) bool { return tags["change-id"] == changeID })
	if err != nil {
		return InternalError("cannot get timings of change %s: %v", changeID, err)
	}
	for _, tm := range stateTimings {
		taskID := tm.Tags["task-id"]
		if status, ok := tm.Tags["task-status"]; ok {
			switch {
			case status == state.DoingStatus.String():
				doingTimingsByTask[taskID] = tm.NestedTimings
			case status == state.UndoingStatus.String():
				undoingTimingsByTask[taskID] = tm.NestedTimings
			default:
				return InternalError("unexpected task status %q for timing of task %s", status, taskID)
			}
		}
	}

	debugTm := &debugTimings{
		ChangeID:      changeID,
		EnsureTimings: ensureTimings,
	}
	m := map[string]*changeTimings{}
	for _, t := range chg.Tasks() {
		m[t.ID()] = &changeTimings{
			DoingTime:      t.DoingTime(),
			UndoingTime:    t.UndoingTime(),
			DoingTimings:   doingTimingsByTask[t.ID()],
			UndoingTimings: undoingTimingsByTask[t.ID()],
		}
	}
	debugTm.ChangeTimings = m
	return SyncResponse(debugTm, nil)
}

func getDebug(c *Command, r *http.Request, user *auth.UserState) Response {
	query := r.URL.Query()
	aspect := query.Get("aspect")
	st := c.d.overlord.State()
	st.Lock()
	defer st.Unlock()
	switch aspect {
	case "base-declaration":
		return getBaseDeclaration(st)
	case "connectivity":
		return checkConnectivity(st)
	case "model":
		model, err := devicestate.Model(st)
		if err != nil {
			return InternalError("cannot get model: %v", err)
		}
		return SyncResponse(map[string]interface{}{
			"model": string(asserts.Encode(model)),
		}, nil)
	case "change-timings":
<<<<<<< HEAD
		chgID := query.Get("chg-id")
		ensureID := query.Get("ensure-id")
		return getChangeTimings(st, chgID, ensureID)
=======
		chgID := query.Get("change-id")
		return getChangeTimings(st, chgID)
>>>>>>> 5896bdbd
	default:
		return BadRequest("unknown debug aspect %q", aspect)
	}
}

func postDebug(c *Command, r *http.Request, user *auth.UserState) Response {
	var a debugAction
	decoder := json.NewDecoder(r.Body)
	if err := decoder.Decode(&a); err != nil {
		return BadRequest("cannot decode request body into a debug action: %v", err)
	}

	st := c.d.overlord.State()
	st.Lock()
	defer st.Unlock()

	switch a.Action {
	case "add-warning":
		st.Warnf("%v", a.Message)
		return SyncResponse(true, nil)
	case "unshow-warnings":
		st.UnshowAllWarnings()
		return SyncResponse(true, nil)
	case "ensure-state-soon":
		ensureStateSoon(st)
		return SyncResponse(true, nil)
	case "get-base-declaration":
		return getBaseDeclaration(st)
	case "can-manage-refreshes":
		return SyncResponse(devicestate.CanManageRefreshes(st), nil)
	case "connectivity":
		return checkConnectivity(st)
	default:
		return BadRequest("unknown debug action: %v", a.Action)
	}
}<|MERGE_RESOLUTION|>--- conflicted
+++ resolved
@@ -193,14 +193,9 @@
 			"model": string(asserts.Encode(model)),
 		}, nil)
 	case "change-timings":
-<<<<<<< HEAD
-		chgID := query.Get("chg-id")
+		chgID := query.Get("change-id")
 		ensureID := query.Get("ensure-id")
 		return getChangeTimings(st, chgID, ensureID)
-=======
-		chgID := query.Get("change-id")
-		return getChangeTimings(st, chgID)
->>>>>>> 5896bdbd
 	default:
 		return BadRequest("unknown debug aspect %q", aspect)
 	}
