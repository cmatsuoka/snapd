--- conflicted
+++ resolved
@@ -38,13 +38,9 @@
 
 var raddrRegexp = regexp.MustCompile(`^pid=(\d+);uid=(\d+);socket=([^;]*);$`)
 
-<<<<<<< HEAD
-func ucrednetGet(remoteAddr string) (*ucrednet, error) {
-=======
 var ucrednetGet = ucrednetGetImpl
 
-func ucrednetGetImpl(remoteAddr string) (pid int32, uid uint32, socket string, err error) {
->>>>>>> 0e619da4
+func ucrednetGetImpl(remoteAddr string) (*ucrednet, error) {
 	// NOTE treat remoteAddr at one point included a user-controlled
 	// string. In case that happens again by accident, treat it as tainted,
 	// and be very suspicious of it.
