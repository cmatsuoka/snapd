// -*- Mode: Go; indent-tabs-mode: t -*-

/*
 * Copyright (C) 2015-2020 Canonical Ltd
 *
 * This program is free software: you can redistribute it and/or modify
 * it under the terms of the GNU General Public License version 3 as
 * published by the Free Software Foundation.
 *
 * This program is distributed in the hope that it will be useful,
 * but WITHOUT ANY WARRANTY; without even the implied warranty of
 * MERCHANTABILITY or FITNESS FOR A PARTICULAR PURPOSE.  See the
 * GNU General Public License for more details.
 *
 * You should have received a copy of the GNU General Public License
 * along with this program.  If not, see <http://www.gnu.org/licenses/>.
 *
 */

package daemon

import (
	"context"
	"encoding/json"
	"errors"
	"fmt"
	"io"
	"io/ioutil"
	"mime"
	"mime/multipart"
	"net/http"
	"os"
	"path/filepath"
	"strconv"
	"strings"

	"github.com/gorilla/mux"

	"github.com/snapcore/snapd/asserts"
	"github.com/snapcore/snapd/asserts/snapasserts"
	"github.com/snapcore/snapd/client"
	"github.com/snapcore/snapd/dirs"
	"github.com/snapcore/snapd/i18n"
	"github.com/snapcore/snapd/logger"
	"github.com/snapcore/snapd/osutil"
	"github.com/snapcore/snapd/overlord/assertstate"
	"github.com/snapcore/snapd/overlord/auth"
	"github.com/snapcore/snapd/overlord/servicestate"
	"github.com/snapcore/snapd/overlord/snapshotstate"
	"github.com/snapcore/snapd/overlord/snapstate"
	"github.com/snapcore/snapd/overlord/state"
	"github.com/snapcore/snapd/progress"
	"github.com/snapcore/snapd/sandbox"
	"github.com/snapcore/snapd/snap"
	"github.com/snapcore/snapd/snap/channel"
	"github.com/snapcore/snapd/snap/snapfile"
	"github.com/snapcore/snapd/store"
	"github.com/snapcore/snapd/strutil"
)

var api = []*Command{
	rootCmd,
	sysInfoCmd,
	loginCmd,
	logoutCmd,
	appIconCmd,
	findCmd,
	snapsCmd,
	snapCmd,
	snapFileCmd,
	snapDownloadCmd,
	snapConfCmd,
	interfacesCmd,
	assertsCmd,
	assertsFindManyCmd,
	stateChangeCmd,
	stateChangesCmd,
	createUserCmd,
	buyCmd,
	readyToBuyCmd,
	snapctlCmd,
	usersCmd,
	sectionsCmd,
	aliasesCmd,
	appsCmd,
	logsCmd,
	warningsCmd,
	debugPprofCmd,
	debugCmd,
	snapshotCmd,
	snapshotExportCmd,
	connectionsCmd,
	modelCmd,
	cohortsCmd,
	serialModelCmd,
	systemsCmd,
	systemsActionCmd,
	validationSetsListCmd,
	validationSetsCmd,
	routineConsoleConfStartCmd,
	systemRecoveryKeysCmd,
}

var (
	// see daemon.go:canAccess for details how the access is controlled
	appIconCmd = &Command{
		Path:   "/v2/icons/{name}/icon",
		UserOK: true,
		GET:    appIconGet,
	}

	snapsCmd = &Command{
		Path:     "/v2/snaps",
		UserOK:   true,
		PolkitOK: "io.snapcraft.snapd.manage",
		GET:      getSnapsInfo,
		POST:     postSnaps,
	}

	snapCmd = &Command{
		Path:     "/v2/snaps/{name}",
		UserOK:   true,
		PolkitOK: "io.snapcraft.snapd.manage",
		GET:      getSnapInfo,
		POST:     postSnap,
	}

	sectionsCmd = &Command{
		Path:   "/v2/sections",
		UserOK: true,
		GET:    getSections,
	}
<<<<<<< HEAD

	aliasesCmd = &Command{
		Path:   "/v2/aliases",
		UserOK: true,
		GET:    getAliases,
		POST:   changeAliases,
	}

	validationSetsListCmd = &Command{
		Path: "/v2/validation-sets",
		GET:  listValidationSets,
	}

	validationSetsCmd = &Command{
		Path: "/v2/validation-sets/{account}/{name}",
		GET:  getValidationSet,
		POST: applyValidationSet,
	}
=======
>>>>>>> c58ad5c1
)

// UserFromRequest extracts user information from request and return the respective user in state, if valid
// It requires the state to be locked
func UserFromRequest(st *state.State, req *http.Request) (*auth.UserState, error) {
	// extract macaroons data from request
	header := req.Header.Get("Authorization")
	if header == "" {
		return nil, auth.ErrInvalidAuth
	}

	authorizationData := strings.SplitN(header, " ", 2)
	if len(authorizationData) != 2 || authorizationData[0] != "Macaroon" {
		return nil, fmt.Errorf("authorization header misses Macaroon prefix")
	}

	var macaroon string
	var discharges []string
	for _, field := range strutil.CommaSeparatedList(authorizationData[1]) {
		if strings.HasPrefix(field, `root="`) {
			macaroon = strings.TrimSuffix(field[6:], `"`)
		}
		if strings.HasPrefix(field, `discharge="`) {
			discharges = append(discharges, strings.TrimSuffix(field[11:], `"`))
		}
	}

	if macaroon == "" {
		return nil, fmt.Errorf("invalid authorization header")
	}

	user, err := auth.CheckMacaroon(st, macaroon, discharges)
	return user, err
}

var muxVars = mux.Vars

func getSnapInfo(c *Command, r *http.Request, user *auth.UserState) Response {
	vars := muxVars(r)
	name := vars["name"]

	about, err := localSnapInfo(c.d.overlord.State(), name)
	if err != nil {
		if err == errNoSnap {
			return SnapNotFound(name, err)
		}

		return InternalError("%v", err)
	}

	route := c.d.router.Get(c.Path)
	if route == nil {
		return InternalError("cannot find route for %q snap", name)
	}

	url, err := route.URL("name", name)
	if err != nil {
		return InternalError("cannot build URL for %q snap: %v", name, err)
	}

	sd := servicestate.NewStatusDecorator(progress.Null)

	result := webify(mapLocal(about, sd), url.String())

	return SyncResponse(result, nil)
}

func webify(result *client.Snap, resource string) *client.Snap {
	if result.Icon == "" || strings.HasPrefix(result.Icon, "http") {
		return result
	}
	result.Icon = ""

	route := appIconCmd.d.router.Get(appIconCmd.Path)
	if route != nil {
		url, err := route.URL("name", result.Name)
		if err == nil {
			result.Icon = url.String()
		}
	}

	return result
}

func getStore(c *Command) snapstate.StoreService {
	st := c.d.overlord.State()
	st.Lock()
	defer st.Unlock()

	return snapstate.Store(st, nil)
}

func getSections(c *Command, r *http.Request, user *auth.UserState) Response {
	route := c.d.router.Get(snapCmd.Path)
	if route == nil {
		return InternalError("cannot find route for snaps")
	}

	theStore := getStore(c)

	// TODO: use a per-request context
	sections, err := theStore.Sections(context.TODO(), user)
	switch err {
	case nil:
		// pass
	case store.ErrBadQuery:
		return SyncResponse(&resp{
			Type:   ResponseTypeError,
			Result: &errorResult{Message: err.Error(), Kind: client.ErrorKindBadQuery},
			Status: 400,
		}, nil)
	case store.ErrUnauthenticated, store.ErrInvalidCredentials:
		return Unauthorized("%v", err)
	default:
		return InternalError("%v", err)
	}

	return SyncResponse(sections, nil)
}

// plural!
func getSnapsInfo(c *Command, r *http.Request, user *auth.UserState) Response {

	if shouldSearchStore(r) {
		logger.Noticef("Jumping to \"find\" to better support legacy request %q", r.URL)
		return searchStore(c, r, user)
	}

	route := c.d.router.Get(snapCmd.Path)
	if route == nil {
		return InternalError("cannot find route for snaps")
	}

	query := r.URL.Query()
	var all bool
	sel := query.Get("select")
	switch sel {
	case "all":
		all = true
	case "enabled", "":
		all = false
	default:
		return BadRequest("invalid select parameter: %q", sel)
	}
	var wanted map[string]bool
	if ns := query.Get("snaps"); len(ns) > 0 {
		nsl := strutil.CommaSeparatedList(ns)
		wanted = make(map[string]bool, len(nsl))
		for _, name := range nsl {
			wanted[name] = true
		}
	}

	found, err := allLocalSnapInfos(c.d.overlord.State(), all, wanted)
	if err != nil {
		return InternalError("cannot list local snaps! %v", err)
	}

	results := make([]*json.RawMessage, len(found))

	sd := servicestate.NewStatusDecorator(progress.Null)
	for i, x := range found {
		name := x.info.InstanceName()
		rev := x.info.Revision

		url, err := route.URL("name", name)
		if err != nil {
			logger.Noticef("Cannot build URL for snap %q revision %s: %v", name, rev, err)
			continue
		}

		data, err := json.Marshal(webify(mapLocal(x, sd), url.String()))
		if err != nil {
			return InternalError("cannot serialize snap %q revision %s: %v", name, rev, err)
		}
		raw := json.RawMessage(data)
		results[i] = &raw
	}

	return SyncResponse(results, &Meta{Sources: []string{"local"}})
}

func shouldSearchStore(r *http.Request) bool {
	// we should jump to the old behaviour iff q is given, or if
	// sources is given and either empty or contains the word
	// 'store'.  Otherwise, local results only.

	query := r.URL.Query()

	if _, ok := query["q"]; ok {
		logger.Debugf("use of obsolete \"q\" parameter: %q", r.URL)
		return true
	}

	if src, ok := query["sources"]; ok {
		logger.Debugf("use of obsolete \"sources\" parameter: %q", r.URL)
		if len(src) == 0 || strings.Contains(src[0], "store") {
			return true
		}
	}

	return false
}

// licenseData holds details about the snap license, and may be
// marshaled back as an error when the license agreement is pending,
// and is expected as input to accept (or not) that license
// agreement. As such, its field names are part of the API.
type licenseData struct {
	Intro   string `json:"intro"`
	License string `json:"license"`
	Agreed  bool   `json:"agreed"`
}

func (*licenseData) Error() string {
	return "license agreement required"
}

type snapRevisionOptions struct {
	Channel  string        `json:"channel"`
	Revision snap.Revision `json:"revision"`

	CohortKey   string `json:"cohort-key"`
	LeaveCohort bool   `json:"leave-cohort"`
}

func (ropt *snapRevisionOptions) validate() error {
	if ropt.CohortKey != "" {
		if ropt.LeaveCohort {
			return fmt.Errorf("cannot specify both cohort-key and leave-cohort")
		}
		if !ropt.Revision.Unset() {
			return fmt.Errorf("cannot specify both cohort-key and revision")
		}
	}

	if ropt.Channel != "" {
		_, err := channel.Parse(ropt.Channel, "-")
		if err != nil {
			return err
		}
	}
	return nil
}

type snapInstruction struct {
	progress.NullMeter

	Action string `json:"action"`
	Amend  bool   `json:"amend"`
	snapRevisionOptions
	DevMode          bool `json:"devmode"`
	JailMode         bool `json:"jailmode"`
	Classic          bool `json:"classic"`
	IgnoreValidation bool `json:"ignore-validation"`
	IgnoreRunning    bool `json:"ignore-running"`
	Unaliased        bool `json:"unaliased"`
	Purge            bool `json:"purge,omitempty"`
	// dropping support temporarely until flag confusion is sorted,
	// this isn't supported by client atm anyway
	LeaveOld bool         `json:"temp-dropped-leave-old"`
	License  *licenseData `json:"license"`
	Snaps    []string     `json:"snaps"`
	Users    []string     `json:"users"`

	// The fields below should not be unmarshalled into. Do not export them.
	userID int
	ctx    context.Context
}

func (inst *snapInstruction) revnoOpts() *snapstate.RevisionOptions {
	return &snapstate.RevisionOptions{
		Channel:     inst.Channel,
		Revision:    inst.Revision,
		CohortKey:   inst.CohortKey,
		LeaveCohort: inst.LeaveCohort,
	}
}

func (inst *snapInstruction) modeFlags() (snapstate.Flags, error) {
	return modeFlags(inst.DevMode, inst.JailMode, inst.Classic)
}

func (inst *snapInstruction) installFlags() (snapstate.Flags, error) {
	flags, err := inst.modeFlags()
	if err != nil {
		return snapstate.Flags{}, err
	}
	if inst.Unaliased {
		flags.Unaliased = true
	}
	if inst.IgnoreRunning {
		flags.IgnoreRunning = true
	}

	return flags, nil
}

func (inst *snapInstruction) validate() error {
	if inst.CohortKey != "" {
		if inst.Action != "install" && inst.Action != "refresh" && inst.Action != "switch" {
			return fmt.Errorf("cohort-key can only be specified for install, refresh, or switch")
		}
	}
	if inst.LeaveCohort {
		if inst.Action != "refresh" && inst.Action != "switch" {
			return fmt.Errorf("leave-cohort can only be specified for refresh or switch")
		}
	}
	if inst.Action == "install" {
		for _, snapName := range inst.Snaps {
			// FIXME: alternatively we could simply mutate *inst
			//        and s/ubuntu-core/core/ ?
			if snapName == "ubuntu-core" {
				return fmt.Errorf(`cannot install "ubuntu-core", please use "core" instead`)
			}
		}
	}

	return inst.snapRevisionOptions.validate()
}

type snapInstructionResult struct {
	Summary  string
	Affected []string
	Tasksets []*state.TaskSet
	Result   map[string]interface{}
}

var (
	snapstateInstall           = snapstate.Install
	snapstateInstallPath       = snapstate.InstallPath
	snapstateRefreshCandidates = snapstate.RefreshCandidates
	snapstateTryPath           = snapstate.TryPath
	snapstateUpdate            = snapstate.Update
	snapstateUpdateMany        = snapstate.UpdateMany
	snapstateInstallMany       = snapstate.InstallMany
	snapstateRemoveMany        = snapstate.RemoveMany
	snapstateRevert            = snapstate.Revert
	snapstateRevertToRevision  = snapstate.RevertToRevision
	snapstateSwitch            = snapstate.Switch

	snapshotList    = snapshotstate.List
	snapshotCheck   = snapshotstate.Check
	snapshotForget  = snapshotstate.Forget
	snapshotRestore = snapshotstate.Restore
	snapshotSave    = snapshotstate.Save
	snapshotExport  = snapshotstate.Export
	snapshotImport  = snapshotstate.Import

	assertstateRefreshSnapDeclarations = assertstate.RefreshSnapDeclarations
)

func ensureStateSoonImpl(st *state.State) {
	st.EnsureBefore(0)
}

var ensureStateSoon = ensureStateSoonImpl

var errDevJailModeConflict = errors.New("cannot use devmode and jailmode flags together")
var errClassicDevmodeConflict = errors.New("cannot use classic and devmode flags together")
var errNoJailMode = errors.New("this system cannot honour the jailmode flag")

func modeFlags(devMode, jailMode, classic bool) (snapstate.Flags, error) {
	flags := snapstate.Flags{}
	devModeOS := sandbox.ForceDevMode()
	switch {
	case jailMode && devModeOS:
		return flags, errNoJailMode
	case jailMode && devMode:
		return flags, errDevJailModeConflict
	case devMode && classic:
		return flags, errClassicDevmodeConflict
	}
	// NOTE: jailmode and classic are allowed together. In that setting,
	// jailmode overrides classic and the app gets regular (non-classic)
	// confinement.
	flags.JailMode = jailMode
	flags.Classic = classic
	flags.DevMode = devMode
	return flags, nil
}

func snapUpdateMany(inst *snapInstruction, st *state.State) (*snapInstructionResult, error) {
	// we need refreshed snap-declarations to enforce refresh-control as best as we can, this also ensures that snap-declarations and their prerequisite assertions are updated regularly
	if err := assertstateRefreshSnapDeclarations(st, inst.userID); err != nil {
		return nil, err
	}

	// TODO: use a per-request context
	updated, tasksets, err := snapstateUpdateMany(context.TODO(), st, inst.Snaps, inst.userID, nil)
	if err != nil {
		return nil, err
	}

	var msg string
	switch len(updated) {
	case 0:
		if len(inst.Snaps) != 0 {
			// TRANSLATORS: the %s is a comma-separated list of quoted snap names
			msg = fmt.Sprintf(i18n.G("Refresh snaps %s: no updates"), strutil.Quoted(inst.Snaps))
		} else {
			msg = i18n.G("Refresh all snaps: no updates")
		}
	case 1:
		msg = fmt.Sprintf(i18n.G("Refresh snap %q"), updated[0])
	default:
		quoted := strutil.Quoted(updated)
		// TRANSLATORS: the %s is a comma-separated list of quoted snap names
		msg = fmt.Sprintf(i18n.G("Refresh snaps %s"), quoted)
	}

	return &snapInstructionResult{
		Summary:  msg,
		Affected: updated,
		Tasksets: tasksets,
	}, nil
}

func snapInstallMany(inst *snapInstruction, st *state.State) (*snapInstructionResult, error) {
	for _, name := range inst.Snaps {
		if len(name) == 0 {
			return nil, fmt.Errorf(i18n.G("cannot install snap with empty name"))
		}
	}
	installed, tasksets, err := snapstateInstallMany(st, inst.Snaps, inst.userID)
	if err != nil {
		return nil, err
	}

	var msg string
	switch len(inst.Snaps) {
	case 0:
		return nil, fmt.Errorf("cannot install zero snaps")
	case 1:
		msg = fmt.Sprintf(i18n.G("Install snap %q"), inst.Snaps[0])
	default:
		quoted := strutil.Quoted(inst.Snaps)
		// TRANSLATORS: the %s is a comma-separated list of quoted snap names
		msg = fmt.Sprintf(i18n.G("Install snaps %s"), quoted)
	}

	return &snapInstructionResult{
		Summary:  msg,
		Affected: installed,
		Tasksets: tasksets,
	}, nil
}

func snapInstall(inst *snapInstruction, st *state.State) (string, []*state.TaskSet, error) {
	if len(inst.Snaps[0]) == 0 {
		return "", nil, fmt.Errorf(i18n.G("cannot install snap with empty name"))
	}

	flags, err := inst.installFlags()
	if err != nil {
		return "", nil, err
	}

	var ckey string
	if inst.CohortKey == "" {
		logger.Noticef("Installing snap %q revision %s", inst.Snaps[0], inst.Revision)
	} else {
		ckey = strutil.ElliptLeft(inst.CohortKey, 10)
		logger.Noticef("Installing snap %q from cohort %q", inst.Snaps[0], ckey)
	}
	tset, err := snapstateInstall(inst.ctx, st, inst.Snaps[0], inst.revnoOpts(), inst.userID, flags)
	if err != nil {
		return "", nil, err
	}

	msg := fmt.Sprintf(i18n.G("Install %q snap"), inst.Snaps[0])
	if inst.Channel != "stable" && inst.Channel != "" {
		msg += fmt.Sprintf(" from %q channel", inst.Channel)
	}
	if inst.CohortKey != "" {
		msg += fmt.Sprintf(" from %q cohort", ckey)
	}
	return msg, []*state.TaskSet{tset}, nil
}

func snapUpdate(inst *snapInstruction, st *state.State) (string, []*state.TaskSet, error) {
	// TODO: bail if revision is given (and != current?), *or* behave as with install --revision?
	flags, err := inst.modeFlags()
	if err != nil {
		return "", nil, err
	}
	if inst.IgnoreValidation {
		flags.IgnoreValidation = true
	}
	if inst.IgnoreRunning {
		flags.IgnoreRunning = true
	}
	if inst.Amend {
		flags.Amend = true
	}

	// we need refreshed snap-declarations to enforce refresh-control as best as we can
	if err = assertstateRefreshSnapDeclarations(st, inst.userID); err != nil {
		return "", nil, err
	}

	ts, err := snapstateUpdate(st, inst.Snaps[0], inst.revnoOpts(), inst.userID, flags)
	if err != nil {
		return "", nil, err
	}

	msg := fmt.Sprintf(i18n.G("Refresh %q snap"), inst.Snaps[0])
	if inst.Channel != "stable" && inst.Channel != "" {
		msg = fmt.Sprintf(i18n.G("Refresh %q snap from %q channel"), inst.Snaps[0], inst.Channel)
	}

	return msg, []*state.TaskSet{ts}, nil
}

func snapRemoveMany(inst *snapInstruction, st *state.State) (*snapInstructionResult, error) {
	removed, tasksets, err := snapstateRemoveMany(st, inst.Snaps)
	if err != nil {
		return nil, err
	}

	var msg string
	switch len(inst.Snaps) {
	case 0:
		return nil, fmt.Errorf("cannot remove zero snaps")
	case 1:
		msg = fmt.Sprintf(i18n.G("Remove snap %q"), inst.Snaps[0])
	default:
		quoted := strutil.Quoted(inst.Snaps)
		// TRANSLATORS: the %s is a comma-separated list of quoted snap names
		msg = fmt.Sprintf(i18n.G("Remove snaps %s"), quoted)
	}

	return &snapInstructionResult{
		Summary:  msg,
		Affected: removed,
		Tasksets: tasksets,
	}, nil
}

func snapRemove(inst *snapInstruction, st *state.State) (string, []*state.TaskSet, error) {
	ts, err := snapstate.Remove(st, inst.Snaps[0], inst.Revision, &snapstate.RemoveFlags{Purge: inst.Purge})
	if err != nil {
		return "", nil, err
	}

	msg := fmt.Sprintf(i18n.G("Remove %q snap"), inst.Snaps[0])
	return msg, []*state.TaskSet{ts}, nil
}

func snapRevert(inst *snapInstruction, st *state.State) (string, []*state.TaskSet, error) {
	var ts *state.TaskSet

	flags, err := inst.modeFlags()
	if err != nil {
		return "", nil, err
	}

	if inst.Revision.Unset() {
		ts, err = snapstateRevert(st, inst.Snaps[0], flags)
	} else {
		ts, err = snapstateRevertToRevision(st, inst.Snaps[0], inst.Revision, flags)
	}
	if err != nil {
		return "", nil, err
	}

	msg := fmt.Sprintf(i18n.G("Revert %q snap"), inst.Snaps[0])
	return msg, []*state.TaskSet{ts}, nil
}

func snapEnable(inst *snapInstruction, st *state.State) (string, []*state.TaskSet, error) {
	if !inst.Revision.Unset() {
		return "", nil, errors.New("enable takes no revision")
	}
	ts, err := snapstate.Enable(st, inst.Snaps[0])
	if err != nil {
		return "", nil, err
	}

	msg := fmt.Sprintf(i18n.G("Enable %q snap"), inst.Snaps[0])
	return msg, []*state.TaskSet{ts}, nil
}

func snapDisable(inst *snapInstruction, st *state.State) (string, []*state.TaskSet, error) {
	if !inst.Revision.Unset() {
		return "", nil, errors.New("disable takes no revision")
	}
	ts, err := snapstate.Disable(st, inst.Snaps[0])
	if err != nil {
		return "", nil, err
	}

	msg := fmt.Sprintf(i18n.G("Disable %q snap"), inst.Snaps[0])
	return msg, []*state.TaskSet{ts}, nil
}

func snapSwitch(inst *snapInstruction, st *state.State) (string, []*state.TaskSet, error) {
	if !inst.Revision.Unset() {
		return "", nil, errors.New("switch takes no revision")
	}
	ts, err := snapstateSwitch(st, inst.Snaps[0], inst.revnoOpts())
	if err != nil {
		return "", nil, err
	}

	var msg string
	switch {
	case inst.LeaveCohort && inst.Channel != "":
		msg = fmt.Sprintf(i18n.G("Switch %q snap to channel %q and away from cohort"), inst.Snaps[0], inst.Channel)
	case inst.LeaveCohort:
		msg = fmt.Sprintf(i18n.G("Switch %q snap away from cohort"), inst.Snaps[0])
	case inst.CohortKey == "" && inst.Channel != "":
		msg = fmt.Sprintf(i18n.G("Switch %q snap to channel %q"), inst.Snaps[0], inst.Channel)
	case inst.CohortKey != "" && inst.Channel == "":
		msg = fmt.Sprintf(i18n.G("Switch %q snap to cohort %q"), inst.Snaps[0], strutil.ElliptLeft(inst.CohortKey, 10))
	default:
		msg = fmt.Sprintf(i18n.G("Switch %q snap to channel %q and cohort %q"), inst.Snaps[0], inst.Channel, strutil.ElliptLeft(inst.CohortKey, 10))
	}
	return msg, []*state.TaskSet{ts}, nil
}

func snapshotMany(inst *snapInstruction, st *state.State) (*snapInstructionResult, error) {
	setID, snapshotted, ts, err := snapshotSave(st, inst.Snaps, inst.Users)
	if err != nil {
		return nil, err
	}

	var msg string
	if len(inst.Snaps) == 0 {
		msg = i18n.G("Snapshot all snaps")
	} else {
		// TRANSLATORS: the %s is a comma-separated list of quoted snap names
		msg = fmt.Sprintf(i18n.G("Snapshot snaps %s"), strutil.Quoted(inst.Snaps))
	}

	return &snapInstructionResult{
		Summary:  msg,
		Affected: snapshotted,
		Tasksets: []*state.TaskSet{ts},
		Result:   map[string]interface{}{"set-id": setID},
	}, nil
}

type snapActionFunc func(*snapInstruction, *state.State) (string, []*state.TaskSet, error)

var snapInstructionDispTable = map[string]snapActionFunc{
	"install": snapInstall,
	"refresh": snapUpdate,
	"remove":  snapRemove,
	"revert":  snapRevert,
	"enable":  snapEnable,
	"disable": snapDisable,
	"switch":  snapSwitch,
}

func (inst *snapInstruction) dispatch() snapActionFunc {
	if len(inst.Snaps) != 1 {
		logger.Panicf("dispatch only handles single-snap ops; got %d", len(inst.Snaps))
	}
	return snapInstructionDispTable[inst.Action]
}

func (inst *snapInstruction) errToResponse(err error) Response {
	if len(inst.Snaps) == 0 {
		return errToResponse(err, nil, BadRequest, "cannot %s: %v", inst.Action)
	}

	return errToResponse(err, inst.Snaps, BadRequest, "cannot %s %s: %v", inst.Action, strutil.Quoted(inst.Snaps))
}

func postSnap(c *Command, r *http.Request, user *auth.UserState) Response {
	route := c.d.router.Get(stateChangeCmd.Path)
	if route == nil {
		return InternalError("cannot find route for change")
	}

	decoder := json.NewDecoder(r.Body)
	var inst snapInstruction
	if err := decoder.Decode(&inst); err != nil {
		return BadRequest("cannot decode request body into snap instruction: %v", err)
	}
	inst.ctx = r.Context()

	state := c.d.overlord.State()
	state.Lock()
	defer state.Unlock()

	if user != nil {
		inst.userID = user.ID
	}

	vars := muxVars(r)
	inst.Snaps = []string{vars["name"]}

	if err := inst.validate(); err != nil {
		return BadRequest("%s", err)
	}

	impl := inst.dispatch()
	if impl == nil {
		return BadRequest("unknown action %s", inst.Action)
	}

	msg, tsets, err := impl(&inst, state)
	if err != nil {
		return inst.errToResponse(err)
	}

	chg := newChange(state, inst.Action+"-snap", msg, tsets, inst.Snaps)

	ensureStateSoon(state)

	return AsyncResponse(nil, &Meta{Change: chg.ID()})
}

func newChange(st *state.State, kind, summary string, tsets []*state.TaskSet, snapNames []string) *state.Change {
	chg := st.NewChange(kind, summary)
	for _, ts := range tsets {
		chg.AddAll(ts)
	}
	if snapNames != nil {
		chg.Set("snap-names", snapNames)
	}
	return chg
}

const maxReadBuflen = 1024 * 1024

func trySnap(c *Command, r *http.Request, user *auth.UserState, trydir string, flags snapstate.Flags) Response {
	st := c.d.overlord.State()
	st.Lock()
	defer st.Unlock()

	if !filepath.IsAbs(trydir) {
		return BadRequest("cannot try %q: need an absolute path", trydir)
	}
	if !osutil.IsDirectory(trydir) {
		return BadRequest("cannot try %q: not a snap directory", trydir)
	}

	// the developer asked us to do this with a trusted snap dir
	info, err := unsafeReadSnapInfo(trydir)
	if _, ok := err.(snap.NotSnapError); ok {
		return SyncResponse(&resp{
			Type: ResponseTypeError,
			Result: &errorResult{
				Message: err.Error(),
				Kind:    client.ErrorKindNotSnap,
			},
			Status: 400,
		}, nil)
	}
	if err != nil {
		return BadRequest("cannot read snap info for %s: %s", trydir, err)
	}

	tset, err := snapstateTryPath(st, info.InstanceName(), trydir, flags)
	if err != nil {
		return errToResponse(err, []string{info.InstanceName()}, BadRequest, "cannot try %s: %s", trydir)
	}

	msg := fmt.Sprintf(i18n.G("Try %q snap from %s"), info.InstanceName(), trydir)
	chg := newChange(st, "try-snap", msg, []*state.TaskSet{tset}, []string{info.InstanceName()})
	chg.Set("api-data", map[string]string{"snap-name": info.InstanceName()})

	ensureStateSoon(st)

	return AsyncResponse(nil, &Meta{Change: chg.ID()})
}

func isTrue(form *multipart.Form, key string) bool {
	value := form.Value[key]
	if len(value) == 0 {
		return false
	}
	b, err := strconv.ParseBool(value[0])
	if err != nil {
		return false
	}

	return b
}

func snapsOp(c *Command, r *http.Request, user *auth.UserState) Response {
	route := c.d.router.Get(stateChangeCmd.Path)
	if route == nil {
		return InternalError("cannot find route for change")
	}

	decoder := json.NewDecoder(r.Body)
	var inst snapInstruction
	if err := decoder.Decode(&inst); err != nil {
		return BadRequest("cannot decode request body into snap instruction: %v", err)
	}

	// TODO: inst.Amend, etc?
	if inst.Channel != "" || !inst.Revision.Unset() || inst.DevMode || inst.JailMode || inst.CohortKey != "" || inst.LeaveCohort || inst.Purge {
		return BadRequest("unsupported option provided for multi-snap operation")
	}
	if err := inst.validate(); err != nil {
		return BadRequest("%v", err)
	}

	st := c.d.overlord.State()
	st.Lock()
	defer st.Unlock()

	if user != nil {
		inst.userID = user.ID
	}

	var op func(*snapInstruction, *state.State) (*snapInstructionResult, error)

	switch inst.Action {
	case "refresh":
		op = snapUpdateMany
	case "install":
		op = snapInstallMany
	case "remove":
		op = snapRemoveMany
	case "snapshot":
		op = snapshotMany
	default:
		return BadRequest("unsupported multi-snap operation %q", inst.Action)
	}
	res, err := op(&inst, st)
	if err != nil {
		return inst.errToResponse(err)
	}

	var chg *state.Change
	if len(res.Tasksets) == 0 {
		chg = st.NewChange(inst.Action+"-snap", res.Summary)
		chg.SetStatus(state.DoneStatus)
	} else {
		chg = newChange(st, inst.Action+"-snap", res.Summary, res.Tasksets, res.Affected)
		ensureStateSoon(st)
	}

	chg.Set("api-data", map[string]interface{}{"snap-names": res.Affected})

	return AsyncResponse(res.Result, &Meta{Change: chg.ID()})
}

func postSnaps(c *Command, r *http.Request, user *auth.UserState) Response {
	contentType := r.Header.Get("Content-Type")

	mediaType, params, err := mime.ParseMediaType(contentType)
	if err != nil {
		return BadRequest("cannot parse content type: %v", err)
	}

	if mediaType == "application/json" {
		charset := strings.ToUpper(params["charset"])
		if charset != "" && charset != "UTF-8" {
			return BadRequest("unknown charset in content type: %s", contentType)
		}
		return snapsOp(c, r, user)
	}

	if !strings.HasPrefix(contentType, "multipart/") {
		return BadRequest("unknown content type: %s", contentType)
	}

	route := c.d.router.Get(stateChangeCmd.Path)
	if route == nil {
		return InternalError("cannot find route for change")
	}

	// POSTs to sideload snaps must be a multipart/form-data file upload.
	form, err := multipart.NewReader(r.Body, params["boundary"]).ReadForm(maxReadBuflen)
	if err != nil {
		return BadRequest("cannot read POST form: %v", err)
	}

	dangerousOK := isTrue(form, "dangerous")
	flags, err := modeFlags(isTrue(form, "devmode"), isTrue(form, "jailmode"), isTrue(form, "classic"))
	if err != nil {
		return BadRequest(err.Error())
	}

	if len(form.Value["action"]) > 0 && form.Value["action"][0] == "try" {
		if len(form.Value["snap-path"]) == 0 {
			return BadRequest("need 'snap-path' value in form")
		}
		return trySnap(c, r, user, form.Value["snap-path"][0], flags)
	}
	flags.RemoveSnapPath = true

	flags.Unaliased = isTrue(form, "unaliased")
	flags.IgnoreRunning = isTrue(form, "ignore-running")

	// find the file for the "snap" form field
	var snapBody multipart.File
	var origPath string
out:
	for name, fheaders := range form.File {
		if name != "snap" {
			continue
		}
		for _, fheader := range fheaders {
			snapBody, err = fheader.Open()
			origPath = fheader.Filename
			if err != nil {
				return BadRequest(`cannot open uploaded "snap" file: %v`, err)
			}
			defer snapBody.Close()

			break out
		}
	}
	defer form.RemoveAll()

	if snapBody == nil {
		return BadRequest(`cannot find "snap" file field in provided multipart/form-data payload`)
	}

	// we are in charge of the tempfile life cycle until we hand it off to the change
	changeTriggered := false
	// if you change this prefix, look for it in the tests
	// also see localInstallCleanup in snapstate/snapmgr.go
	tmpf, err := ioutil.TempFile(dirs.SnapBlobDir, dirs.LocalInstallBlobTempPrefix)
	if err != nil {
		return InternalError("cannot create temporary file: %v", err)
	}

	tempPath := tmpf.Name()

	defer func() {
		if !changeTriggered {
			os.Remove(tempPath)
		}
	}()

	if _, err := io.Copy(tmpf, snapBody); err != nil {
		return InternalError("cannot copy request into temporary file: %v", err)
	}
	tmpf.Sync()

	if len(form.Value["snap-path"]) > 0 {
		origPath = form.Value["snap-path"][0]
	}

	var instanceName string

	if len(form.Value["name"]) > 0 {
		// caller has specified desired instance name
		instanceName = form.Value["name"][0]
		if err := snap.ValidateInstanceName(instanceName); err != nil {
			return BadRequest(err.Error())
		}
	}

	st := c.d.overlord.State()
	st.Lock()
	defer st.Unlock()

	var snapName string
	var sideInfo *snap.SideInfo

	if !dangerousOK {
		si, err := snapasserts.DeriveSideInfo(tempPath, assertstate.DB(st))
		switch {
		case err == nil:
			snapName = si.RealName
			sideInfo = si
		case asserts.IsNotFound(err):
			// with devmode we try to find assertions but it's ok
			// if they are not there (implies --dangerous)
			if !isTrue(form, "devmode") {
				msg := "cannot find signatures with metadata for snap"
				if origPath != "" {
					msg = fmt.Sprintf("%s %q", msg, origPath)
				}
				return BadRequest(msg)
			}
			// TODO: set a warning if devmode
		default:
			return BadRequest(err.Error())
		}
	}

	if snapName == "" {
		// potentially dangerous but dangerous or devmode params were set
		info, err := unsafeReadSnapInfo(tempPath)
		if err != nil {
			return BadRequest("cannot read snap file: %v", err)
		}
		snapName = info.SnapName()
		sideInfo = &snap.SideInfo{RealName: snapName}
	}

	if instanceName != "" {
		requestedSnapName := snap.InstanceSnap(instanceName)
		if requestedSnapName != snapName {
			return BadRequest(fmt.Sprintf("instance name %q does not match snap name %q", instanceName, snapName))
		}
	} else {
		instanceName = snapName
	}

	msg := fmt.Sprintf(i18n.G("Install %q snap from file"), instanceName)
	if origPath != "" {
		msg = fmt.Sprintf(i18n.G("Install %q snap from file %q"), instanceName, origPath)
	}

	tset, _, err := snapstateInstallPath(st, sideInfo, tempPath, instanceName, "", flags)
	if err != nil {
		return errToResponse(err, []string{snapName}, InternalError, "cannot install snap file: %v")
	}

	chg := newChange(st, "install-snap", msg, []*state.TaskSet{tset}, []string{instanceName})
	chg.Set("api-data", map[string]string{"snap-name": instanceName})

	ensureStateSoon(st)

	// only when the unlock succeeds (as opposed to panicing) is the handoff done
	// but this is good enough
	changeTriggered = true

	return AsyncResponse(nil, &Meta{Change: chg.ID()})
}

func unsafeReadSnapInfoImpl(snapPath string) (*snap.Info, error) {
	// Condider using DeriveSideInfo before falling back to this!
	snapf, err := snapfile.Open(snapPath)
	if err != nil {
		return nil, err
	}
	return snap.ReadInfoFromSnapFile(snapf, nil)
}

var unsafeReadSnapInfo = unsafeReadSnapInfoImpl

func iconGet(st *state.State, name string) Response {
	st.Lock()
	defer st.Unlock()

	var snapst snapstate.SnapState
	err := snapstate.Get(st, name, &snapst)
	if err != nil {
		if err == state.ErrNoState {
			return SnapNotFound(name, err)
		}
		return InternalError("cannot consult state: %v", err)
	}
	sideInfo := snapst.CurrentSideInfo()
	if sideInfo == nil {
		return NotFound("snap has no current revision")
	}

	icon := snapIcon(snap.MinimalPlaceInfo(name, sideInfo.Revision))

	if icon == "" {
		return NotFound("local snap has no icon")
	}

	return fileResponse(icon)
}

func appIconGet(c *Command, r *http.Request, user *auth.UserState) Response {
	vars := muxVars(r)
	name := vars["name"]

	return iconGet(c.d.overlord.State(), name)
}<|MERGE_RESOLUTION|>--- conflicted
+++ resolved
@@ -130,27 +130,6 @@
 		UserOK: true,
 		GET:    getSections,
 	}
-<<<<<<< HEAD
-
-	aliasesCmd = &Command{
-		Path:   "/v2/aliases",
-		UserOK: true,
-		GET:    getAliases,
-		POST:   changeAliases,
-	}
-
-	validationSetsListCmd = &Command{
-		Path: "/v2/validation-sets",
-		GET:  listValidationSets,
-	}
-
-	validationSetsCmd = &Command{
-		Path: "/v2/validation-sets/{account}/{name}",
-		GET:  getValidationSet,
-		POST: applyValidationSet,
-	}
-=======
->>>>>>> c58ad5c1
 )
 
 // UserFromRequest extracts user information from request and return the respective user in state, if valid
