--- conflicted
+++ resolved
@@ -79,17 +79,13 @@
 	systemRecoveryKeysCmd,
 }
 
-<<<<<<< HEAD
 const (
 	polkitActionLogin            = "io.snapcraft.snapd.login"
 	polkitActionManage           = "io.snapcraft.snapd.manage"
 	polkitActionManageInterfaces = "io.snapcraft.snapd.manage-interfaces"
 )
 
-// UserFromRequest extracts user information from request and return the respective user in state, if valid
-=======
 // userFromRequest extracts user information from request and return the respective user in state, if valid
->>>>>>> faf460b4
 // It requires the state to be locked
 func userFromRequest(st *state.State, req *http.Request) (*auth.UserState, error) {
 	// extract macaroons data from request
