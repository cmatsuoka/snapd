--- conflicted
+++ resolved
@@ -148,22 +148,8 @@
 		return
 	}
 
-<<<<<<< HEAD
-	if rsp := access.checkAccess(r, ucred, user); rsp != nil {
+	if rsp := access.CheckAccess(r, ucred, user); rsp != nil {
 		rsp.ServeHTTP(w, r)
-=======
-	switch access.CheckAccess(r, ucred, user) {
-	case accessOK:
-		// nothing
-	case accessUnauthorized:
-		Unauthorized("access denied").ServeHTTP(w, r)
-		return
-	case accessForbidden:
-		Forbidden("access denied").ServeHTTP(w, r)
-		return
-	case accessCancelled:
-		AuthCancelled("cancelled").ServeHTTP(w, r)
->>>>>>> 10f22a2a
 		return
 	}
 
