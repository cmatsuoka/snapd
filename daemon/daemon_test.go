--- conflicted
+++ resolved
@@ -81,10 +81,6 @@
 		return nil
 	}
 	s.notified = nil
-<<<<<<< HEAD
-=======
-	s.AddCleanup(MockPolkitCheckAuthorization(s.checkAuthorization))
->>>>>>> fd30b381
 	s.AddCleanup(ifacestate.MockSecurityBackends(nil))
 }
 
@@ -271,7 +267,7 @@
 
 type accessCheckFunc func(r *http.Request, ucred *ucrednet, user *auth.UserState) accessResult
 
-func (f accessCheckFunc) checkAccess(r *http.Request, ucred *ucrednet, user *auth.UserState) accessResult {
+func (f accessCheckFunc) CheckAccess(r *http.Request, ucred *ucrednet, user *auth.UserState) accessResult {
 	return f(r, ucred, user)
 }
 
@@ -344,7 +340,6 @@
 	c.Check(accessCalled, check.Equals, true)
 }
 
-<<<<<<< HEAD
 func (s *daemonSuite) TestCommandAccessSane(c *check.C) {
 	for _, cmd := range api {
 		// If Command.GET is set, ReadAccess must be set
@@ -352,49 +347,6 @@
 		// If Command.PUT or POST are set, WriteAccess must be set
 		c.Check(cmd.PUT != nil || cmd.POST != nil, check.Equals, cmd.WriteAccess != nil, check.Commentf("%q WriteAccess", cmd.Path))
 	}
-=======
-func (s *daemonSuite) TestPolkitAccessForGet(c *check.C) {
-	get := &http.Request{Method: "GET", RemoteAddr: "pid=100;uid=42;socket=;"}
-	cmd := &Command{d: newTestDaemon(c), PolkitOK: "polkit.action"}
-
-	// polkit can grant authorisation for GET requests
-	s.authorized = true
-	c.Check(cmd.canAccess(get, nil), check.Equals, accessOK)
-
-	// for UserOK commands, polkit is not consulted
-	cmd.UserOK = true
-	restore := MockPolkitCheckAuthorization(func(pid int32, uid uint32, actionId string, details map[string]string, flags polkit.CheckFlags) (bool, error) {
-		c.Fatal("polkit.CheckAuthorization called")
-	})
-	defer restore()
-	c.Check(cmd.canAccess(get, nil), check.Equals, accessOK)
-}
-
-func (s *daemonSuite) TestPolkitInteractivity(c *check.C) {
-	put := &http.Request{Method: "PUT", RemoteAddr: "pid=100;uid=42;socket=;", Header: make(http.Header)}
-	cmd := &Command{d: newTestDaemon(c), PolkitOK: "polkit.action"}
-	s.authorized = true
-
-	var logbuf bytes.Buffer
-	log, err := logger.New(&logbuf, logger.DefaultFlags)
-	c.Assert(err, check.IsNil)
-	logger.SetLogger(log)
-
-	c.Check(cmd.canAccess(put, nil), check.Equals, accessOK)
-	c.Check(s.lastPolkitFlags, check.Equals, polkit.CheckNone)
-	c.Check(logbuf.String(), check.Equals, "")
-
-	put.Header.Set(client.AllowInteractionHeader, "true")
-	c.Check(cmd.canAccess(put, nil), check.Equals, accessOK)
-	c.Check(s.lastPolkitFlags, check.Equals, polkit.CheckAllowInteraction)
-	c.Check(logbuf.String(), check.Equals, "")
-
-	// bad values are logged and treated as false
-	put.Header.Set(client.AllowInteractionHeader, "garbage")
-	c.Check(cmd.canAccess(put, nil), check.Equals, accessOK)
-	c.Check(s.lastPolkitFlags, check.Equals, polkit.CheckNone)
-	c.Check(logbuf.String(), testutil.Contains, "error parsing X-Allow-Interaction header:")
->>>>>>> fd30b381
 }
 
 func (s *daemonSuite) TestAddRoutes(c *check.C) {
