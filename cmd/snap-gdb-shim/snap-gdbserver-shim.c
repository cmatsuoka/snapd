/*
 * Copyright (C) 2020 Canonical Ltd
 *
 * This program is free software: you can redistribute it and/or modify
 * it under the terms of the GNU General Public License version 3 as
 * published by the Free Software Foundation.
 *
 * This program is distributed in the hope that it will be useful,
 * but WITHOUT ANY WARRANTY; without even the implied warranty of
 * MERCHANTABILITY or FITNESS FOR A PARTICULAR PURPOSE.  See the
 * GNU General Public License for more details.
 *
 * You should have received a copy of the GNU General Public License
 * along with this program.  If not, see <http://www.gnu.org/licenses/>.
 *
 */

#include <signal.h>
#include <stdio.h>
#include <stdlib.h>
#include <unistd.h>

#include "../libsnap-confine-private/utils.h"

int main(int argc, char **argv) {
    if (sc_is_debug_enabled()) {
        for (int i = 0; i < argc; i++) {
            fprintf(stderr, "-%s-\n", argv[i]);
        }
    }
    if (argc < 2) {
        fprintf(stderr, "missing a command to execute");
        abort();
    }
    // Signal to "snap run" that we are ready to get a debugger attached. When a
    // debugger gets attached it will stop the binary at whatever point the
    // binary is executing. So we cannot have clever code here that e.g. waits
    // for a debugger to get attached because that code would also get
    // stoppped/debugged by that debugger and that would be confusing for the
    // user.
    //
    // once a debugger is attached we expect it to send:
    //  "continue; signal SIGCONT"
    raise(SIGSTOP);

<<<<<<< HEAD
    // signal gdb to stop here
    printf("\n\n");
    printf("Welcome to `snap run --gdb`.\n");
    printf("You are right before your application is execed():\n");
    printf("- set any options you may need\n");
    printf("- (optionally) set a breakpoint in 'main'\n");
    printf("- use 'cont' to start\n");
    printf("\n\n");
=======
	// signal gdb to stop here
	printf("\n\n");
	printf("THIS OPTION IS EXPERIMENTAL\n\n");
	printf("Welcome to `snap run --gdbserver`.\n");
	printf("You are right before your application is execed():\n");
	printf("- set any options you may need\n");
	printf("- (optionally) set a breakpoint in 'main'\n");
	printf("- use 'cont' to start\n");
	printf("\n\n");
>>>>>>> 0ec39f9b
    raise(SIGTRAP);

    const char *executable = argv[1];
    execv(executable, (char *const *)&argv[1]);
    perror("execv failed");
    // very different exit code to make an execve failure easy to distinguish
    return 101;
}<|MERGE_RESOLUTION|>--- conflicted
+++ resolved
@@ -43,26 +43,15 @@
     //  "continue; signal SIGCONT"
     raise(SIGSTOP);
 
-<<<<<<< HEAD
     // signal gdb to stop here
     printf("\n\n");
+    printf("THIS OPTION IS EXPERIMENTAL\n\n");
     printf("Welcome to `snap run --gdb`.\n");
     printf("You are right before your application is execed():\n");
     printf("- set any options you may need\n");
     printf("- (optionally) set a breakpoint in 'main'\n");
     printf("- use 'cont' to start\n");
     printf("\n\n");
-=======
-	// signal gdb to stop here
-	printf("\n\n");
-	printf("THIS OPTION IS EXPERIMENTAL\n\n");
-	printf("Welcome to `snap run --gdbserver`.\n");
-	printf("You are right before your application is execed():\n");
-	printf("- set any options you may need\n");
-	printf("- (optionally) set a breakpoint in 'main'\n");
-	printf("- use 'cont' to start\n");
-	printf("\n\n");
->>>>>>> 0ec39f9b
     raise(SIGTRAP);
 
     const char *executable = argv[1];
