/*
 * Copyright (C) 2016 Canonical Ltd
 *
 * This program is free software: you can redistribute it and/or modify
 * it under the terms of the GNU General Public License version 3 as
 * published by the Free Software Foundation.
 *
 * This program is distributed in the hope that it will be useful,
 * but WITHOUT ANY WARRANTY; without even the implied warranty of
 * MERCHANTABILITY or FITNESS FOR A PARTICULAR PURPOSE.  See the
 * GNU General Public License for more details.
 *
 * You should have received a copy of the GNU General Public License
 * along with this program.  If not, see <http://www.gnu.org/licenses/>.
 *
 */

#include "mountinfo.h"
#include "mountinfo.c"

#include <glib.h>

static void test_parse_mountinfo_entry__sysfs()
{
	const char *line =
	    "19 25 0:18 / /sys rw,nosuid,nodev,noexec,relatime shared:7 - sysfs sysfs rw";
	struct sc_mountinfo_entry *entry = sc_parse_mountinfo_entry(line);
	g_assert_nonnull(entry);
	g_test_queue_destroy((GDestroyNotify) sc_free_mountinfo_entry, entry);
	g_assert_cmpint(entry->mount_id, ==, 19);
	g_assert_cmpint(entry->parent_id, ==, 25);
	g_assert_cmpint(entry->dev_major, ==, 0);
	g_assert_cmpint(entry->dev_minor, ==, 18);
	g_assert_cmpstr(entry->root, ==, "/");
	g_assert_cmpstr(entry->mount_dir, ==, "/sys");
	g_assert_cmpstr(entry->mount_opts, ==,
			"rw,nosuid,nodev,noexec,relatime");
	g_assert_cmpstr(entry->optional_fields, ==, "shared:7");
	g_assert_cmpstr(entry->fs_type, ==, "sysfs");
	g_assert_cmpstr(entry->mount_source, ==, "sysfs");
	g_assert_cmpstr(entry->super_opts, ==, "rw");
	g_assert_null(entry->next);
}

// Parse the /run/snapd/ns bind mount (over itself)
// Note that /run is itself a tmpfs mount point.
static void test_parse_mountinfo_entry__snapd_ns()
{
	const char *line =
	    "104 23 0:19 /snapd/ns /run/snapd/ns rw,nosuid,noexec,relatime - tmpfs tmpfs rw,size=99840k,mode=755";
	struct sc_mountinfo_entry *entry = sc_parse_mountinfo_entry(line);
	g_assert_nonnull(entry);
	g_test_queue_destroy((GDestroyNotify) sc_free_mountinfo_entry, entry);
	g_assert_cmpint(entry->mount_id, ==, 104);
	g_assert_cmpint(entry->parent_id, ==, 23);
	g_assert_cmpint(entry->dev_major, ==, 0);
	g_assert_cmpint(entry->dev_minor, ==, 19);
	g_assert_cmpstr(entry->root, ==, "/snapd/ns");
	g_assert_cmpstr(entry->mount_dir, ==, "/run/snapd/ns");
	g_assert_cmpstr(entry->mount_opts, ==, "rw,nosuid,noexec,relatime");
	g_assert_cmpstr(entry->optional_fields, ==, "");
	g_assert_cmpstr(entry->fs_type, ==, "tmpfs");
	g_assert_cmpstr(entry->mount_source, ==, "tmpfs");
	g_assert_cmpstr(entry->super_opts, ==, "rw,size=99840k,mode=755");
	g_assert_null(entry->next);
}

static void test_parse_mountinfo_entry__snapd_mnt()
{
	const char *line =
	    "256 104 0:3 mnt:[4026532509] /run/snapd/ns/hello-world.mnt rw - nsfs nsfs rw";
	struct sc_mountinfo_entry *entry = sc_parse_mountinfo_entry(line);
	g_assert_nonnull(entry);
	g_test_queue_destroy((GDestroyNotify) sc_free_mountinfo_entry, entry);
	g_assert_cmpint(entry->mount_id, ==, 256);
	g_assert_cmpint(entry->parent_id, ==, 104);
	g_assert_cmpint(entry->dev_major, ==, 0);
	g_assert_cmpint(entry->dev_minor, ==, 3);
	g_assert_cmpstr(entry->root, ==, "mnt:[4026532509]");
	g_assert_cmpstr(entry->mount_dir, ==, "/run/snapd/ns/hello-world.mnt");
	g_assert_cmpstr(entry->mount_opts, ==, "rw");
	g_assert_cmpstr(entry->optional_fields, ==, "");
	g_assert_cmpstr(entry->fs_type, ==, "nsfs");
	g_assert_cmpstr(entry->mount_source, ==, "nsfs");
	g_assert_cmpstr(entry->super_opts, ==, "rw");
	g_assert_null(entry->next);
}

static void test_parse_mountinfo_entry__garbage()
{
	const char *line = "256 104 0:3";
	struct sc_mountinfo_entry *entry = sc_parse_mountinfo_entry(line);
	g_assert_null(entry);
}

static void test_parse_mountinfo_entry__no_tags()
{
	const char *line =
	    "1 2 3:4 root mount-dir mount-opts - fs-type mount-source super-opts";
	struct sc_mountinfo_entry *entry = sc_parse_mountinfo_entry(line);
	g_assert_nonnull(entry);
	g_test_queue_destroy((GDestroyNotify) sc_free_mountinfo_entry, entry);
	g_assert_cmpint(entry->mount_id, ==, 1);
	g_assert_cmpint(entry->parent_id, ==, 2);
	g_assert_cmpint(entry->dev_major, ==, 3);
	g_assert_cmpint(entry->dev_minor, ==, 4);
	g_assert_cmpstr(entry->root, ==, "root");
	g_assert_cmpstr(entry->mount_dir, ==, "mount-dir");
	g_assert_cmpstr(entry->mount_opts, ==, "mount-opts");
	g_assert_cmpstr(entry->optional_fields, ==, "");
	g_assert_cmpstr(entry->fs_type, ==, "fs-type");
	g_assert_cmpstr(entry->mount_source, ==, "mount-source");
	g_assert_cmpstr(entry->super_opts, ==, "super-opts");
	g_assert_null(entry->next);
}

static void test_parse_mountinfo_entry__one_tag()
{
	const char *line =
	    "1 2 3:4 root mount-dir mount-opts tag:1 - fs-type mount-source super-opts";
	struct sc_mountinfo_entry *entry = sc_parse_mountinfo_entry(line);
	g_assert_nonnull(entry);
	g_test_queue_destroy((GDestroyNotify) sc_free_mountinfo_entry, entry);
	g_assert_cmpint(entry->mount_id, ==, 1);
	g_assert_cmpint(entry->parent_id, ==, 2);
	g_assert_cmpint(entry->dev_major, ==, 3);
	g_assert_cmpint(entry->dev_minor, ==, 4);
	g_assert_cmpstr(entry->root, ==, "root");
	g_assert_cmpstr(entry->mount_dir, ==, "mount-dir");
	g_assert_cmpstr(entry->mount_opts, ==, "mount-opts");
	g_assert_cmpstr(entry->optional_fields, ==, "tag:1");
	g_assert_cmpstr(entry->fs_type, ==, "fs-type");
	g_assert_cmpstr(entry->mount_source, ==, "mount-source");
	g_assert_cmpstr(entry->super_opts, ==, "super-opts");
	g_assert_null(entry->next);
}

static void test_parse_mountinfo_entry__many_tags()
{
	const char *line =
<<<<<<< HEAD
	    "1 2 3:4 root mount-dir mount-opts tag:1 tag:2 tag:3 tag:4 - fs-type mount-source super-opts";
	struct mountinfo_entry *entry = parse_mountinfo_entry(line);
=======
	    "1 2 3:4 root mount-dir mount-opts tag:1 tag:2 - fs-type mount-source super-opts";
	struct sc_mountinfo_entry *entry = sc_parse_mountinfo_entry(line);
>>>>>>> 0f3b86ed
	g_assert_nonnull(entry);
	g_test_queue_destroy((GDestroyNotify) sc_free_mountinfo_entry, entry);
	g_assert_cmpint(entry->mount_id, ==, 1);
	g_assert_cmpint(entry->parent_id, ==, 2);
	g_assert_cmpint(entry->dev_major, ==, 3);
	g_assert_cmpint(entry->dev_minor, ==, 4);
	g_assert_cmpstr(entry->root, ==, "root");
	g_assert_cmpstr(entry->mount_dir, ==, "mount-dir");
	g_assert_cmpstr(entry->mount_opts, ==, "mount-opts");
	g_assert_cmpstr(entry->optional_fields, ==, "tag:1 tag:2 tag:3 tag:4");
	g_assert_cmpstr(entry->fs_type, ==, "fs-type");
	g_assert_cmpstr(entry->mount_source, ==, "mount-source");
	g_assert_cmpstr(entry->super_opts, ==, "super-opts");
	g_assert_null(entry->next);
}

static void test_accessor_funcs()
{
	const char *line =
	    "256 104 0:3 mnt:[4026532509] /run/snapd/ns/hello-world.mnt rw - nsfs nsfs rw";
	struct sc_mountinfo_entry *entry = sc_parse_mountinfo_entry(line);
	g_assert_nonnull(entry);
	g_test_queue_destroy((GDestroyNotify) sc_free_mountinfo_entry, entry);
	g_assert_cmpint(sc_mountinfo_entry_mount_id(entry), ==, 256);
	g_assert_cmpint(sc_mountinfo_entry_parent_id(entry), ==, 104);
	g_assert_cmpint(sc_mountinfo_entry_dev_major(entry), ==, 0);
	g_assert_cmpint(sc_mountinfo_entry_dev_minor(entry), ==, 3);

	g_assert_cmpstr(sc_mountinfo_entry_root(entry), ==, "mnt:[4026532509]");
	g_assert_cmpstr(sc_mountinfo_entry_mount_dir(entry), ==,
			"/run/snapd/ns/hello-world.mnt");
	g_assert_cmpstr(sc_mountinfo_entry_mount_opts(entry), ==, "rw");
	g_assert_cmpstr(sc_mountinfo_entry_optional_fields(entry), ==, "");
	g_assert_cmpstr(sc_mountinfo_entry_fs_type(entry), ==, "nsfs");
	g_assert_cmpstr(sc_mountinfo_entry_mount_source(entry), ==, "nsfs");
	g_assert_cmpstr(sc_mountinfo_entry_super_opts(entry), ==, "rw");
}

static void __attribute__ ((constructor)) init()
{
	g_test_add_func("/mountinfo/parse_mountinfo_entry/sysfs",
			test_parse_mountinfo_entry__sysfs);
	g_test_add_func("/mountinfo/parse_mountinfo_entry/snapd-ns",
			test_parse_mountinfo_entry__snapd_ns);
	g_test_add_func("/mountinfo/parse_mountinfo_entry/snapd-mnt",
			test_parse_mountinfo_entry__snapd_mnt);
	g_test_add_func("/mountinfo/parse_mountinfo_entry/garbage",
			test_parse_mountinfo_entry__garbage);
	g_test_add_func("/mountinfo/parse_mountinfo_entry/no_tags",
			test_parse_mountinfo_entry__no_tags);
	g_test_add_func("/mountinfo/parse_mountinfo_entry/one_tags",
			test_parse_mountinfo_entry__one_tag);
	g_test_add_func("/mountinfo/parse_mountinfo_entry/many_tags",
			test_parse_mountinfo_entry__many_tags);
	g_test_add_func("/mountinfo/accessor_funcs", test_accessor_funcs);
}<|MERGE_RESOLUTION|>--- conflicted
+++ resolved
@@ -138,13 +138,8 @@
 static void test_parse_mountinfo_entry__many_tags()
 {
 	const char *line =
-<<<<<<< HEAD
 	    "1 2 3:4 root mount-dir mount-opts tag:1 tag:2 tag:3 tag:4 - fs-type mount-source super-opts";
-	struct mountinfo_entry *entry = parse_mountinfo_entry(line);
-=======
-	    "1 2 3:4 root mount-dir mount-opts tag:1 tag:2 - fs-type mount-source super-opts";
 	struct sc_mountinfo_entry *entry = sc_parse_mountinfo_entry(line);
->>>>>>> 0f3b86ed
 	g_assert_nonnull(entry);
 	g_test_queue_destroy((GDestroyNotify) sc_free_mountinfo_entry, entry);
 	g_assert_cmpint(entry->mount_id, ==, 1);
