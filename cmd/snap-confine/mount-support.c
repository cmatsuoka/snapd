--- conflicted
+++ resolved
@@ -678,17 +678,6 @@
 	}
 }
 
-<<<<<<< HEAD
-static void sc_make_slave_mount_ns(void)
-{
-	// In our new mount namespace, recursively change all mounts
-	// to slave mode, so we see changes from the parent namespace
-	// but don't propagate our own changes.
-	sc_do_mount("none", "/", NULL, MS_REC | MS_SLAVE, NULL);
-}
-
-=======
->>>>>>> d3592dc5
 void sc_setup_user_mounts(struct sc_apparmor *apparmor, int snap_update_ns_fd,
 			  const char *snap_name)
 {
