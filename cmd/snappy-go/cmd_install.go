package main

import (
	"fmt"
	"os"

	"launchpad.net/snappy/priv"
	"launchpad.net/snappy/snappy"
)

type cmdInstall struct {
}

func init() {
	var cmdInstallData cmdInstall
	_, _ = parser.AddCommand("install",
		"Install a snap package",
		"Install a snap package",
		&cmdInstallData)
}

func (x *cmdInstall) Execute(args []string) (err error) {
	privMutex := priv.New()
	if err := privMutex.TryLock(); err != nil {
		return err
	}
	defer privMutex.Unlock()

	for _, part := range args {
<<<<<<< HEAD
		err = snappy.Install(part, 0)
=======
		fmt.Printf("Installing %s\n", part)
		err = snappy.Install(part)
>>>>>>> d7edbdfd
		if err == snappy.ErrPackageNotFound {
			return fmt.Errorf("No package '%s' for %s", part, ubuntuCoreChannel())
		}
		if err != nil {
			return err
		}
	}

	// call show versions afterwards
	installed, err := snappy.ListInstalled()
	if err != nil {
		return err
	}

	showInstalledList(installed, os.Stdout)

	return nil
}<|MERGE_RESOLUTION|>--- conflicted
+++ resolved
@@ -27,12 +27,8 @@
 	defer privMutex.Unlock()
 
 	for _, part := range args {
-<<<<<<< HEAD
+		fmt.Printf("Installing %s\n", part)
 		err = snappy.Install(part, 0)
-=======
-		fmt.Printf("Installing %s\n", part)
-		err = snappy.Install(part)
->>>>>>> d7edbdfd
 		if err == snappy.ErrPackageNotFound {
 			return fmt.Errorf("No package '%s' for %s", part, ubuntuCoreChannel())
 		}
