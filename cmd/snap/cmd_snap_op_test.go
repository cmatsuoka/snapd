// -*- Mode: Go; indent-tabs-mode: t -*-

/*
 * Copyright (C) 2016 Canonical Ltd
 *
 * This program is free software: you can redistribute it and/or modify
 * it under the terms of the GNU General Public License version 3 as
 * published by the Free Software Foundation.
 *
 * This program is distributed in the hope that it will be useful,
 * but WITHOUT ANY WARRANTY; without even the implied warranty of
 * MERCHANTABILITY or FITNESS FOR A PARTICULAR PURPOSE.  See the
 * GNU General Public License for more details.
 *
 * You should have received a copy of the GNU General Public License
 * along with this program.  If not, see <http://www.gnu.org/licenses/>.
 *
 */

package main_test

import (
	"fmt"
	"io/ioutil"
	"mime"
	"mime/multipart"
	"net/http"
	"net/http/httptest"
	"path/filepath"
	"regexp"
	"strings"
	"time"

	"gopkg.in/check.v1"

	"github.com/snapcore/snapd/client"
	snap "github.com/snapcore/snapd/cmd/snap"
	"github.com/snapcore/snapd/progress"
	"github.com/snapcore/snapd/progress/progresstest"
	"github.com/snapcore/snapd/testutil"
)

type snapOpTestServer struct {
	c *check.C

	checker   func(r *http.Request)
	n         int
	total     int
	channel   string
	rebooting bool
	snap      string
}

var _ = check.Suite(&SnapOpSuite{})

func (t *snapOpTestServer) handle(w http.ResponseWriter, r *http.Request) {
	switch t.n {
	case 0:
		t.checker(r)
		method := "POST"
		if strings.HasSuffix(r.URL.Path, "/conf") {
			method = "PUT"
		}
		t.c.Check(r.Method, check.Equals, method)
		w.WriteHeader(202)
		fmt.Fprintln(w, `{"type":"async", "change": "42", "status-code": 202}`)
	case 1:
		t.c.Check(r.Method, check.Equals, "GET")
		t.c.Check(r.URL.Path, check.Equals, "/v2/changes/42")
		if !t.rebooting {
			fmt.Fprintln(w, `{"type": "sync", "result": {"status": "Doing"}}`)
		} else {
			fmt.Fprintln(w, `{"type": "sync", "result": {"status": "Doing"}, "maintenance": {"kind": "system-restart", "message": "system is restarting"}}}`)
		}
	case 2:
		t.c.Check(r.Method, check.Equals, "GET")
		t.c.Check(r.URL.Path, check.Equals, "/v2/changes/42")
		fmt.Fprintf(w, `{"type": "sync", "result": {"ready": true, "status": "Done", "data": {"snap-name": "%s"}}}\n`, t.snap)
	case 3:
		t.c.Check(r.Method, check.Equals, "GET")
		t.c.Check(r.URL.Path, check.Equals, "/v2/snaps")
<<<<<<< HEAD
		fmt.Fprintf(w, `{"type": "sync", "result": [{"name": "%s", "status": "active", "version": "1.0", "developer": "bar", "publisher": {"id": "bar-id", "username": "bar", "display-name": "Bar"}, "revision":42, "channel":"%s"}]}\n`, t.snap, t.channel)
=======
		fmt.Fprintf(w, `{"type": "sync", "result": [{"name": "foo", "status": "active", "version": "1.0", "developer": "bar", "publisher": {"id": "bar-id", "username": "bar", "display-name": "Bar", "validation": "unproven"}, "revision":42, "channel":"%s"}]}\n`, t.channel)
>>>>>>> 12541391
	default:
		t.c.Fatalf("expected to get %d requests, now on %d", t.total, t.n+1)
	}

	t.n++
}

type SnapOpSuite struct {
	BaseSnapSuite

	restoreAll func()
	srv        snapOpTestServer
}

func (s *SnapOpSuite) SetUpTest(c *check.C) {
	s.BaseSnapSuite.SetUpTest(c)

	restoreClientRetry := client.MockDoRetry(time.Millisecond, 10*time.Millisecond)
	restorePollTime := snap.MockPollTime(time.Millisecond)
	s.restoreAll = func() {
		restoreClientRetry()
		restorePollTime()
	}

	s.srv = snapOpTestServer{
		c:     c,
		total: 4,
		snap:  "foo",
	}
}

func (s *SnapOpSuite) TearDownTest(c *check.C) {
	s.restoreAll()
	s.BaseSnapSuite.TearDownTest(c)
}

func (s *SnapOpSuite) TestWait(c *check.C) {
	meter := &progresstest.Meter{}
	defer progress.MockMeter(meter)()
	restore := snap.MockMaxGoneTime(time.Millisecond)
	defer restore()

	// lazy way of getting a URL that won't work nor break stuff
	server := httptest.NewServer(nil)
	snap.ClientConfig.BaseURL = server.URL
	server.Close()

	cli := snap.Client()
	chg, err := snap.Wait(cli, "x")
	c.Assert(chg, check.IsNil)
	c.Assert(err, check.NotNil)
	c.Check(meter.Labels, testutil.Contains, "Waiting for server to restart")
}

func (s *SnapOpSuite) TestWaitRecovers(c *check.C) {
	meter := &progresstest.Meter{}
	defer progress.MockMeter(meter)()
	restore := snap.MockMaxGoneTime(time.Millisecond)
	defer restore()

	nah := true
	s.RedirectClientToTestServer(func(w http.ResponseWriter, r *http.Request) {
		if nah {
			nah = false
			return
		}
		fmt.Fprintln(w, `{"type": "sync", "result": {"ready": true, "status": "Done"}}`)
	})

	cli := snap.Client()
	chg, err := snap.Wait(cli, "x")
	// we got the change
	c.Assert(chg, check.NotNil)
	c.Assert(err, check.IsNil)

	// but only after recovering
	c.Check(meter.Labels, testutil.Contains, "Waiting for server to restart")
}

func (s *SnapOpSuite) TestWaitRebooting(c *check.C) {
	meter := &progresstest.Meter{}
	defer progress.MockMeter(meter)()
	restore := snap.MockMaxGoneTime(time.Millisecond)
	defer restore()

	s.RedirectClientToTestServer(func(w http.ResponseWriter, r *http.Request) {
		fmt.Fprintln(w, `{"type": "sync",
"result": {
"ready": false,
"status": "Doing",
"tasks": [{"kind": "bar", "summary": "...", "status": "Doing", "progress": {"done": 1, "total": 1}, "log": ["INFO: info"]}]
},
"maintenance": {"kind": "system-restart", "message": "system is restarting"}}`)
	})

	cli := snap.Client()
	chg, err := snap.Wait(cli, "x")
	c.Assert(chg, check.IsNil)
	c.Assert(err, check.DeepEquals, &client.Error{Kind: client.ErrorKindSystemRestart, Message: "system is restarting"})

	// last available info is still displayed
	c.Check(meter.Notices, testutil.Contains, "INFO: info")
}

func (s *SnapOpSuite) TestInstall(c *check.C) {
	s.srv.checker = func(r *http.Request) {
		c.Check(r.URL.Path, check.Equals, "/v2/snaps/foo")
		c.Check(DecodedRequestBody(c, r), check.DeepEquals, map[string]interface{}{
			"action":  "install",
			"channel": "candidate",
		})
		s.srv.channel = "candidate"
	}

	s.RedirectClientToTestServer(s.srv.handle)
	rest, err := snap.Parser().ParseArgs([]string{"install", "--channel", "candidate", "foo"})
	c.Assert(err, check.IsNil)
	c.Assert(rest, check.DeepEquals, []string{})
	c.Check(s.Stdout(), check.Matches, `(?sm).*foo \(candidate\) 1.0 from 'bar' installed`)
	c.Check(s.Stderr(), check.Equals, "")
	// ensure that the fake server api was actually hit
	c.Check(s.srv.n, check.Equals, s.srv.total)
}

func (s *SnapOpSuite) TestInstallFromTrack(c *check.C) {
	s.srv.checker = func(r *http.Request) {
		c.Check(r.URL.Path, check.Equals, "/v2/snaps/foo")
		c.Check(DecodedRequestBody(c, r), check.DeepEquals, map[string]interface{}{
			"action":  "install",
			"channel": "3.4/stable",
		})
		s.srv.channel = "3.4/stable"
	}

	s.RedirectClientToTestServer(s.srv.handle)
	// snap install --channel=3.4 means 3.4/stable, this is what we test here
	rest, err := snap.Parser().ParseArgs([]string{"install", "--channel", "3.4", "foo"})
	c.Assert(err, check.IsNil)
	c.Assert(rest, check.DeepEquals, []string{})
	c.Check(s.Stdout(), check.Matches, `(?sm).*foo \(3.4/stable\) 1.0 from 'bar' installed`)
	c.Check(s.Stderr(), check.Equals, "")
	// ensure that the fake server api was actually hit
	c.Check(s.srv.n, check.Equals, s.srv.total)
}

func (s *SnapOpSuite) TestInstallFromBranch(c *check.C) {
	s.srv.checker = func(r *http.Request) {
		c.Check(r.URL.Path, check.Equals, "/v2/snaps/foo")
		c.Check(DecodedRequestBody(c, r), check.DeepEquals, map[string]interface{}{
			"action":  "install",
			"channel": "3.4/hotfix-1",
		})
		s.srv.channel = "3.4/hotfix-1"
	}

	s.RedirectClientToTestServer(s.srv.handle)
	rest, err := snap.Parser().ParseArgs([]string{"install", "--channel", "3.4/hotfix-1", "foo"})
	c.Assert(err, check.IsNil)
	c.Assert(rest, check.DeepEquals, []string{})
	c.Check(s.Stdout(), check.Matches, `(?sm).*foo \(3.4/hotfix-1\) 1.0 from 'bar' installed`)
	c.Check(s.Stderr(), check.Equals, "")
	// ensure that the fake server api was actually hit
	c.Check(s.srv.n, check.Equals, s.srv.total)
}

func (s *SnapOpSuite) TestInstallDevMode(c *check.C) {
	s.srv.checker = func(r *http.Request) {
		c.Check(r.URL.Path, check.Equals, "/v2/snaps/foo")
		c.Check(DecodedRequestBody(c, r), check.DeepEquals, map[string]interface{}{
			"action":  "install",
			"devmode": true,
			"channel": "beta",
		})
		s.srv.channel = "beta"
	}

	s.RedirectClientToTestServer(s.srv.handle)
	rest, err := snap.Parser().ParseArgs([]string{"install", "--channel", "beta", "--devmode", "foo"})
	c.Assert(err, check.IsNil)
	c.Assert(rest, check.DeepEquals, []string{})
	c.Check(s.Stdout(), check.Matches, `(?sm).*foo \(beta\) 1.0 from 'bar' installed`)
	c.Check(s.Stderr(), check.Equals, "")
	// ensure that the fake server api was actually hit
	c.Check(s.srv.n, check.Equals, s.srv.total)
}

func (s *SnapOpSuite) TestInstallClassic(c *check.C) {
	s.srv.checker = func(r *http.Request) {
		c.Check(r.URL.Path, check.Equals, "/v2/snaps/foo")
		c.Check(DecodedRequestBody(c, r), check.DeepEquals, map[string]interface{}{
			"action":  "install",
			"classic": true,
		})
	}

	s.RedirectClientToTestServer(s.srv.handle)
	rest, err := snap.Parser().ParseArgs([]string{"install", "--classic", "foo"})
	c.Assert(err, check.IsNil)
	c.Assert(rest, check.DeepEquals, []string{})
	c.Check(s.Stdout(), check.Matches, `(?sm).*foo 1.0 from 'bar' installed`)
	c.Check(s.Stderr(), check.Equals, "")
	// ensure that the fake server api was actually hit
	c.Check(s.srv.n, check.Equals, s.srv.total)
}

func (s *SnapOpSuite) TestInstallUnaliased(c *check.C) {
	s.srv.checker = func(r *http.Request) {
		c.Check(r.URL.Path, check.Equals, "/v2/snaps/foo")
		c.Check(DecodedRequestBody(c, r), check.DeepEquals, map[string]interface{}{
			"action":    "install",
			"unaliased": true,
		})
	}

	s.RedirectClientToTestServer(s.srv.handle)
	rest, err := snap.Parser().ParseArgs([]string{"install", "--unaliased", "foo"})
	c.Assert(err, check.IsNil)
	c.Assert(rest, check.DeepEquals, []string{})
	c.Check(s.Stdout(), check.Matches, `(?sm).*foo 1.0 from 'bar' installed`)
	c.Check(s.Stderr(), check.Equals, "")
	// ensure that the fake server api was actually hit
	c.Check(s.srv.n, check.Equals, s.srv.total)
}

func testForm(r *http.Request, c *check.C) *multipart.Form {
	contentType := r.Header.Get("Content-Type")
	mediaType, params, err := mime.ParseMediaType(contentType)
	c.Assert(err, check.IsNil)
	c.Assert(params["boundary"], check.Matches, ".{10,}")
	c.Check(mediaType, check.Equals, "multipart/form-data")

	form, err := multipart.NewReader(r.Body, params["boundary"]).ReadForm(1 << 20)
	c.Assert(err, check.IsNil)

	return form
}

func formFile(form *multipart.Form, c *check.C) (name, filename string, content []byte) {
	c.Assert(form.File, check.HasLen, 1)

	for name, fheaders := range form.File {
		c.Assert(fheaders, check.HasLen, 1)
		body, err := fheaders[0].Open()
		c.Assert(err, check.IsNil)
		defer body.Close()
		filename = fheaders[0].Filename
		content, err = ioutil.ReadAll(body)
		c.Assert(err, check.IsNil)

		return name, filename, content
	}

	return "", "", nil
}

func (s *SnapOpSuite) TestInstallPath(c *check.C) {
	s.srv.checker = func(r *http.Request) {
		c.Check(r.URL.Path, check.Equals, "/v2/snaps")

		form := testForm(r, c)
		defer form.RemoveAll()

		c.Check(form.Value["action"], check.DeepEquals, []string{"install"})
		c.Check(form.Value["devmode"], check.IsNil)
		c.Check(form.Value["snap-path"], check.NotNil)
		c.Check(form.Value, check.HasLen, 2)

		name, _, body := formFile(form, c)
		c.Check(name, check.Equals, "snap")
		c.Check(string(body), check.Equals, "snap-data")
	}

	snapBody := []byte("snap-data")
	s.RedirectClientToTestServer(s.srv.handle)
	snapPath := filepath.Join(c.MkDir(), "foo.snap")
	err := ioutil.WriteFile(snapPath, snapBody, 0644)
	c.Assert(err, check.IsNil)

	rest, err := snap.Parser().ParseArgs([]string{"install", snapPath})
	c.Assert(err, check.IsNil)
	c.Assert(rest, check.DeepEquals, []string{})
	c.Check(s.Stdout(), check.Matches, `(?sm).*foo 1.0 from 'bar' installed`)
	c.Check(s.Stderr(), check.Equals, "")
	// ensure that the fake server api was actually hit
	c.Check(s.srv.n, check.Equals, s.srv.total)
}

func (s *SnapOpSuite) TestInstallPathDevMode(c *check.C) {
	s.srv.checker = func(r *http.Request) {
		c.Check(r.URL.Path, check.Equals, "/v2/snaps")
		form := testForm(r, c)
		defer form.RemoveAll()

		c.Check(form.Value["action"], check.DeepEquals, []string{"install"})
		c.Check(form.Value["devmode"], check.DeepEquals, []string{"true"})
		c.Check(form.Value["snap-path"], check.NotNil)
		c.Check(form.Value, check.HasLen, 3)

		name, _, body := formFile(form, c)
		c.Check(name, check.Equals, "snap")
		c.Check(string(body), check.Equals, "snap-data")
	}

	snapBody := []byte("snap-data")
	s.RedirectClientToTestServer(s.srv.handle)
	snapPath := filepath.Join(c.MkDir(), "foo.snap")
	err := ioutil.WriteFile(snapPath, snapBody, 0644)
	c.Assert(err, check.IsNil)

	rest, err := snap.Parser().ParseArgs([]string{"install", "--devmode", snapPath})
	c.Assert(err, check.IsNil)
	c.Assert(rest, check.DeepEquals, []string{})
	c.Check(s.Stdout(), check.Matches, `(?sm).*foo 1.0 from 'bar' installed`)
	c.Check(s.Stderr(), check.Equals, "")
	// ensure that the fake server api was actually hit
	c.Check(s.srv.n, check.Equals, s.srv.total)
}

func (s *SnapOpSuite) TestInstallPathClassic(c *check.C) {
	s.srv.checker = func(r *http.Request) {
		c.Check(r.URL.Path, check.Equals, "/v2/snaps")
		form := testForm(r, c)
		defer form.RemoveAll()

		c.Check(form.Value["action"], check.DeepEquals, []string{"install"})
		c.Check(form.Value["classic"], check.DeepEquals, []string{"true"})
		c.Check(form.Value["snap-path"], check.NotNil)
		c.Check(form.Value, check.HasLen, 3)

		name, _, body := formFile(form, c)
		c.Check(name, check.Equals, "snap")
		c.Check(string(body), check.Equals, "snap-data")
	}

	snapBody := []byte("snap-data")
	s.RedirectClientToTestServer(s.srv.handle)
	snapPath := filepath.Join(c.MkDir(), "foo.snap")
	err := ioutil.WriteFile(snapPath, snapBody, 0644)
	c.Assert(err, check.IsNil)

	rest, err := snap.Parser().ParseArgs([]string{"install", "--classic", snapPath})
	c.Assert(err, check.IsNil)
	c.Assert(rest, check.DeepEquals, []string{})
	c.Check(s.Stdout(), check.Matches, `(?sm).*foo 1.0 from 'bar' installed`)
	c.Check(s.Stderr(), check.Equals, "")
	// ensure that the fake server api was actually hit
	c.Check(s.srv.n, check.Equals, s.srv.total)
}

func (s *SnapOpSuite) TestInstallPathDangerous(c *check.C) {
	s.srv.checker = func(r *http.Request) {
		c.Check(r.URL.Path, check.Equals, "/v2/snaps")
		form := testForm(r, c)
		defer form.RemoveAll()

		c.Check(form.Value["action"], check.DeepEquals, []string{"install"})
		c.Check(form.Value["dangerous"], check.DeepEquals, []string{"true"})
		c.Check(form.Value["snap-path"], check.NotNil)
		c.Check(form.Value, check.HasLen, 3)

		name, _, body := formFile(form, c)
		c.Check(name, check.Equals, "snap")
		c.Check(string(body), check.Equals, "snap-data")
	}

	snapBody := []byte("snap-data")
	s.RedirectClientToTestServer(s.srv.handle)
	snapPath := filepath.Join(c.MkDir(), "foo.snap")
	err := ioutil.WriteFile(snapPath, snapBody, 0644)
	c.Assert(err, check.IsNil)

	rest, err := snap.Parser().ParseArgs([]string{"install", "--dangerous", snapPath})
	c.Assert(err, check.IsNil)
	c.Assert(rest, check.DeepEquals, []string{})
	c.Check(s.Stdout(), check.Matches, `(?sm).*foo 1.0 from 'bar' installed`)
	c.Check(s.Stderr(), check.Equals, "")
	// ensure that the fake server api was actually hit
	c.Check(s.srv.n, check.Equals, s.srv.total)
}

func (s *SnapOpSuite) TestInstallPathInstance(c *check.C) {
	s.srv.checker = func(r *http.Request) {
		c.Check(r.URL.Path, check.Equals, "/v2/snaps")

		form := testForm(r, c)
		defer form.RemoveAll()

		c.Check(form.Value["action"], check.DeepEquals, []string{"install"})
		c.Check(form.Value["name"], check.DeepEquals, []string{"foo_bar"})
		c.Check(form.Value["devmode"], check.IsNil)
		c.Check(form.Value["snap-path"], check.NotNil)
		c.Check(form.Value, check.HasLen, 3)

		name, _, body := formFile(form, c)
		c.Check(name, check.Equals, "snap")
		c.Check(string(body), check.Equals, "snap-data")
	}

	snapBody := []byte("snap-data")
	s.RedirectClientToTestServer(s.srv.handle)
	// instance is named foo_bar
	s.srv.snap = "foo_bar"
	snapPath := filepath.Join(c.MkDir(), "foo.snap")
	err := ioutil.WriteFile(snapPath, snapBody, 0644)
	c.Assert(err, check.IsNil)

	rest, err := snap.Parser().ParseArgs([]string{"install", snapPath, "--instance", "foo_bar"})
	c.Assert(err, check.IsNil)
	c.Assert(rest, check.DeepEquals, []string{})
	c.Check(s.Stdout(), check.Matches, `(?sm).*foo_bar 1.0 from 'bar' installed`)
	c.Check(s.Stderr(), check.Equals, "")
	// ensure that the fake server api was actually hit
	c.Check(s.srv.n, check.Equals, s.srv.total)
}

func (s *SnapSuite) TestInstallWithInstanceNoPath(c *check.C) {
	_, err := snap.Parser().ParseArgs([]string{"install", "--instance", "foo_bar", "some-snap"})
	c.Assert(err, check.ErrorMatches, "cannot use instance name when installing from store")
}

func (s *SnapSuite) TestInstallManyWithInstance(c *check.C) {
	_, err := snap.Parser().ParseArgs([]string{"install", "--instance", "foo_bar", "some-snap-1", "some-snap-2"})
	c.Assert(err, check.ErrorMatches, "cannot use instance name when installing multiple snaps")
}

func (s *SnapOpSuite) TestRevertRunthrough(c *check.C) {
	s.srv.total = 4
	s.srv.channel = "potato"
	s.srv.checker = func(r *http.Request) {
		c.Check(r.URL.Path, check.Equals, "/v2/snaps/foo")
		c.Check(DecodedRequestBody(c, r), check.DeepEquals, map[string]interface{}{
			"action": "revert",
		})
	}

	s.RedirectClientToTestServer(s.srv.handle)
	rest, err := snap.Parser().ParseArgs([]string{"revert", "foo"})
	c.Assert(err, check.IsNil)
	c.Assert(rest, check.DeepEquals, []string{})
	// tracking channel is "" in the test server
	c.Check(s.Stdout(), check.Equals, `foo reverted to 1.0
Channel  for foo is closed; temporarily forwarding to potato.
`)
	c.Check(s.Stderr(), check.Equals, "")
	// ensure that the fake server api was actually hit
	c.Check(s.srv.n, check.Equals, s.srv.total)
}

func (s *SnapOpSuite) runRevertTest(c *check.C, opts *client.SnapOptions) {
	modes := []struct {
		enabled bool
		name    string
	}{
		{opts.DevMode, "devmode"},
		{opts.JailMode, "jailmode"},
		{opts.Classic, "classic"},
	}

	s.srv.checker = func(r *http.Request) {

		c.Check(r.URL.Path, check.Equals, "/v2/snaps/foo")
		d := DecodedRequestBody(c, r)

		n := 1
		c.Check(d["action"], check.Equals, "revert")

		for _, mode := range modes {
			if mode.enabled {
				n++
				c.Check(d[mode.name], check.Equals, true)
			} else {
				c.Check(d[mode.name], check.IsNil)
			}
		}
		c.Check(d, check.HasLen, n)
	}

	s.RedirectClientToTestServer(s.srv.handle)

	cmd := []string{"revert", "foo"}
	for _, mode := range modes {
		if mode.enabled {
			cmd = append(cmd, "--"+mode.name)
		}
	}

	rest, err := snap.Parser().ParseArgs(cmd)
	c.Assert(err, check.IsNil)
	c.Assert(rest, check.DeepEquals, []string{})
	c.Check(s.Stdout(), check.Equals, "foo reverted to 1.0\n")
	c.Check(s.Stderr(), check.Equals, "")
	// ensure that the fake server api was actually hit
	c.Check(s.srv.n, check.Equals, s.srv.total)
}

func (s *SnapOpSuite) TestRevertNoMode(c *check.C) {
	s.runRevertTest(c, &client.SnapOptions{})
}

func (s *SnapOpSuite) TestRevertDevMode(c *check.C) {
	s.runRevertTest(c, &client.SnapOptions{DevMode: true})
}

func (s *SnapOpSuite) TestRevertJailMode(c *check.C) {
	s.runRevertTest(c, &client.SnapOptions{JailMode: true})
}

func (s *SnapOpSuite) TestRevertClassic(c *check.C) {
	s.runRevertTest(c, &client.SnapOptions{Classic: true})
}

func (s *SnapOpSuite) TestRevertMissingName(c *check.C) {
	_, err := snap.Parser().ParseArgs([]string{"revert"})
	c.Assert(err, check.NotNil)
	c.Assert(err, check.ErrorMatches, "the required argument `<snap>` was not provided")
}

func (s *SnapSuite) TestRefreshList(c *check.C) {
	n := 0
	s.RedirectClientToTestServer(func(w http.ResponseWriter, r *http.Request) {
		switch n {
		case 0:
			c.Check(r.Method, check.Equals, "GET")
			c.Check(r.URL.Path, check.Equals, "/v2/find")
			c.Check(r.URL.Query().Get("select"), check.Equals, "refresh")
			fmt.Fprintln(w, `{"type": "sync", "result": [{"name": "foo", "status": "active", "version": "4.2update1", "developer": "bar", "publisher": {"id": "bar-id", "username": "bar", "display-name": "Bar", "validation": "unproven"}, "revision":17,"summary":"some summary"}]}`)
		default:
			c.Fatalf("expected to get 1 requests, now on %d", n+1)
		}

		n++
	})
	rest, err := snap.Parser().ParseArgs([]string{"refresh", "--list"})
	c.Assert(err, check.IsNil)
	c.Assert(rest, check.DeepEquals, []string{})
	c.Check(s.Stdout(), check.Matches, `Name +Version +Rev +Publisher +Notes
foo +4.2update1 +17 +bar +-.*
`)
	c.Check(s.Stderr(), check.Equals, "")
	// ensure that the fake server api was actually hit
	c.Check(n, check.Equals, 1)
}

func (s *SnapSuite) TestRefreshLegacyTime(c *check.C) {
	n := 0
	s.RedirectClientToTestServer(func(w http.ResponseWriter, r *http.Request) {
		switch n {
		case 0:
			c.Check(r.Method, check.Equals, "GET")
			c.Check(r.URL.Path, check.Equals, "/v2/system-info")
			fmt.Fprintln(w, `{"type": "sync", "status-code": 200, "result": {"refresh": {"schedule": "00:00-04:59/5:00-10:59/11:00-16:59/17:00-23:59", "last": "2017-04-25T17:35:00+02:00", "next": "2017-04-26T00:58:00+02:00"}}}`)
		default:
			c.Fatalf("expected to get 1 requests, now on %d", n+1)
		}

		n++
	})
	rest, err := snap.Parser().ParseArgs([]string{"refresh", "--time", "--abs-time"})
	c.Assert(err, check.IsNil)
	c.Assert(rest, check.DeepEquals, []string{})
	c.Check(s.Stdout(), check.Equals, `schedule: 00:00-04:59/5:00-10:59/11:00-16:59/17:00-23:59
last: 2017-04-25T17:35:00+02:00
next: 2017-04-26T00:58:00+02:00
`)
	c.Check(s.Stderr(), check.Equals, "")
	// ensure that the fake server api was actually hit
	c.Check(n, check.Equals, 1)
}

func (s *SnapSuite) TestRefreshTimer(c *check.C) {
	n := 0
	s.RedirectClientToTestServer(func(w http.ResponseWriter, r *http.Request) {
		switch n {
		case 0:
			c.Check(r.Method, check.Equals, "GET")
			c.Check(r.URL.Path, check.Equals, "/v2/system-info")
			fmt.Fprintln(w, `{"type": "sync", "status-code": 200, "result": {"refresh": {"timer": "0:00-24:00/4", "last": "2017-04-25T17:35:00+02:00", "next": "2017-04-26T00:58:00+02:00"}}}`)
		default:
			c.Fatalf("expected to get 1 requests, now on %d", n+1)
		}

		n++
	})
	rest, err := snap.Parser().ParseArgs([]string{"refresh", "--time", "--abs-time"})
	c.Assert(err, check.IsNil)
	c.Assert(rest, check.DeepEquals, []string{})
	c.Check(s.Stdout(), check.Equals, `timer: 0:00-24:00/4
last: 2017-04-25T17:35:00+02:00
next: 2017-04-26T00:58:00+02:00
`)
	c.Check(s.Stderr(), check.Equals, "")
	// ensure that the fake server api was actually hit
	c.Check(n, check.Equals, 1)
}

func (s *SnapSuite) TestRefreshHold(c *check.C) {
	n := 0
	s.RedirectClientToTestServer(func(w http.ResponseWriter, r *http.Request) {
		switch n {
		case 0:
			c.Check(r.Method, check.Equals, "GET")
			c.Check(r.URL.Path, check.Equals, "/v2/system-info")
			fmt.Fprintln(w, `{"type": "sync", "status-code": 200, "result": {"refresh": {"timer": "0:00-24:00/4", "last": "2017-04-25T17:35:00+02:00", "next": "2017-04-26T00:58:00+02:00", "hold": "2017-04-28T00:00:00+02:00"}}}`)
		default:
			c.Fatalf("expected to get 1 requests, now on %d", n+1)
		}

		n++
	})
	rest, err := snap.Parser().ParseArgs([]string{"refresh", "--time", "--abs-time"})
	c.Assert(err, check.IsNil)
	c.Assert(rest, check.DeepEquals, []string{})
	c.Check(s.Stdout(), check.Equals, `timer: 0:00-24:00/4
last: 2017-04-25T17:35:00+02:00
hold: 2017-04-28T00:00:00+02:00
next: 2017-04-26T00:58:00+02:00
`)
	c.Check(s.Stderr(), check.Equals, "")
	// ensure that the fake server api was actually hit
	c.Check(n, check.Equals, 1)
}

func (s *SnapSuite) TestRefreshNoTimerNoSchedule(c *check.C) {
	s.RedirectClientToTestServer(func(w http.ResponseWriter, r *http.Request) {
		c.Check(r.Method, check.Equals, "GET")
		c.Check(r.URL.Path, check.Equals, "/v2/system-info")
		fmt.Fprintln(w, `{"type": "sync", "status-code": 200, "result": {"refresh": {"last": "2017-04-25T17:35:00+0200", "next": "2017-04-26T00:58:00+0200"}}}`)
	})
	_, err := snap.Parser().ParseArgs([]string{"refresh", "--time"})
	c.Assert(err, check.ErrorMatches, `internal error: both refresh.timer and refresh.schedule are empty`)
}

func (s *SnapSuite) TestRefreshListErr(c *check.C) {
	s.RedirectClientToTestServer(nil)
	_, err := snap.Parser().ParseArgs([]string{"refresh", "--list", "--beta"})
	c.Check(err, check.ErrorMatches, "--list does not take .* flags")
}

func (s *SnapOpSuite) TestRefreshOne(c *check.C) {
	s.RedirectClientToTestServer(s.srv.handle)
	s.srv.checker = func(r *http.Request) {
		c.Check(r.Method, check.Equals, "POST")
		c.Check(r.URL.Path, check.Equals, "/v2/snaps/foo")
		c.Check(DecodedRequestBody(c, r), check.DeepEquals, map[string]interface{}{
			"action": "refresh",
		})
	}
	_, err := snap.Parser().ParseArgs([]string{"refresh", "foo"})
	c.Assert(err, check.IsNil)
	c.Check(s.Stdout(), check.Matches, `(?sm).*foo 1.0 from 'bar' refreshed`)

}

func (s *SnapOpSuite) TestRefreshOneSwitchChannel(c *check.C) {
	s.RedirectClientToTestServer(s.srv.handle)
	s.srv.checker = func(r *http.Request) {
		c.Check(r.Method, check.Equals, "POST")
		c.Check(r.URL.Path, check.Equals, "/v2/snaps/foo")
		c.Check(DecodedRequestBody(c, r), check.DeepEquals, map[string]interface{}{
			"action":  "refresh",
			"channel": "beta",
		})
		s.srv.channel = "beta"
	}
	_, err := snap.Parser().ParseArgs([]string{"refresh", "--beta", "foo"})
	c.Assert(err, check.IsNil)
	c.Check(s.Stdout(), check.Matches, `(?sm).*foo \(beta\) 1.0 from 'bar' refreshed`)
}

func (s *SnapOpSuite) TestRefreshOneClassic(c *check.C) {
	s.RedirectClientToTestServer(s.srv.handle)
	s.srv.checker = func(r *http.Request) {
		c.Check(r.Method, check.Equals, "POST")
		c.Check(r.URL.Path, check.Equals, "/v2/snaps/one")
		c.Check(DecodedRequestBody(c, r), check.DeepEquals, map[string]interface{}{
			"action":  "refresh",
			"classic": true,
		})
	}
	_, err := snap.Parser().ParseArgs([]string{"refresh", "--classic", "one"})
	c.Assert(err, check.IsNil)
}

func (s *SnapOpSuite) TestRefreshOneDevmode(c *check.C) {
	s.RedirectClientToTestServer(s.srv.handle)
	s.srv.checker = func(r *http.Request) {
		c.Check(r.Method, check.Equals, "POST")
		c.Check(r.URL.Path, check.Equals, "/v2/snaps/one")
		c.Check(DecodedRequestBody(c, r), check.DeepEquals, map[string]interface{}{
			"action":  "refresh",
			"devmode": true,
		})
	}
	_, err := snap.Parser().ParseArgs([]string{"refresh", "--devmode", "one"})
	c.Assert(err, check.IsNil)
}

func (s *SnapOpSuite) TestRefreshOneJailmode(c *check.C) {
	s.RedirectClientToTestServer(s.srv.handle)
	s.srv.checker = func(r *http.Request) {
		c.Check(r.Method, check.Equals, "POST")
		c.Check(r.URL.Path, check.Equals, "/v2/snaps/one")
		c.Check(DecodedRequestBody(c, r), check.DeepEquals, map[string]interface{}{
			"action":   "refresh",
			"jailmode": true,
		})
	}
	_, err := snap.Parser().ParseArgs([]string{"refresh", "--jailmode", "one"})
	c.Assert(err, check.IsNil)
}

func (s *SnapOpSuite) TestRefreshOneIgnoreValidation(c *check.C) {
	s.RedirectClientToTestServer(s.srv.handle)
	s.srv.checker = func(r *http.Request) {
		c.Check(r.Method, check.Equals, "POST")
		c.Check(r.URL.Path, check.Equals, "/v2/snaps/one")
		c.Check(DecodedRequestBody(c, r), check.DeepEquals, map[string]interface{}{
			"action":            "refresh",
			"ignore-validation": true,
		})
	}
	_, err := snap.Parser().ParseArgs([]string{"refresh", "--ignore-validation", "one"})
	c.Assert(err, check.IsNil)
}

func (s *SnapOpSuite) TestRefreshOneRebooting(c *check.C) {
	s.RedirectClientToTestServer(s.srv.handle)
	s.srv.checker = func(r *http.Request) {
		c.Check(r.Method, check.Equals, "POST")
		c.Check(r.URL.Path, check.Equals, "/v2/snaps/core")
		c.Check(DecodedRequestBody(c, r), check.DeepEquals, map[string]interface{}{
			"action": "refresh",
		})
	}
	s.srv.rebooting = true

	restore := mockArgs("snap", "refresh", "core")
	defer restore()

	err := snap.RunMain()
	c.Check(err, check.IsNil)
	c.Check(s.Stderr(), check.Equals, "snapd is about to reboot the system\n")

}

func (s *SnapOpSuite) TestRefreshOneModeErr(c *check.C) {
	s.RedirectClientToTestServer(nil)
	_, err := snap.Parser().ParseArgs([]string{"refresh", "--jailmode", "--devmode", "one"})
	c.Assert(err, check.ErrorMatches, `cannot use devmode and jailmode flags together`)
}

func (s *SnapOpSuite) TestRefreshOneChanErr(c *check.C) {
	s.RedirectClientToTestServer(nil)
	_, err := snap.Parser().ParseArgs([]string{"refresh", "--beta", "--channel=foo", "one"})
	c.Assert(err, check.ErrorMatches, `Please specify a single channel`)
}

func (s *SnapOpSuite) TestRefreshAllChannel(c *check.C) {
	s.RedirectClientToTestServer(nil)
	_, err := snap.Parser().ParseArgs([]string{"refresh", "--beta"})
	c.Assert(err, check.ErrorMatches, `a single snap name is needed to specify mode or channel flags`)
}

func (s *SnapOpSuite) TestRefreshManyChannel(c *check.C) {
	s.RedirectClientToTestServer(nil)
	_, err := snap.Parser().ParseArgs([]string{"refresh", "--beta", "one", "two"})
	c.Assert(err, check.ErrorMatches, `a single snap name is needed to specify mode or channel flags`)
}

func (s *SnapOpSuite) TestRefreshManyIgnoreValidation(c *check.C) {
	s.RedirectClientToTestServer(nil)
	_, err := snap.Parser().ParseArgs([]string{"refresh", "--ignore-validation", "one", "two"})
	c.Assert(err, check.ErrorMatches, `a single snap name must be specified when ignoring validation`)
}

func (s *SnapOpSuite) TestRefreshAllModeFlags(c *check.C) {
	s.RedirectClientToTestServer(nil)
	_, err := snap.Parser().ParseArgs([]string{"refresh", "--devmode"})
	c.Assert(err, check.ErrorMatches, `a single snap name is needed to specify mode or channel flags`)
}

func (s *SnapOpSuite) TestRefreshOneAmend(c *check.C) {
	s.RedirectClientToTestServer(s.srv.handle)
	s.srv.checker = func(r *http.Request) {
		c.Check(r.Method, check.Equals, "POST")
		c.Check(r.URL.Path, check.Equals, "/v2/snaps/one")
		c.Check(DecodedRequestBody(c, r), check.DeepEquals, map[string]interface{}{
			"action": "refresh",
			"amend":  true,
		})
	}
	_, err := snap.Parser().ParseArgs([]string{"refresh", "--amend", "one"})
	c.Assert(err, check.IsNil)
}

func (s *SnapOpSuite) runTryTest(c *check.C, opts *client.SnapOptions) {
	// pass relative path to cmd
	tryDir := "some-dir"

	modes := []struct {
		enabled bool
		name    string
	}{
		{opts.DevMode, "devmode"},
		{opts.JailMode, "jailmode"},
		{opts.Classic, "classic"},
	}

	s.srv.checker = func(r *http.Request) {
		// ensure the client always sends the absolute path
		fullTryDir, err := filepath.Abs(tryDir)
		c.Assert(err, check.IsNil)

		c.Check(r.URL.Path, check.Equals, "/v2/snaps")
		form := testForm(r, c)
		defer form.RemoveAll()

		c.Assert(form.Value["action"], check.HasLen, 1)
		c.Assert(form.Value["snap-path"], check.HasLen, 1)
		c.Check(form.File, check.HasLen, 0)
		c.Check(form.Value["action"][0], check.Equals, "try")
		c.Check(form.Value["snap-path"][0], check.Matches, regexp.QuoteMeta(fullTryDir))

		for _, mode := range modes {
			if mode.enabled {
				c.Assert(form.Value[mode.name], check.HasLen, 1)
				c.Check(form.Value[mode.name][0], check.Equals, "true")
			} else {
				c.Check(form.Value[mode.name], check.IsNil)
			}
		}
	}

	s.RedirectClientToTestServer(s.srv.handle)

	cmd := []string{"try", tryDir}
	for _, mode := range modes {
		if mode.enabled {
			cmd = append(cmd, "--"+mode.name)
		}
	}

	rest, err := snap.Parser().ParseArgs(cmd)
	c.Assert(err, check.IsNil)
	c.Assert(rest, check.DeepEquals, []string{})
	c.Check(s.Stdout(), check.Matches, fmt.Sprintf(`(?sm).*foo 1.0 mounted from .*%s`, tryDir))
	c.Check(s.Stderr(), check.Equals, "")
	// ensure that the fake server api was actually hit
	c.Check(s.srv.n, check.Equals, s.srv.total)
}

func (s *SnapOpSuite) TestTryNoMode(c *check.C) {
	s.runTryTest(c, &client.SnapOptions{})
}

func (s *SnapOpSuite) TestTryDevMode(c *check.C) {
	s.runTryTest(c, &client.SnapOptions{DevMode: true})
}

func (s *SnapOpSuite) TestTryJailMode(c *check.C) {
	s.runTryTest(c, &client.SnapOptions{JailMode: true})
}

func (s *SnapOpSuite) TestTryClassic(c *check.C) {
	s.runTryTest(c, &client.SnapOptions{Classic: true})
}

func (s *SnapOpSuite) TestTryNoSnapDirErrors(c *check.C) {
	s.RedirectClientToTestServer(func(w http.ResponseWriter, r *http.Request) {
		c.Check(r.Method, check.Equals, "POST")
		w.WriteHeader(202)
		fmt.Fprintln(w, `
{
  "type": "error",
  "result": {
    "message":"error from server",
    "kind":"snap-not-a-snap"
  },
  "status-code": 400
}`)
	})

	cmd := []string{"try", "/"}
	_, err := snap.Parser().ParseArgs(cmd)
	c.Assert(err, check.ErrorMatches, `"/" does not contain an unpacked snap.

Try 'snapcraft prime' in your project directory, then 'snap try' again.`)
}

func (s *SnapSuite) TestInstallChannelDuplicationError(c *check.C) {
	_, err := snap.Parser().ParseArgs([]string{"install", "--edge", "--beta", "some-snap"})
	c.Assert(err, check.ErrorMatches, "Please specify a single channel")
}

func (s *SnapSuite) TestRefreshChannelDuplicationError(c *check.C) {
	_, err := snap.Parser().ParseArgs([]string{"refresh", "--edge", "--beta", "some-snap"})
	c.Assert(err, check.ErrorMatches, "Please specify a single channel")
}

func (s *SnapOpSuite) TestInstallFromChannel(c *check.C) {
	s.srv.checker = func(r *http.Request) {
		c.Check(r.URL.Path, check.Equals, "/v2/snaps/foo")
		c.Check(DecodedRequestBody(c, r), check.DeepEquals, map[string]interface{}{
			"action":  "install",
			"channel": "edge",
		})
		s.srv.channel = "edge"
	}

	s.RedirectClientToTestServer(s.srv.handle)
	rest, err := snap.Parser().ParseArgs([]string{"install", "--edge", "foo"})
	c.Assert(err, check.IsNil)
	c.Assert(rest, check.DeepEquals, []string{})
	c.Check(s.Stdout(), check.Matches, `(?sm).*foo \(edge\) 1.0 from 'bar' installed`)
	c.Check(s.Stderr(), check.Equals, "")
	// ensure that the fake server api was actually hit
	c.Check(s.srv.n, check.Equals, s.srv.total)
}

func (s *SnapOpSuite) TestEnable(c *check.C) {
	s.srv.total = 3
	s.srv.checker = func(r *http.Request) {
		c.Check(r.URL.Path, check.Equals, "/v2/snaps/foo")
		c.Check(DecodedRequestBody(c, r), check.DeepEquals, map[string]interface{}{
			"action": "enable",
		})
	}

	s.RedirectClientToTestServer(s.srv.handle)
	rest, err := snap.Parser().ParseArgs([]string{"enable", "foo"})
	c.Assert(err, check.IsNil)
	c.Assert(rest, check.DeepEquals, []string{})
	c.Check(s.Stdout(), check.Matches, `(?sm).*foo enabled`)
	c.Check(s.Stderr(), check.Equals, "")
	// ensure that the fake server api was actually hit
	c.Check(s.srv.n, check.Equals, s.srv.total)
}

func (s *SnapOpSuite) TestDisable(c *check.C) {
	s.srv.total = 3
	s.srv.checker = func(r *http.Request) {
		c.Check(r.URL.Path, check.Equals, "/v2/snaps/foo")
		c.Check(DecodedRequestBody(c, r), check.DeepEquals, map[string]interface{}{
			"action": "disable",
		})
	}

	s.RedirectClientToTestServer(s.srv.handle)
	rest, err := snap.Parser().ParseArgs([]string{"disable", "foo"})
	c.Assert(err, check.IsNil)
	c.Assert(rest, check.DeepEquals, []string{})
	c.Check(s.Stdout(), check.Matches, `(?sm).*foo disabled`)
	c.Check(s.Stderr(), check.Equals, "")
	// ensure that the fake server api was actually hit
	c.Check(s.srv.n, check.Equals, s.srv.total)
}

func (s *SnapOpSuite) TestRemove(c *check.C) {
	s.srv.total = 3
	s.srv.checker = func(r *http.Request) {
		c.Check(r.URL.Path, check.Equals, "/v2/snaps/foo")
		c.Check(DecodedRequestBody(c, r), check.DeepEquals, map[string]interface{}{
			"action": "remove",
		})
	}

	s.RedirectClientToTestServer(s.srv.handle)
	rest, err := snap.Parser().ParseArgs([]string{"remove", "foo"})
	c.Assert(err, check.IsNil)
	c.Assert(rest, check.DeepEquals, []string{})
	c.Check(s.Stdout(), check.Matches, `(?sm).*foo removed`)
	c.Check(s.Stderr(), check.Equals, "")
	// ensure that the fake server api was actually hit
	c.Check(s.srv.n, check.Equals, s.srv.total)
}

func (s *SnapOpSuite) TestRemoveManyRevision(c *check.C) {
	s.RedirectClientToTestServer(nil)
	_, err := snap.Parser().ParseArgs([]string{"remove", "--revision=17", "one", "two"})
	c.Assert(err, check.ErrorMatches, `a single snap name is needed to specify the revision`)
}

func (s *SnapOpSuite) TestRemoveMany(c *check.C) {
	total := 3
	n := 0
	s.RedirectClientToTestServer(func(w http.ResponseWriter, r *http.Request) {
		switch n {
		case 0:
			c.Check(r.URL.Path, check.Equals, "/v2/snaps")
			c.Check(DecodedRequestBody(c, r), check.DeepEquals, map[string]interface{}{
				"action": "remove",
				"snaps":  []interface{}{"one", "two"},
			})

			c.Check(r.Method, check.Equals, "POST")
			w.WriteHeader(202)
			fmt.Fprintln(w, `{"type":"async", "change": "42", "status-code": 202}`)
		case 1:
			c.Check(r.Method, check.Equals, "GET")
			c.Check(r.URL.Path, check.Equals, "/v2/changes/42")
			fmt.Fprintln(w, `{"type": "sync", "result": {"status": "Doing"}}`)
		case 2:
			c.Check(r.Method, check.Equals, "GET")
			c.Check(r.URL.Path, check.Equals, "/v2/changes/42")
			fmt.Fprintln(w, `{"type": "sync", "result": {"ready": true, "status": "Done", "data": {"snap-names": ["one","two"]}}}`)
		default:
			c.Fatalf("expected to get %d requests, now on %d", total, n+1)
		}

		n++
	})

	rest, err := snap.Parser().ParseArgs([]string{"remove", "one", "two"})
	c.Assert(err, check.IsNil)
	c.Assert(rest, check.DeepEquals, []string{})
	c.Check(s.Stdout(), check.Matches, `(?sm).*one removed`)
	c.Check(s.Stdout(), check.Matches, `(?sm).*two removed`)
	c.Check(s.Stderr(), check.Equals, "")
	// ensure that the fake server api was actually hit
	c.Check(n, check.Equals, total)
}

func (s *SnapOpSuite) TestInstallManyChannel(c *check.C) {
	s.RedirectClientToTestServer(nil)
	_, err := snap.Parser().ParseArgs([]string{"install", "--beta", "one", "two"})
	c.Assert(err, check.ErrorMatches, `a single snap name is needed to specify mode or channel flags`)
}

func (s *SnapOpSuite) TestInstallManyMixFileAndStore(c *check.C) {
	s.RedirectClientToTestServer(nil)
	_, err := snap.Parser().ParseArgs([]string{"install", "store-snap", "./local.snap"})
	c.Assert(err, check.ErrorMatches, `only one snap file can be installed at a time`)
}

func (s *SnapOpSuite) TestInstallMany(c *check.C) {
	total := 4
	n := 0
	s.RedirectClientToTestServer(func(w http.ResponseWriter, r *http.Request) {
		switch n {
		case 0:
			c.Check(r.URL.Path, check.Equals, "/v2/snaps")
			c.Check(DecodedRequestBody(c, r), check.DeepEquals, map[string]interface{}{
				"action": "install",
				"snaps":  []interface{}{"one", "two"},
			})

			c.Check(r.Method, check.Equals, "POST")
			w.WriteHeader(202)
			fmt.Fprintln(w, `{"type":"async", "change": "42", "status-code": 202}`)
		case 1:
			c.Check(r.Method, check.Equals, "GET")
			c.Check(r.URL.Path, check.Equals, "/v2/changes/42")
			fmt.Fprintln(w, `{"type": "sync", "result": {"status": "Doing"}}`)
		case 2:
			c.Check(r.Method, check.Equals, "GET")
			c.Check(r.URL.Path, check.Equals, "/v2/changes/42")
			fmt.Fprintln(w, `{"type": "sync", "result": {"ready": true, "status": "Done", "data": {"snap-names": ["one","two"]}}}`)
		case 3:
			c.Check(r.Method, check.Equals, "GET")
			c.Check(r.URL.Path, check.Equals, "/v2/snaps")
			fmt.Fprintf(w, `{"type": "sync", "result": [{"name": "one", "status": "active", "version": "1.0", "developer": "bar", "publisher": {"id": "bar-id", "username": "bar", "display-name": "Bar", "validation": "unproven"}, "revision":42, "channel":"stable"},{"name": "two", "status": "active", "version": "2.0", "developer": "baz", "publisher": {"id": "baz-id", "username": "baz", "display-name": "Baz", "validation": "unproven"}, "revision":42, "channel":"edge"}]}\n`)

		default:
			c.Fatalf("expected to get %d requests, now on %d", total, n+1)
		}

		n++
	})

	rest, err := snap.Parser().ParseArgs([]string{"install", "one", "two"})
	c.Assert(err, check.IsNil)
	c.Assert(rest, check.DeepEquals, []string{})
	// note that (stable) is omitted
	c.Check(s.Stdout(), check.Matches, `(?sm).*one 1.0 from 'bar' installed`)
	c.Check(s.Stdout(), check.Matches, `(?sm).*two \(edge\) 2.0 from 'baz' installed`)
	c.Check(s.Stderr(), check.Equals, "")
	// ensure that the fake server api was actually hit
	c.Check(n, check.Equals, total)
}

func (s *SnapOpSuite) TestNoWait(c *check.C) {
	s.srv.checker = func(r *http.Request) {}

	cmds := [][]string{
		{"remove", "--no-wait", "foo"},
		{"remove", "--no-wait", "foo", "bar"},
		{"install", "--no-wait", "foo"},
		{"install", "--no-wait", "foo", "bar"},
		{"revert", "--no-wait", "foo"},
		{"refresh", "--no-wait", "foo"},
		{"refresh", "--no-wait", "foo", "bar"},
		{"refresh", "--no-wait"},
		{"enable", "--no-wait", "foo"},
		{"disable", "--no-wait", "foo"},
		{"try", "--no-wait", "."},
		{"switch", "--no-wait", "--channel=foo", "bar"},
		// commands that use waitMixin from elsewhere
		{"start", "--no-wait", "foo"},
		{"stop", "--no-wait", "foo"},
		{"restart", "--no-wait", "foo"},
		{"alias", "--no-wait", "foo", "bar"},
		{"unalias", "--no-wait", "foo"},
		{"prefer", "--no-wait", "foo"},
		{"set", "--no-wait", "foo", "bar=baz"},
		{"disconnect", "--no-wait", "foo:bar"},
		{"connect", "--no-wait", "foo:bar"},
	}

	s.RedirectClientToTestServer(s.srv.handle)
	for _, cmd := range cmds {
		rest, err := snap.Parser().ParseArgs(cmd)
		c.Assert(err, check.IsNil, check.Commentf("%v", cmd))
		c.Assert(rest, check.DeepEquals, []string{})
		c.Check(s.Stdout(), check.Matches, "(?sm)42\n")
		c.Check(s.Stderr(), check.Equals, "")
		c.Check(s.srv.n, check.Equals, 1)
		// reset
		s.srv.n = 0
		s.stdout.Reset()
	}
}

func (s *SnapOpSuite) TestNoWaitImmediateError(c *check.C) {

	cmds := [][]string{
		{"remove", "--no-wait", "foo"},
		{"remove", "--no-wait", "foo", "bar"},
		{"install", "--no-wait", "foo"},
		{"install", "--no-wait", "foo", "bar"},
		{"revert", "--no-wait", "foo"},
		{"refresh", "--no-wait", "foo"},
		{"refresh", "--no-wait", "foo", "bar"},
		{"refresh", "--no-wait"},
		{"enable", "--no-wait", "foo"},
		{"disable", "--no-wait", "foo"},
		{"try", "--no-wait", "."},
		{"switch", "--no-wait", "--channel=foo", "bar"},
		// commands that use waitMixin from elsewhere
		{"start", "--no-wait", "foo"},
		{"stop", "--no-wait", "foo"},
		{"restart", "--no-wait", "foo"},
		{"alias", "--no-wait", "foo", "bar"},
		{"unalias", "--no-wait", "foo"},
		{"prefer", "--no-wait", "foo"},
		{"set", "--no-wait", "foo", "bar=baz"},
		{"disconnect", "--no-wait", "foo:bar"},
		{"connect", "--no-wait", "foo:bar"},
	}

	s.RedirectClientToTestServer(func(w http.ResponseWriter, r *http.Request) {
		fmt.Fprintln(w, `{"type": "error", "result": {"message": "failure"}}`)
	})

	for _, cmd := range cmds {
		_, err := snap.Parser().ParseArgs(cmd)
		c.Assert(err, check.ErrorMatches, "failure", check.Commentf("%v", cmd))
	}
}

func (s *SnapOpSuite) TestWaitServerError(c *check.C) {
	r := snap.MockMaxGoneTime(0)
	defer r()

	cmds := [][]string{
		{"remove", "foo"},
		{"remove", "foo", "bar"},
		{"install", "foo"},
		{"install", "foo", "bar"},
		{"revert", "foo"},
		{"refresh", "foo"},
		{"refresh", "foo", "bar"},
		{"refresh"},
		{"enable", "foo"},
		{"disable", "foo"},
		{"try", "."},
		{"switch", "--channel=foo", "bar"},
		// commands that use waitMixin from elsewhere
		{"start", "foo"},
		{"stop", "foo"},
		{"restart", "foo"},
		{"alias", "foo", "bar"},
		{"unalias", "foo"},
		{"prefer", "foo"},
		{"set", "foo", "bar=baz"},
		{"disconnect", "foo:bar"},
		{"connect", "foo:bar"},
	}

	n := 0
	s.RedirectClientToTestServer(func(w http.ResponseWriter, r *http.Request) {
		n++
		if n == 1 {
			w.WriteHeader(202)
			fmt.Fprintln(w, `{"type":"async", "change": "42", "status-code": 202}`)
			return
		}
		if n == 3 {
			fmt.Fprintln(w, `{"type": "error", "result": {"message": "unexpected request"}}`)
			return
		}
		fmt.Fprintln(w, `{"type": "error", "result": {"message": "server error"}}`)
	})

	for _, cmd := range cmds {
		_, err := snap.Parser().ParseArgs(cmd)
		c.Assert(err, check.ErrorMatches, "server error", check.Commentf("%v", cmd))
		// reset
		n = 0
	}
}

func (s *SnapOpSuite) TestSwitchHappy(c *check.C) {
	s.srv.total = 3
	s.srv.checker = func(r *http.Request) {
		c.Check(r.URL.Path, check.Equals, "/v2/snaps/foo")
		c.Check(DecodedRequestBody(c, r), check.DeepEquals, map[string]interface{}{
			"action":  "switch",
			"channel": "beta",
		})
	}

	s.RedirectClientToTestServer(s.srv.handle)
	rest, err := snap.Parser().ParseArgs([]string{"switch", "--beta", "foo"})
	c.Assert(err, check.IsNil)
	c.Assert(rest, check.DeepEquals, []string{})
	c.Check(s.Stdout(), check.Matches, `(?sm).*"foo" switched to the "beta" channel`)
	c.Check(s.Stderr(), check.Equals, "")
	// ensure that the fake server api was actually hit
	c.Check(s.srv.n, check.Equals, s.srv.total)
}

func (s *SnapOpSuite) TestSwitchUnhappy(c *check.C) {
	_, err := snap.Parser().ParseArgs([]string{"switch"})
	c.Assert(err, check.ErrorMatches, "the required argument `<snap>` was not provided")
}

func (s *SnapOpSuite) TestSwitchAlsoUnhappy(c *check.C) {
	_, err := snap.Parser().ParseArgs([]string{"switch", "foo"})
	c.Assert(err, check.ErrorMatches, `missing --channel=<channel-name> parameter`)
}

func (s *SnapOpSuite) TestSnapOpNetworkTimeoutError(c *check.C) {
	s.RedirectClientToTestServer(func(w http.ResponseWriter, r *http.Request) {
		c.Check(r.Method, check.Equals, "POST")
		w.WriteHeader(202)
		w.Write([]byte(`
{
  "type": "error",
  "result": {
    "message":"Get https://api.snapcraft.io/api/v1/snaps/details/hello?channel=stable&fields=anon_download_url%2Carchitecture%2Cchannel%2Cdownload_sha3_384%2Csummary%2Cdescription%2Cdeltas%2Cbinary_filesize%2Cdownload_url%2Cepoch%2Cicon_url%2Clast_updated%2Cpackage_name%2Cprices%2Cpublisher%2Cratings_average%2Crevision%2Cscreenshot_urls%2Csnap_id%2Clicense%2Cbase%2Csupport_url%2Ccontact%2Ctitle%2Ccontent%2Cversion%2Corigin%2Cdeveloper_id%2Cprivate%2Cconfinement%2Cchannel_maps_list: net/http: request canceled while waiting for connection (Client.Timeout exceeded while awaiting headers)",
    "kind":"network-timeout"
  },
  "status-code": 400
}
`))

	})

	cmd := []string{"install", "hello"}
	_, err := snap.Parser().ParseArgs(cmd)
	c.Assert(err, check.ErrorMatches, `unable to contact snap store`)
}<|MERGE_RESOLUTION|>--- conflicted
+++ resolved
@@ -79,11 +79,7 @@
 	case 3:
 		t.c.Check(r.Method, check.Equals, "GET")
 		t.c.Check(r.URL.Path, check.Equals, "/v2/snaps")
-<<<<<<< HEAD
-		fmt.Fprintf(w, `{"type": "sync", "result": [{"name": "%s", "status": "active", "version": "1.0", "developer": "bar", "publisher": {"id": "bar-id", "username": "bar", "display-name": "Bar"}, "revision":42, "channel":"%s"}]}\n`, t.snap, t.channel)
-=======
-		fmt.Fprintf(w, `{"type": "sync", "result": [{"name": "foo", "status": "active", "version": "1.0", "developer": "bar", "publisher": {"id": "bar-id", "username": "bar", "display-name": "Bar", "validation": "unproven"}, "revision":42, "channel":"%s"}]}\n`, t.channel)
->>>>>>> 12541391
+		fmt.Fprintf(w, `{"type": "sync", "result": [{"name": "%s", "status": "active", "version": "1.0", "developer": "bar", "publisher": {"id": "bar-id", "username": "bar", "display-name": "Bar", "validation": "unproven"}, "revision":42, "channel":"%s"}]}\n`, t.snap, t.channel)
 	default:
 		t.c.Fatalf("expected to get %d requests, now on %d", t.total, t.n+1)
 	}
