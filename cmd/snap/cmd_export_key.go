--- conflicted
+++ resolved
@@ -58,11 +58,7 @@
 
 	manager := asserts.NewGPGKeypairManager()
 	if x.Account != "" {
-<<<<<<< HEAD
-		privKey, err := manager.GetByName(x.Positional.KeyName)
-=======
 		privKey, err := manager.GetByName(keyName)
->>>>>>> ec76fc51
 		if err != nil {
 			return err
 		}
@@ -83,11 +79,7 @@
 		}
 		fmt.Fprint(Stdout, string(asserts.Encode(assertion)))
 	} else {
-<<<<<<< HEAD
-		encoded, err := manager.Export(x.Positional.KeyName)
-=======
 		encoded, err := manager.Export(keyName)
->>>>>>> ec76fc51
 		if err != nil {
 			return err
 		}
