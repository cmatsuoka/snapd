--- conflicted
+++ resolved
@@ -39,7 +39,6 @@
 
 var shortPackHelp = i18n.G("Pack the given directory as a snap")
 var longPackHelp = i18n.G(`
-<<<<<<< HEAD
 The pack command packs the given snap-dir as a snap and writes the result to
 target-dir. If target-dir is omitted, the result is written to current
 directory. If both source-dir and target-dir are omitted, the pack command packs
@@ -51,10 +50,7 @@
 error. Commands that are missing from snap-dir are listed in diagnostic
 messages.
  `)
-=======
-The pack command packs the given snap-dir as a snap.
 `)
->>>>>>> 4a1c1288
 
 func init() {
 	addCommand("pack",
