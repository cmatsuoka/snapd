--- conflicted
+++ resolved
@@ -192,7 +192,7 @@
 	}, {
 		Label:       i18n.G("...more"),
 		Description: i18n.G("slightly more advanced snap management"),
-		Commands:    []string{"refresh", "revert", "switch", "disable", "enable", "create-cohort"},
+		Commands:    []string{"refresh", "revert", "switch", "disable", "enable", "create-cohort", "validate"},
 	}, {
 		Label:       i18n.G("History"),
 		Description: i18n.G("manage system change transactions"),
@@ -222,11 +222,6 @@
 		Description: i18n.G("archives of snap data"),
 		Commands:    []string{"saved", "save", "check-snapshot", "restore", "forget"},
 	}, {
-<<<<<<< HEAD
-		Label:       i18n.G("Other"),
-		Description: i18n.G("miscellanea"),
-		Commands:    []string{"version", "warnings", "okay", "ack", "known", "model", "create-cohort", "recovery", "reboot", "validate"},
-=======
 		Label:       i18n.G("Device"),
 		Description: i18n.G("manage device"),
 		Commands:    []string{"model", "reboot", "recovery"},
@@ -235,7 +230,6 @@
 		Other:       true,
 		Description: i18n.G("manage warnings"),
 		Commands:    []string{"warnings", "okay"},
->>>>>>> a1aaa709
 	}, {
 		Label:       i18n.G("Assertions"),
 		Other:       true,
