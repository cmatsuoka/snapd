// -*- Mode: Go; indent-tabs-mode: t -*-

/*
 * Copyright (C) 2016 Canonical Ltd
 *
 * This program is free software: you can redistribute it and/or modify
 * it under the terms of the GNU General Public License version 3 as
 * published by the Free Software Foundation.
 *
 * This program is distributed in the hope that it will be useful,
 * but WITHOUT ANY WARRANTY; without even the implied warranty of
 * MERCHANTABILITY or FITNESS FOR A PARTICULAR PURPOSE.  See the
 * GNU General Public License for more details.
 *
 * You should have received a copy of the GNU General Public License
 * along with this program.  If not, see <http://www.gnu.org/licenses/>.
 *
 */

package main

import (
	"strings"

	"github.com/snapcore/snapd/client"
)

type Notes struct {
	Confinement string
	Price       string
	Private     bool
	DevMode     bool
	TryMode     bool
<<<<<<< HEAD
	Disabled    bool
=======
	Broken      bool
>>>>>>> c12da211
}

func (n *Notes) String() string {
	var ns []string

	if n.Price != "" {
		ns = append(ns, n.Price)
	}

	if n.Confinement != "" {
		if n.Confinement != client.StrictConfinement {
			ns = append(ns, n.Confinement)
		}
	} else if n.DevMode {
		ns = append(ns, "devmode")
	}

	if n.Private {
		ns = append(ns, "private")
	}

	if n.TryMode {
		ns = append(ns, "try")
	}
	if n.Broken {
		ns = append(ns, "broken")
	}

	if n.Disabled {
		ns = append(ns, "disabled")
	}

	if len(ns) == 0 {
		return "-"
	}

	return strings.Join(ns, ",")
}<|MERGE_RESOLUTION|>--- conflicted
+++ resolved
@@ -31,11 +31,8 @@
 	Private     bool
 	DevMode     bool
 	TryMode     bool
-<<<<<<< HEAD
 	Disabled    bool
-=======
 	Broken      bool
->>>>>>> c12da211
 }
 
 func (n *Notes) String() string {
