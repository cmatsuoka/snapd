--- conflicted
+++ resolved
@@ -234,13 +234,9 @@
 		return err
 	}
 
-<<<<<<< HEAD
-	return snappy.RemoveSnapData(name, version)
+	return snappy.RemoveSnapData(sn.Info())
 }
 
 func (s *defaultBackend) GarbageCollect(snap string, flags int, meter progress.Meter) error {
 	return snappy.GarbageCollect(snap, snappy.InstallFlags(flags), meter)
-=======
-	return snappy.RemoveSnapData(sn.Info())
->>>>>>> 17cbb9ca
 }