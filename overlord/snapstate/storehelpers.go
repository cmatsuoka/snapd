--- conflicted
+++ resolved
@@ -88,11 +88,7 @@
 	return &opts, nil
 }
 
-<<<<<<< HEAD
-func installInfo(st *state.State, name, channel, cohort string, revision snap.Revision, userID int) (*snap.Info, error) {
-=======
-func installInfo(st *state.State, name, channel string, revision snap.Revision, userID int, deviceCtx DeviceContext) (*snap.Info, error) {
->>>>>>> c9c7c976
+func installInfo(st *state.State, name, channel, cohort string, revision snap.Revision, userID int, deviceCtx DeviceContext) (*snap.Info, error) {
 	// TODO: support ignore-validation?
 
 	curSnaps, err := currentSnaps(st)
