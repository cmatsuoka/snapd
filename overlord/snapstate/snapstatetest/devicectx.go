// -*- Mode: Go; indent-tabs-mode: t -*-

/*
 * Copyright (C) 2018-2019 Canonical Ltd
 *
 * This program is free software: you can redistribute it and/or modify
 * it under the terms of the GNU General Public License version 3 as
 * published by the Free Software Foundation.
 *
 * This program is distributed in the hope that it will be useful,
 * but WITHOUT ANY WARRANTY; without even the implied warranty of
 * MERCHANTABILITY or FITNESS FOR A PARTICULAR PURPOSE.  See the
 * GNU General Public License for more details.
 *
 * You should have received a copy of the GNU General Public License
 * along with this program.  If not, see <http://www.gnu.org/licenses/>.
 *
 */

package snapstatetest

import (
	"github.com/snapcore/snapd/asserts"
	"github.com/snapcore/snapd/asserts/sysdb"
	"github.com/snapcore/snapd/overlord/snapstate"
	"github.com/snapcore/snapd/overlord/state"
)

type TrivialDeviceContext struct {
	DeviceModel    *asserts.Model
	OldDeviceModel *asserts.Model
	Remodeling     bool
	CtxStore       snapstate.StoreService
}

func (dc *TrivialDeviceContext) Model() *asserts.Model {
	return dc.DeviceModel
}

func (dc *TrivialDeviceContext) OldModel() *asserts.Model {
<<<<<<< HEAD
	return nil
=======
	return dc.OldDeviceModel
>>>>>>> a38b10f3
}

func (dc *TrivialDeviceContext) Store() snapstate.StoreService {
	return dc.CtxStore
}

func (dc *TrivialDeviceContext) ForRemodeling() bool {
	return dc.Remodeling
}

func MockDeviceModel(model *asserts.Model) (restore func()) {
	var deviceCtx snapstate.DeviceContext
	if model != nil {
		deviceCtx = &TrivialDeviceContext{DeviceModel: model}
	}
	return MockDeviceContext(deviceCtx)
}

func MockDeviceContext(deviceCtx snapstate.DeviceContext) (restore func()) {
	deviceCtxHook := func(st *state.State, task *state.Task, providedDeviceCtx snapstate.DeviceContext) (snapstate.DeviceContext, error) {
		if providedDeviceCtx != nil {
			return providedDeviceCtx, nil
		}
		if deviceCtx == nil {
			return nil, state.ErrNoState
		}
		return deviceCtx, nil
	}
	r1 := ReplaceDeviceCtxHook(deviceCtxHook)
	// for convenience reflect from the context whether there is a
	// remodeling
	r2 := ReplaceRemodelingHook(func(*state.State) bool {
		return deviceCtx != nil && deviceCtx.ForRemodeling()
	})
	return func() {
		r1()
		r2()
	}
}

func ReplaceDeviceCtxHook(deviceCtxHook func(st *state.State, task *state.Task, providedDeviceCtx snapstate.DeviceContext) (snapstate.DeviceContext, error)) (restore func()) {
	oldHook := snapstate.DeviceCtx
	snapstate.DeviceCtx = deviceCtxHook
	return func() {
		snapstate.DeviceCtx = oldHook
	}
}

func UseFallbackDeviceModel() (restore func()) {
	return MockDeviceModel(sysdb.GenericClassicModel())
}

func ReplaceRemodelingHook(remodelingHook func(st *state.State) bool) (restore func()) {
	oldHook := snapstate.Remodeling
	snapstate.Remodeling = remodelingHook
	return func() {
		snapstate.Remodeling = oldHook
	}
}<|MERGE_RESOLUTION|>--- conflicted
+++ resolved
@@ -38,11 +38,7 @@
 }
 
 func (dc *TrivialDeviceContext) OldModel() *asserts.Model {
-<<<<<<< HEAD
-	return nil
-=======
 	return dc.OldDeviceModel
->>>>>>> a38b10f3
 }
 
 func (dc *TrivialDeviceContext) Store() snapstate.StoreService {
