// -*- Mode: Go; indent-tabs-mode: t -*-

/*
 * Copyright (C) 2016-2017 Canonical Ltd
 *
 * This program is free software: you can redistribute it and/or modify
 * it under the terms of the GNU General Public License version 3 as
 * published by the Free Software Foundation.
 *
 * This program is distributed in the hope that it will be useful,
 * but WITHOUT ANY WARRANTY; without even the implied warranty of
 * MERCHANTABILITY or FITNESS FOR A PARTICULAR PURPOSE.  See the
 * GNU General Public License for more details.
 *
 * You should have received a copy of the GNU General Public License
 * along with this program.  If not, see <http://www.gnu.org/licenses/>.
 *
 */

package snapstate

import (
	"errors"
	"fmt"
	"io"
	"os"
	"strings"
	"time"

	"gopkg.in/tomb.v2"

	"github.com/snapcore/snapd/dirs"
	"github.com/snapcore/snapd/errtracker"
	"github.com/snapcore/snapd/i18n"
	"github.com/snapcore/snapd/logger"
	"github.com/snapcore/snapd/osutil"
	"github.com/snapcore/snapd/overlord/snapstate/backend"
	"github.com/snapcore/snapd/overlord/state"
	"github.com/snapcore/snapd/release"
	"github.com/snapcore/snapd/snap"
	"github.com/snapcore/snapd/store"
	"github.com/snapcore/snapd/strutil"
)

// overridden in the tests
var errtrackerReport = errtracker.Report

// SnapManager is responsible for the installation and removal of snaps.
type SnapManager struct {
	state   *state.State
	backend managerBackend

	autoRefresh    *autoRefresh
	refreshHints   *refreshHints
	catalogRefresh *catalogRefresh

	lastUbuntuCoreTransitionAttempt time.Time
}

// SnapSetup holds the necessary snap details to perform most snap manager tasks.
type SnapSetup struct {
	// FIXME: rename to RequestedChannel to convey the meaning better
	Channel string    `json:"channel,omitempty"`
	UserID  int       `json:"user-id,omitempty"`
	Base    string    `json:"base,omitempty"`
	Type    snap.Type `json:"type,omitempty"`
	// PlugsOnly indicates whether the relevant revisions for the
	// operation have only plugs (#plugs >= 0), and absolutely no
	// slots (#slots == 0).
	PlugsOnly bool `json:"plugs-only,omitempty"`
<<<<<<< HEAD
=======

	CohortKey string `json:"cohort-key,omitempty"`
>>>>>>> d3592dc5

	// FIXME: implement rename of this as suggested in
	//  https://github.com/snapcore/snapd/pull/4103#discussion_r169569717
	//
	// Prereq is a list of snap-names that need to get installed
	// together with this snap. Typically used when installing
	// content-snaps with default-providers.
	Prereq []string `json:"prereq,omitempty"`

	Flags

	SnapPath string `json:"snap-path,omitempty"`

	DownloadInfo *snap.DownloadInfo `json:"download-info,omitempty"`
	SideInfo     *snap.SideInfo     `json:"side-info,omitempty"`
	auxStoreInfo

	// InstanceKey is set by the user during installation and differs for
	// each instance of given snap
	InstanceKey string `json:"instance-key,omitempty"`
}

func (snapsup *SnapSetup) InstanceName() string {
	return snap.InstanceName(snapsup.SnapName(), snapsup.InstanceKey)
}

func (snapsup *SnapSetup) SnapName() string {
	if snapsup.SideInfo.RealName == "" {
		panic("SnapSetup.SideInfo.RealName not set")
	}
	return snapsup.SideInfo.RealName
}

func (snapsup *SnapSetup) Revision() snap.Revision {
	return snapsup.SideInfo.Revision
}

func (snapsup *SnapSetup) placeInfo() snap.PlaceInfo {
	return snap.MinimalPlaceInfo(snapsup.InstanceName(), snapsup.Revision())
}

func (snapsup *SnapSetup) MountDir() string {
	return snap.MountDir(snapsup.InstanceName(), snapsup.Revision())
}

func (snapsup *SnapSetup) MountFile() string {
	return snap.MountFile(snapsup.InstanceName(), snapsup.Revision())
}

// SnapState holds the state for a snap installed in the system.
type SnapState struct {
	SnapType string           `json:"type"` // Use Type and SetType
	Sequence []*snap.SideInfo `json:"sequence"`
	Active   bool             `json:"active,omitempty"`
	// Current indicates the current active revision if Active is
	// true or the last active revision if Active is false
	// (usually while a snap is being operated on or disabled)
	Current snap.Revision `json:"current"`
	Channel string        `json:"channel,omitempty"`
	Flags
	// aliases, see aliasesv2.go
	Aliases             map[string]*AliasTarget `json:"aliases,omitempty"`
	AutoAliasesDisabled bool                    `json:"auto-aliases-disabled,omitempty"`
	AliasesPending      bool                    `json:"aliases-pending,omitempty"`

	// UserID of the user requesting the install
	UserID int `json:"user-id,omitempty"`

	// InstanceKey is set by the user during installation and differs for
	// each instance of given snap
	InstanceKey string `json:"instance-key,omitempty"`
	CohortKey   string `json:"cohort-key,omitempty"`

	// RefreshInhibitedime records the time when the refresh was first
	// attempted but inhibited because the snap was busy. This value is
	// reset on each successful refresh.
	RefreshInhibitedTime *time.Time `json:"refresh-inhibited-time,omitempty"`
}

// Type returns the type of the snap or an error.
// Should never error if Current is not nil.
func (snapst *SnapState) Type() (snap.Type, error) {
	if snapst.SnapType == "" {
		return snap.Type(""), fmt.Errorf("snap type unset")
	}
	return snap.Type(snapst.SnapType), nil
}

// SetType records the type of the snap.
func (snapst *SnapState) SetType(typ snap.Type) {
	snapst.SnapType = string(typ)
}

// IsInstalled returns whether the snap is installed, i.e. snapst represents an installed snap with Current revision set.
func (snapst *SnapState) IsInstalled() bool {
	if snapst.Current.Unset() {
		if len(snapst.Sequence) > 0 {
			panic(fmt.Sprintf("snapst.Current and snapst.Sequence out of sync: %#v %#v", snapst.Current, snapst.Sequence))
		}

		return false
	}
	return true
}

// LocalRevision returns the "latest" local revision. Local revisions
// start at -1 and are counted down.
func (snapst *SnapState) LocalRevision() snap.Revision {
	var local snap.Revision
	for _, si := range snapst.Sequence {
		if si.Revision.Local() && si.Revision.N < local.N {
			local = si.Revision
		}
	}
	return local
}

// CurrentSideInfo returns the side info for the revision indicated by snapst.Current in the snap revision sequence if there is one.
func (snapst *SnapState) CurrentSideInfo() *snap.SideInfo {
	if !snapst.IsInstalled() {
		return nil
	}
	if idx := snapst.LastIndex(snapst.Current); idx >= 0 {
		return snapst.Sequence[idx]
	}
	panic("cannot find snapst.Current in the snapst.Sequence")
}

func (snapst *SnapState) previousSideInfo() *snap.SideInfo {
	n := len(snapst.Sequence)
	if n < 2 {
		return nil
	}
	// find "current" and return the one before that
	currentIndex := snapst.LastIndex(snapst.Current)
	if currentIndex <= 0 {
		return nil
	}
	return snapst.Sequence[currentIndex-1]
}

// LastIndex returns the last index of the given revision in the
// snapst.Sequence
func (snapst *SnapState) LastIndex(revision snap.Revision) int {
	for i := len(snapst.Sequence) - 1; i >= 0; i-- {
		if snapst.Sequence[i].Revision == revision {
			return i
		}
	}
	return -1
}

// Block returns revisions that should be blocked on refreshes,
// computed from Sequence[currentRevisionIndex+1:].
func (snapst *SnapState) Block() []snap.Revision {
	// return revisions from Sequence[currentIndex:]
	currentIndex := snapst.LastIndex(snapst.Current)
	if currentIndex < 0 || currentIndex+1 == len(snapst.Sequence) {
		return nil
	}
	out := make([]snap.Revision, len(snapst.Sequence)-currentIndex-1)
	for i, si := range snapst.Sequence[currentIndex+1:] {
		out[i] = si.Revision
	}
	return out
}

var ErrNoCurrent = errors.New("snap has no current revision")

// Retrieval functions

const (
	errorOnBroken = 1 << iota
	withAuxStoreInfo
)

var snapReadInfo = snap.ReadInfo

// AutomaticSnapshot allows to hook snapshot manager's AutomaticSnapshot.
var AutomaticSnapshot func(st *state.State, instanceName string) (ts *state.TaskSet, err error)
var AutomaticSnapshotExpiration func(st *state.State) (time.Duration, error)

func readInfo(name string, si *snap.SideInfo, flags int) (*snap.Info, error) {
	info, err := snapReadInfo(name, si)
	if err != nil && flags&errorOnBroken != 0 {
		return nil, err
	}
	if err != nil {
		logger.Noticef("cannot read snap info of snap %q at revision %s: %s", name, si.Revision, err)
	}
	if bse, ok := err.(snap.BrokenSnapError); ok {
		_, instanceKey := snap.SplitInstanceName(name)
		info = &snap.Info{
			SuggestedName: name,
			Broken:        bse.Broken(),
			InstanceKey:   instanceKey,
		}
		info.Apps = snap.GuessAppsForBroken(info)
		if si != nil {
			info.SideInfo = *si
		}
		err = nil
	}
	if err == nil && flags&withAuxStoreInfo != 0 {
		if err := retrieveAuxStoreInfo(info); err != nil {
			logger.Debugf("cannot read auxiliary store info for snap %q: %v", name, err)
		}
	}
	return info, err
}

var revisionDate = revisionDateImpl

// revisionDate returns a good approximation of when a revision reached the system.
func revisionDateImpl(info *snap.Info) time.Time {
	fi, err := os.Lstat(info.MountFile())
	if err != nil {
		return time.Time{}
	}
	return fi.ModTime()
}

// CurrentInfo returns the information about the current active revision or the last active revision (if the snap is inactive). It returns the ErrNoCurrent error if snapst.Current is unset.
func (snapst *SnapState) CurrentInfo() (*snap.Info, error) {
	cur := snapst.CurrentSideInfo()
	if cur == nil {
		return nil, ErrNoCurrent
	}

	name := snap.InstanceName(cur.RealName, snapst.InstanceKey)
	return readInfo(name, cur, withAuxStoreInfo)
}

func revisionInSequence(snapst *SnapState, needle snap.Revision) bool {
	for _, si := range snapst.Sequence {
		if si.Revision == needle {
			return true
		}
	}
	return false
}

type cachedStoreKey struct{}

// ReplaceStore replaces the store used by the manager.
func ReplaceStore(state *state.State, store StoreService) {
	state.Cache(cachedStoreKey{}, store)
}

func cachedStore(st *state.State) StoreService {
	ubuntuStore := st.Cached(cachedStoreKey{})
	if ubuntuStore == nil {
		return nil
	}
	return ubuntuStore.(StoreService)
}

// the store implementation has the interface consumed here
var _ StoreService = (*store.Store)(nil)

// Store returns the store service provided by the optional device context or
// the one used by the snapstate package if the former has no
// override.
func Store(st *state.State, deviceCtx DeviceContext) StoreService {
	if deviceCtx != nil {
		sto := deviceCtx.Store()
		if sto != nil {
			return sto
		}
	}
	if cachedStore := cachedStore(st); cachedStore != nil {
		return cachedStore
	}
	panic("internal error: needing the store before managers have initialized it")
}

// Manager returns a new snap manager.
func Manager(st *state.State, runner *state.TaskRunner) (*SnapManager, error) {
	m := &SnapManager{
		state:          st,
		backend:        backend.Backend{},
		autoRefresh:    newAutoRefresh(st),
		refreshHints:   newRefreshHints(st),
		catalogRefresh: newCatalogRefresh(st),
	}

	if err := os.MkdirAll(dirs.SnapCookieDir, 0700); err != nil {
		return nil, fmt.Errorf("cannot create directory %q: %v", dirs.SnapCookieDir, err)
	}

	if err := genRefreshRequestSalt(st); err != nil {
		return nil, fmt.Errorf("cannot generate request salt: %v", err)
	}

	// this handler does nothing
	runner.AddHandler("nop", func(t *state.Task, _ *tomb.Tomb) error {
		return nil
	}, nil)

	// install/update related

	// TODO: no undo handler here, we may use the GC for this and just
	// remove anything that is not referenced anymore
	runner.AddHandler("prerequisites", m.doPrerequisites, nil)
	runner.AddHandler("prepare-snap", m.doPrepareSnap, m.undoPrepareSnap)
	runner.AddHandler("download-snap", m.doDownloadSnap, m.undoPrepareSnap)
	runner.AddHandler("mount-snap", m.doMountSnap, m.undoMountSnap)
	runner.AddHandler("unlink-current-snap", m.doUnlinkCurrentSnap, m.undoUnlinkCurrentSnap)
	runner.AddHandler("copy-snap-data", m.doCopySnapData, m.undoCopySnapData)
	runner.AddCleanup("copy-snap-data", m.cleanupCopySnapData)
	runner.AddHandler("link-snap", m.doLinkSnap, m.undoLinkSnap)
	runner.AddHandler("start-snap-services", m.startSnapServices, m.stopSnapServices)
	runner.AddHandler("switch-snap-channel", m.doSwitchSnapChannel, nil)
	runner.AddHandler("toggle-snap-flags", m.doToggleSnapFlags, nil)
	runner.AddHandler("check-rerefresh", m.doCheckReRefresh, nil)

	// FIXME: drop the task entirely after a while
	// (having this wart here avoids yet-another-patch)
	runner.AddHandler("cleanup", func(*state.Task, *tomb.Tomb) error { return nil }, nil)

	// remove related
	runner.AddHandler("stop-snap-services", m.stopSnapServices, m.startSnapServices)
	runner.AddHandler("unlink-snap", m.doUnlinkSnap, nil)
	runner.AddHandler("clear-snap", m.doClearSnapData, nil)
	runner.AddHandler("discard-snap", m.doDiscardSnap, nil)

	// alias related
	// FIXME: drop the task entirely after a while
	runner.AddHandler("clear-aliases", func(*state.Task, *tomb.Tomb) error { return nil }, nil)
	runner.AddHandler("set-auto-aliases", m.doSetAutoAliases, m.undoRefreshAliases)
	runner.AddHandler("setup-aliases", m.doSetupAliases, m.doRemoveAliases)
	runner.AddHandler("refresh-aliases", m.doRefreshAliases, m.undoRefreshAliases)
	runner.AddHandler("prune-auto-aliases", m.doPruneAutoAliases, m.undoRefreshAliases)
	runner.AddHandler("remove-aliases", m.doRemoveAliases, m.doSetupAliases)
	runner.AddHandler("alias", m.doAlias, m.undoRefreshAliases)
	runner.AddHandler("unalias", m.doUnalias, m.undoRefreshAliases)
	runner.AddHandler("disable-aliases", m.doDisableAliases, m.undoRefreshAliases)
	runner.AddHandler("prefer-aliases", m.doPreferAliases, m.undoRefreshAliases)

	// misc
	runner.AddHandler("switch-snap", m.doSwitchSnap, nil)

	// control serialisation
	runner.AddBlocked(m.blockedTask)

	writeSnapReadme()

	return m, nil
}

func (m *SnapManager) CanStandby() bool {
	if n, err := NumSnaps(m.state); err == nil && n == 0 {
		return true
	}
	return false
}

func genRefreshRequestSalt(st *state.State) error {
	var refreshPrivacyKey string

	st.Lock()
	defer st.Unlock()

	if err := st.Get("refresh-privacy-key", &refreshPrivacyKey); err != nil && err != state.ErrNoState {
		return err
	}
	if refreshPrivacyKey != "" {
		// nothing to do
		return nil
	}

	refreshPrivacyKey = strutil.MakeRandomString(16)
	st.Set("refresh-privacy-key", refreshPrivacyKey)

	return nil
}

func (m *SnapManager) blockedTask(cand *state.Task, running []*state.Task) bool {
	// Serialize "prerequisites", the state lock is not enough as
	// Install() inside doPrerequisites() will unlock to talk to
	// the store.
	if cand.Kind() == "prerequisites" {
		for _, t := range running {
			if t.Kind() == "prerequisites" {
				return true
			}
		}
	}

	return false
}

// NextRefresh returns the time the next update of the system's snaps
// will be attempted.
// The caller should be holding the state lock.
func (m *SnapManager) NextRefresh() time.Time {
	return m.autoRefresh.NextRefresh()
}

// EffectiveRefreshHold returns the time until to which refreshes are
// held if refresh.hold configuration is set and accounting for the
// max postponement since the last refresh.
// The caller should be holding the state lock.
func (m *SnapManager) EffectiveRefreshHold() (time.Time, error) {
	return m.autoRefresh.EffectiveRefreshHold()
}

// LastRefresh returns the time the last snap update.
// The caller should be holding the state lock.
func (m *SnapManager) LastRefresh() (time.Time, error) {
	return m.autoRefresh.LastRefresh()
}

// RefreshSchedule returns the current refresh schedule as a string suitable for
// display to a user and a flag indicating whether the schedule is a legacy one.
// The caller should be holding the state lock.
func (m *SnapManager) RefreshSchedule() (string, bool, error) {
	return m.autoRefresh.RefreshSchedule()
}

// ensureForceDevmodeDropsDevmodeFromState undoes the forced devmode
// in snapstate for forced devmode distros.
func (m *SnapManager) ensureForceDevmodeDropsDevmodeFromState() error {
	if !release.ReleaseInfo.ForceDevMode() {
		return nil
	}

	m.state.Lock()
	defer m.state.Unlock()

	// int because we might want to come back and do a second pass at cleanup
	var fixed int
	if err := m.state.Get("fix-forced-devmode", &fixed); err != nil && err != state.ErrNoState {
		return err
	}

	if fixed > 0 {
		return nil
	}

	for _, name := range []string{"core", "ubuntu-core"} {
		var snapst SnapState
		if err := Get(m.state, name, &snapst); err == state.ErrNoState {
			// nothing to see here
			continue
		} else if err != nil {
			// bad
			return err
		}
		if info := snapst.CurrentSideInfo(); info == nil || info.SnapID == "" {
			continue
		}
		snapst.DevMode = false
		Set(m.state, name, &snapst)
	}
	m.state.Set("fix-forced-devmode", 1)

	return nil
}

// ensureUbuntuCoreTransition will migrate systems that use "ubuntu-core"
// to the new "core" snap
func (m *SnapManager) ensureUbuntuCoreTransition() error {
	m.state.Lock()
	defer m.state.Unlock()

	var snapst SnapState
	err := Get(m.state, "ubuntu-core", &snapst)
	if err == state.ErrNoState {
		return nil
	}
	if err != nil && err != state.ErrNoState {
		return err
	}

	// check that there is no change in flight already, this is a
	// precaution to ensure the core transition is safe
	for _, chg := range m.state.Changes() {
		if !chg.Status().Ready() {
			// another change already in motion
			return nil
		}
	}

	// ensure we limit the retries in case something goes wrong
	var lastUbuntuCoreTransitionAttempt time.Time
	err = m.state.Get("ubuntu-core-transition-last-retry-time", &lastUbuntuCoreTransitionAttempt)
	if err != nil && err != state.ErrNoState {
		return err
	}
	now := time.Now()
	if !lastUbuntuCoreTransitionAttempt.IsZero() && lastUbuntuCoreTransitionAttempt.Add(6*time.Hour).After(now) {
		return nil
	}

	tss, trErr := TransitionCore(m.state, "ubuntu-core", "core")
	if _, ok := trErr.(*ChangeConflictError); ok {
		// likely just too early, retry at next Ensure
		return nil
	}

	m.state.Set("ubuntu-core-transition-last-retry-time", now)

	var retryCount int
	err = m.state.Get("ubuntu-core-transition-retry", &retryCount)
	if err != nil && err != state.ErrNoState {
		return err
	}
	m.state.Set("ubuntu-core-transition-retry", retryCount+1)

	if trErr != nil {
		return trErr
	}

	msg := i18n.G("Transition ubuntu-core to core")
	chg := m.state.NewChange("transition-ubuntu-core", msg)
	for _, ts := range tss {
		chg.AddAll(ts)
	}

	return nil
}

// atSeed implements at seeding policy for refreshes.
func (m *SnapManager) atSeed() error {
	m.state.Lock()
	defer m.state.Unlock()
	var seeded bool
	err := m.state.Get("seeded", &seeded)
	if err != state.ErrNoState {
		// already seeded or other error
		return err
	}
	if err := m.autoRefresh.AtSeed(); err != nil {
		return err
	}
	if err := m.refreshHints.AtSeed(); err != nil {
		return err
	}
	return nil
}

var (
	localInstallCleanupWait = time.Duration(24 * time.Hour)
	localInstallLastCleanup time.Time
)

// localInstallCleanup removes files that might've been left behind by an
// old aborted local install.
//
// They're usually cleaned up, but if they're created and then snapd
// stops before writing the change to disk (killed, light cut, etc)
// it'll be left behind.
//
// The code that creates the files is in daemon/api.go's postSnaps
func (m *SnapManager) localInstallCleanup() error {
	m.state.Lock()
	defer m.state.Unlock()

	now := time.Now()
	cutoff := now.Add(-localInstallCleanupWait)
	if localInstallLastCleanup.After(cutoff) {
		return nil
	}
	localInstallLastCleanup = now

	d, err := os.Open(dirs.SnapBlobDir)
	if err != nil {
		if os.IsNotExist(err) {
			return nil
		}
		return err
	}
	defer d.Close()

	var filenames []string
	var fis []os.FileInfo
	for err == nil {
		// TODO: if we had fstatat we could avoid a bunch of stats
		fis, err = d.Readdir(100)
		// fis is nil if err isn't
		for _, fi := range fis {
			name := fi.Name()
			if !strings.HasPrefix(name, dirs.LocalInstallBlobTempPrefix) {
				continue
			}
			if fi.ModTime().After(cutoff) {
				continue
			}
			filenames = append(filenames, name)
		}
	}
	if err != io.EOF {
		return err
	}
	return osutil.UnlinkManyAt(d, filenames)
}

// Ensure implements StateManager.Ensure.
func (m *SnapManager) Ensure() error {
	// do not exit right away on error
	errs := []error{
		m.atSeed(),
		m.ensureAliasesV2(),
		m.ensureForceDevmodeDropsDevmodeFromState(),
		m.ensureUbuntuCoreTransition(),
		// we should check for full regular refreshes before
		// considering issuing a hint only refresh request
		m.autoRefresh.Ensure(),
		m.refreshHints.Ensure(),
		m.catalogRefresh.Ensure(),
		m.localInstallCleanup(),
	}

	//FIXME: use firstErr helper
	for _, e := range errs {
		if e != nil {
			return e
		}
	}

	return nil
}<|MERGE_RESOLUTION|>--- conflicted
+++ resolved
@@ -68,11 +68,8 @@
 	// operation have only plugs (#plugs >= 0), and absolutely no
 	// slots (#slots == 0).
 	PlugsOnly bool `json:"plugs-only,omitempty"`
-<<<<<<< HEAD
-=======
 
 	CohortKey string `json:"cohort-key,omitempty"`
->>>>>>> d3592dc5
 
 	// FIXME: implement rename of this as suggested in
 	//  https://github.com/snapcore/snapd/pull/4103#discussion_r169569717
