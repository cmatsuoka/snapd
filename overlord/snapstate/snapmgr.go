// -*- Mode: Go; indent-tabs-mode: t -*-

/*
 * Copyright (C) 2016 Canonical Ltd
 *
 * This program is free software: you can redistribute it and/or modify
 * it under the terms of the GNU General Public License version 3 as
 * published by the Free Software Foundation.
 *
 * This program is distributed in the hope that it will be useful,
 * but WITHOUT ANY WARRANTY; without even the implied warranty of
 * MERCHANTABILITY or FITNESS FOR A PARTICULAR PURPOSE.  See the
 * GNU General Public License for more details.
 *
 * You should have received a copy of the GNU General Public License
 * along with this program.  If not, see <http://www.gnu.org/licenses/>.
 *
 */

package snapstate

import (
	"errors"
	"fmt"
	"math/rand"
	"os"
	"strconv"
	"strings"
	"time"

	"gopkg.in/tomb.v2"

	"github.com/snapcore/snapd/boot"
	"github.com/snapcore/snapd/errtracker"
	"github.com/snapcore/snapd/i18n"
	"github.com/snapcore/snapd/logger"
	"github.com/snapcore/snapd/osutil"
	"github.com/snapcore/snapd/overlord/configstate/config"
	"github.com/snapcore/snapd/overlord/snapstate/backend"
	"github.com/snapcore/snapd/overlord/state"
	"github.com/snapcore/snapd/release"
	"github.com/snapcore/snapd/snap"
	"github.com/snapcore/snapd/store"
	"github.com/snapcore/snapd/strutil"
)

// FIXME: what we actually want is a schedule spec that is user configurable
// like:
// """
// tue
// tue,thu
// tue-thu
// 9:00
// 9:00,15:00
// 9:00-15:00
// tue,thu@9:00-15:00
// tue@9:00;thu@15:00
// mon,wed-fri@9:00-11:00,13:00-15:00
// """
// where 9:00 is implicitly taken as 9:00-10:00
// and tue is implicitly taken as tue@<our current setting?>
//
// it is controlled via:
// $ snap refresh --schedule=<time spec>
// which is a shorthand for
// $ snap set core refresh.schedule=<time spec>
// and we need to validate the time-spec, ideally internally by
// intercepting the set call
var (
	minRefreshInterval = 4 * time.Hour

	// random interval on top of the minmum time between refreshes
	defaultRefreshRandomness = 4 * time.Hour
)

var (
	errtrackerReport = errtracker.Report
)

// SnapManager is responsible for the installation and removal of snaps.
type SnapManager struct {
	state   *state.State
	backend managerBackend

	refreshRandomness  time.Duration
	lastRefreshAttempt time.Time

	lastUbuntuCoreTransitionAttempt time.Time

	runner *state.TaskRunner
}

// SnapSetup holds the necessary snap details to perform most snap manager tasks.
type SnapSetup struct {
	// FIXME: rename to RequestedChannel to convey the meaning better
	Channel string `json:"channel,omitempty"`
	UserID  int    `json:"user-id,omitempty"`

	Flags

	SnapPath string `json:"snap-path,omitempty"`

	DownloadInfo *snap.DownloadInfo `json:"download-info,omitempty"`
	SideInfo     *snap.SideInfo     `json:"side-info,omitempty"`
}

func (snapsup *SnapSetup) Name() string {
	if snapsup.SideInfo.RealName == "" {
		panic("SnapSetup.SideInfo.RealName not set")
	}
	return snapsup.SideInfo.RealName
}

func (snapsup *SnapSetup) Revision() snap.Revision {
	return snapsup.SideInfo.Revision
}

func (snapsup *SnapSetup) placeInfo() snap.PlaceInfo {
	return snap.MinimalPlaceInfo(snapsup.Name(), snapsup.Revision())
}

func (snapsup *SnapSetup) MountDir() string {
	return snap.MountDir(snapsup.Name(), snapsup.Revision())
}

func (snapsup *SnapSetup) MountFile() string {
	return snap.MountFile(snapsup.Name(), snapsup.Revision())
}

// SnapState holds the state for a snap installed in the system.
type SnapState struct {
	SnapType string           `json:"type"` // Use Type and SetType
	Sequence []*snap.SideInfo `json:"sequence"`
	Active   bool             `json:"active,omitempty"`
	// Current indicates the current active revision if Active is
	// true or the last active revision if Active is false
	// (usually while a snap is being operated on or disabled)
	Current snap.Revision `json:"current"`
	Channel string        `json:"channel,omitempty"`
	Flags
}

// Type returns the type of the snap or an error.
// Should never error if Current is not nil.
func (snapst *SnapState) Type() (snap.Type, error) {
	if snapst.SnapType == "" {
		return snap.Type(""), fmt.Errorf("snap type unset")
	}
	return snap.Type(snapst.SnapType), nil
}

// SetType records the type of the snap.
func (snapst *SnapState) SetType(typ snap.Type) {
	snapst.SnapType = string(typ)
}

// HasCurrent returns whether snapst.Current is set.
func (snapst *SnapState) HasCurrent() bool {
	if snapst.Current.Unset() {
		if len(snapst.Sequence) > 0 {
			panic(fmt.Sprintf("snapst.Current and snapst.Sequence out of sync: %#v %#v", snapst.Current, snapst.Sequence))
		}

		return false
	}
	return true
}

// LocalRevision returns the "latest" local revision. Local revisions
// start at -1 and are counted down.
func (snapst *SnapState) LocalRevision() snap.Revision {
	var local snap.Revision
	for _, si := range snapst.Sequence {
		if si.Revision.Local() && si.Revision.N < local.N {
			local = si.Revision
		}
	}
	return local
}

// TODO: unexport CurrentSideInfo and HasCurrent?

// CurrentSideInfo returns the side info for the revision indicated by snapst.Current in the snap revision sequence if there is one.
func (snapst *SnapState) CurrentSideInfo() *snap.SideInfo {
	if !snapst.HasCurrent() {
		return nil
	}
	if idx := snapst.LastIndex(snapst.Current); idx >= 0 {
		return snapst.Sequence[idx]
	}
	panic("cannot find snapst.Current in the snapst.Sequence")
}

func (snapst *SnapState) previousSideInfo() *snap.SideInfo {
	n := len(snapst.Sequence)
	if n < 2 {
		return nil
	}
	// find "current" and return the one before that
	currentIndex := snapst.LastIndex(snapst.Current)
	if currentIndex <= 0 {
		return nil
	}
	return snapst.Sequence[currentIndex-1]
}

// LastIndex returns the last index of the given revision in the
// snapst.Sequence
func (snapst *SnapState) LastIndex(revision snap.Revision) int {
	for i := len(snapst.Sequence) - 1; i >= 0; i-- {
		if snapst.Sequence[i].Revision == revision {
			return i
		}
	}
	return -1
}

// Block returns revisions that should be blocked on refreshes,
// computed from Sequence[currentRevisionIndex+1:].
func (snapst *SnapState) Block() []snap.Revision {
	// return revisions from Sequence[currentIndex:]
	currentIndex := snapst.LastIndex(snapst.Current)
	if currentIndex < 0 || currentIndex+1 == len(snapst.Sequence) {
		return nil
	}
	out := make([]snap.Revision, len(snapst.Sequence)-currentIndex-1)
	for i, si := range snapst.Sequence[currentIndex+1:] {
		out[i] = si.Revision
	}
	return out
}

var ErrNoCurrent = errors.New("snap has no current revision")

// Retrieval functions
var readInfo = readInfoAnyway

func readInfoAnyway(name string, si *snap.SideInfo) (*snap.Info, error) {
	info, err := snap.ReadInfo(name, si)
	if _, ok := err.(*snap.NotFoundError); ok {
		reason := fmt.Sprintf("cannot read snap %q: %s", name, err)
		info := &snap.Info{
			SuggestedName: name,
			Broken:        reason,
		}
		info.Apps = snap.GuessAppsForBroken(info)
		if si != nil {
			info.SideInfo = *si
		}
		return info, nil
	}
	return info, err
}

// CurrentInfo returns the information about the current active revision or the last active revision (if the snap is inactive). It returns the ErrNoCurrent error if snapst.Current is unset.
func (snapst *SnapState) CurrentInfo() (*snap.Info, error) {
	cur := snapst.CurrentSideInfo()
	if cur == nil {
		return nil, ErrNoCurrent
	}
	return readInfo(cur.RealName, cur)
}

func revisionInSequence(snapst *SnapState, needle snap.Revision) bool {
	for _, si := range snapst.Sequence {
		if si.Revision == needle {
			return true
		}
	}
	return false
}

type cachedStoreKey struct{}

// ReplaceStore replaces the store used by the manager.
func ReplaceStore(state *state.State, store StoreService) {
	state.Cache(cachedStoreKey{}, store)
}

func cachedStore(st *state.State) StoreService {
	ubuntuStore := st.Cached(cachedStoreKey{})
	if ubuntuStore == nil {
		return nil
	}
	return ubuntuStore.(StoreService)
}

// the store implementation has the interface consumed here
var _ StoreService = (*store.Store)(nil)

// Store returns the store service used by the snapstate package.
func Store(st *state.State) StoreService {
	if cachedStore := cachedStore(st); cachedStore != nil {
		return cachedStore
	}
	panic("internal error: needing the store before managers have initialized it")
}

// Manager returns a new snap manager.
func Manager(st *state.State) (*SnapManager, error) {
	runner := state.NewTaskRunner(st)

	m := &SnapManager{
		state:   st,
		backend: backend.Backend{},
		runner:  runner,

		refreshRandomness: time.Duration(rand.Int63n(int64(defaultRefreshRandomness))),
	}
	logger.Debugf("snapmgr refresh randomness %s", m.refreshRandomness)

	// this handler does nothing
	runner.AddHandler("nop", func(t *state.Task, _ *tomb.Tomb) error {
		return nil
	}, nil)

	// install/update related
	runner.AddHandler("prepare-snap", m.doPrepareSnap, m.undoPrepareSnap)
	runner.AddHandler("download-snap", m.doDownloadSnap, m.undoPrepareSnap)
	runner.AddHandler("mount-snap", m.doMountSnap, m.undoMountSnap)
	runner.AddHandler("unlink-current-snap", m.doUnlinkCurrentSnap, m.undoUnlinkCurrentSnap)
	runner.AddHandler("copy-snap-data", m.doCopySnapData, m.undoCopySnapData)
	runner.AddCleanup("copy-snap-data", m.cleanupCopySnapData)
	runner.AddHandler("link-snap", m.doLinkSnap, m.undoLinkSnap)
	runner.AddHandler("start-snap-services", m.startSnapServices, m.stopSnapServices)
	runner.AddHandler("switch-snap-channel", m.doSwitchSnapChannel, nil)

	// FIXME: drop the task entirely after a while
	// (having this wart here avoids yet-another-patch)
	runner.AddHandler("cleanup", func(*state.Task, *tomb.Tomb) error { return nil }, nil)

	// remove related
	runner.AddHandler("stop-snap-services", m.stopSnapServices, m.startSnapServices)
	runner.AddHandler("unlink-snap", m.doUnlinkSnap, nil)
	runner.AddHandler("clear-snap", m.doClearSnapData, nil)
	runner.AddHandler("discard-snap", m.doDiscardSnap, nil)

	// alias related
	runner.AddHandler("alias", m.doAlias, m.undoAlias)
	runner.AddHandler("clear-aliases", m.doClearAliases, m.undoClearAliases)
	runner.AddHandler("set-auto-aliases", m.doSetAutoAliases, m.undoClearAliases)
	runner.AddHandler("setup-aliases", m.doSetupAliases, m.undoSetupAliases)
	runner.AddHandler("remove-aliases", m.doRemoveAliases, m.doSetupAliases)

	// control serialisation
	runner.SetBlocked(m.blockedTask)

	// test handlers
	runner.AddHandler("fake-install-snap", func(t *state.Task, _ *tomb.Tomb) error {
		return nil
	}, nil)
	runner.AddHandler("fake-install-snap-error", func(t *state.Task, _ *tomb.Tomb) error {
		return fmt.Errorf("fake-install-snap-error errored")
	}, nil)

	return m, nil
}

func diskAliasTask(t *state.Task) bool {
	kind := t.Kind()
	return kind == "setup-aliases" || kind == "remove-aliases" || kind == "alias"
}

func (m *SnapManager) blockedTask(cand *state.Task, running []*state.Task) bool {
	// aliases are global, serialize tasks operating on them
	if diskAliasTask(cand) {
		for _, t := range running {
			if diskAliasTask(t) {
				return true
			}
		}
	}
	return false
}

var CanAutoRefresh func(st *state.State) (bool, error)

func setLastRefresh(st *state.State) {
	tr := config.NewTransaction(st)
	tr.Set("core", "refresh.last", time.Now())
	tr.Commit()
}

// ensureRefreshes ensures that we refresh all installed snaps periodically
func (m *SnapManager) ensureRefreshes() error {
	m.state.Lock()
	defer m.state.Unlock()

	// see if it even makes sense to try to refresh
	if CanAutoRefresh == nil {
		return nil
	}
	if ok, err := CanAutoRefresh(m.state); err != nil || !ok {
		return err
	}

	tr := config.NewTransaction(m.state)

	// allow disabling auto-refresh in the tests
	if osutil.GetenvBool("SNAPD_DEBUG") {
		var refreshDisabled bool
		err := tr.Get("core", "refresh.disabled", &refreshDisabled)
		if err != nil && !config.IsNoOption(err) {
			return err
		}
		if refreshDisabled {
			return nil
		}
	}

	var lastRefresh time.Time
	err := tr.Get("core", "refresh.last", &lastRefresh)
	if err != nil && !config.IsNoOption(err) {
		return err
	}

	nextRefresh := lastRefresh.Add(minRefreshInterval).Add(m.refreshRandomness)
	if time.Now().Before(nextRefresh) {
		return nil
	}

	// check that there is no change in flight already
	for _, chg := range m.state.Changes() {
		if chg.Kind() == "auto-refresh" && !chg.Status().Ready() {
			// change already in motion
			return nil
		}
	}

	// Check that we have reasonable delays between unsuccessful attempts.
	// If the store is under stress we need to make sure we do not
	// hammer it too often
	if !m.lastRefreshAttempt.IsZero() && m.lastRefreshAttempt.Add(10*time.Minute).After(time.Now()) {
		return nil
	}

	// store attempts in memory so that we can backoff a
	m.lastRefreshAttempt = time.Now()
	updated, tasksets, err := AutoRefresh(m.state)
	if err != nil {
		return err
	}

	// Do setLastRefresh() only if the store (in AutoRefresh) gave
	// us no error.
	setLastRefresh(m.state)

	var msg string
	switch len(updated) {
	case 0:
		logger.Noticef(i18n.G("No snaps to auto-refresh found"))
		return nil
	case 1:
		msg = fmt.Sprintf(i18n.G("Auto-refresh snap %q"), updated[0])
	case 2:
	case 3:
		quoted := strutil.Quoted(updated)
		// TRANSLATORS: the %s is a comma-separated list of quoted snap names
		msg = fmt.Sprintf(i18n.G("Auto-refresh snaps %s"), quoted)
	default:
		msg = fmt.Sprintf(i18n.G("Auto-refresh %d snaps"), len(updated))
	}

	chg := m.state.NewChange("auto-refresh", msg)
	for _, ts := range tasksets {
		chg.AddAll(ts)
	}
	chg.Set("snap-names", updated)
	chg.Set("api-data", map[string]interface{}{"snap-names": updated})
	return nil
}

// ensureForceDevmodeDropsDevmodeFromState undoes the froced devmode
// in snapstate for forced devmode distros.
func (m *SnapManager) ensureForceDevmodeDropsDevmodeFromState() error {
	if !release.ReleaseInfo.ForceDevMode() {
		return nil
	}

	m.state.Lock()
	defer m.state.Unlock()

	// int because we might want to come back and do a second pass at cleanup
	var fixed int
	if err := m.state.Get("fix-forced-devmode", &fixed); err != nil && err != state.ErrNoState {
		return err
	}

	if fixed > 0 {
		return nil
	}

	for _, name := range []string{"core", "ubuntu-core"} {
		var snapst SnapState
		if err := Get(m.state, name, &snapst); err == state.ErrNoState {
			// nothing to see here
			continue
		} else if err != nil {
			// bad
			return err
		}
		if info := snapst.CurrentSideInfo(); info == nil || info.SnapID == "" {
			continue
		}
		snapst.DevMode = false
		Set(m.state, name, &snapst)
	}
	m.state.Set("fix-forced-devmode", 1)

	return nil
}

// ensureUbuntuCoreTransition will migrate systems that use "ubuntu-core"
// to the new "core" snap
func (m *SnapManager) ensureUbuntuCoreTransition() error {
	m.state.Lock()
	defer m.state.Unlock()

	var snapst SnapState
	err := Get(m.state, "ubuntu-core", &snapst)
	if err == state.ErrNoState {
		return nil
	}
	if err != nil && err != state.ErrNoState {
		return err
	}

	// check that there is no change in flight already, this is a
	// precaution to ensure the core transition is safe
	for _, chg := range m.state.Changes() {
		if !chg.Status().Ready() {
			// another change already in motion
			return nil
		}
	}

	// ensure we limit the retries in case something goes wrong
	var lastUbuntuCoreTransitionAttempt time.Time
	err = m.state.Get("ubuntu-core-transition-last-retry-time", &lastUbuntuCoreTransitionAttempt)
	if err != nil && err != state.ErrNoState {
		return err
	}
	now := time.Now()
	if !lastUbuntuCoreTransitionAttempt.IsZero() && lastUbuntuCoreTransitionAttempt.Add(6*time.Hour).After(now) {
		return nil
	}
	m.state.Set("ubuntu-core-transition-last-retry-time", now)

	var retryCount int
	err = m.state.Get("ubuntu-core-transition-retry", &retryCount)
	if err != nil && err != state.ErrNoState {
		return err
	}
	m.state.Set("ubuntu-core-transition-retry", retryCount+1)

	tss, err := TransitionCore(m.state, "ubuntu-core", "core")
	if err != nil {
		return err
	}

	msg := fmt.Sprintf(i18n.G("Transition ubuntu-core to core"))
	chg := m.state.NewChange("transition-ubuntu-core", msg)
	for _, ts := range tss {
		chg.AddAll(ts)
	}

	return nil
}

// Ensure implements StateManager.Ensure.
func (m *SnapManager) Ensure() error {
	// do not exit right away on error
	errs := []error{
		m.ensureForceDevmodeDropsDevmodeFromState(),
		m.ensureUbuntuCoreTransition(),
		m.ensureRefreshes(),
	}

	m.runner.Ensure()

	//FIXME: use firstErr helper
	for _, e := range errs {
		if e != nil {
			return e
		}
	}

	return nil
}

// Wait implements StateManager.Wait.
func (m *SnapManager) Wait() {
	m.runner.Wait()
}

// Stop implements StateManager.Stop.
func (m *SnapManager) Stop() {
	m.runner.Stop()
}

// TODO: split the rest out to => handlers.go !!!

// TaskSnapSetup returns the SnapSetup with task params hold by or referred to by the the task.
func TaskSnapSetup(t *state.Task) (*SnapSetup, error) {
	var snapsup SnapSetup

	err := t.Get("snap-setup", &snapsup)
	if err != nil && err != state.ErrNoState {
		return nil, err
	}
	if err == nil {
		return &snapsup, nil
	}

	var id string
	err = t.Get("snap-setup-task", &id)
	if err != nil {
		return nil, err
	}

	ts := t.State().Task(id)
	if err := ts.Get("snap-setup", &snapsup); err != nil {
		return nil, err
	}
	return &snapsup, nil
}

func snapSetupAndState(t *state.Task) (*SnapSetup, *SnapState, error) {
	snapsup, err := TaskSnapSetup(t)
	if err != nil {
		return nil, nil, err
	}
	var snapst SnapState
	err = Get(t.State(), snapsup.Name(), &snapst)
	if err != nil && err != state.ErrNoState {
		return nil, nil, err
	}
	return snapsup, &snapst, nil
}

func (m *SnapManager) doPrepareSnap(t *state.Task, _ *tomb.Tomb) error {
	st := t.State()
	st.Lock()
	snapsup, snapst, err := snapSetupAndState(t)
	st.Unlock()
	if err != nil {
		return err
	}

	if snapsup.Revision().Unset() {
		// Local revisions start at -1 and go down.
		revision := snapst.LocalRevision()
		if revision.Unset() || revision.N > 0 {
			revision = snap.R(-1)
		} else {
			revision.N--
		}
		if !revision.Local() {
			panic("internal error: invalid local revision built: " + revision.String())
		}
		snapsup.SideInfo.Revision = revision
	}

	st.Lock()
	t.Set("snap-setup", snapsup)
	st.Unlock()
	return nil
}

func (m *SnapManager) undoPrepareSnap(t *state.Task, _ *tomb.Tomb) error {
	st := t.State()
	st.Lock()
	defer st.Unlock()

	snapsup, err := TaskSnapSetup(t)
	if err != nil {
		return err
	}

	// report this error to an error tracker
	if osutil.GetenvBool("SNAPPY_TESTING") {
		return nil
	}
	if snapsup.SideInfo == nil || snapsup.SideInfo.RealName == "" {
		return nil
	}

	var logMsg []string
	var snapSetup string
	dupSig := []string{"snap-install:"}
	chg := t.Change()
	logMsg = append(logMsg, fmt.Sprintf("change %q: %q", chg.Kind(), chg.Summary()))
	for _, t := range chg.Tasks() {
		// TODO: report only tasks in intersecting lanes?
		tintro := fmt.Sprintf("%s: %s", t.Kind(), t.Status())
		logMsg = append(logMsg, tintro)
		dupSig = append(dupSig, tintro)
		if snapsup, err := TaskSnapSetup(t); err == nil && snapsup.SideInfo != nil {
			snapSetup1 := fmt.Sprintf(" snap-setup: %q (%v) %q", snapsup.SideInfo.RealName, snapsup.SideInfo.Revision, snapsup.SideInfo.Channel)
			if snapSetup1 != snapSetup {
				snapSetup = snapSetup1
				logMsg = append(logMsg, snapSetup)
				dupSig = append(dupSig, fmt.Sprintf(" snap-setup: %q", snapsup.SideInfo.RealName))
			}
		}
		for _, l := range t.Log() {
			// cut of the rfc339 timestamp to ensure duplicate
			// detection works in daisy
			tStampLen := strings.Index(l, " ")
			if tStampLen < 0 {
				continue
			}
			// not tStampLen+1 because the indent is nice
			entry := l[tStampLen:]
			logMsg = append(logMsg, entry)
			dupSig = append(dupSig, entry)
		}
	}

	var ubuntuCoreTransitionCount int
	err = st.Get("ubuntu-core-transition-retry", &ubuntuCoreTransitionCount)
	if err != nil && err != state.ErrNoState {
		return err
	}
	extra := map[string]string{
		"Channel":  snapsup.Channel,
		"Revision": snapsup.SideInfo.Revision.String(),
	}
	if ubuntuCoreTransitionCount > 0 {
		extra["UbuntuCoreTransitionCount"] = strconv.Itoa(ubuntuCoreTransitionCount)
	}

	st.Unlock()
	oopsid, err := errtrackerReport(snapsup.SideInfo.RealName, strings.Join(logMsg, "\n"), strings.Join(dupSig, "\n"), extra)
	st.Lock()
	if err == nil {
		logger.Noticef("Reported problem as %s", oopsid)
	} else {
		logger.Debugf("Cannot report problem: %s", err)
	}

	return nil
}

func (m *SnapManager) doDownloadSnap(t *state.Task, tomb *tomb.Tomb) error {
	st := t.State()
	st.Lock()
	snapsup, err := TaskSnapSetup(t)
	st.Unlock()
	if err != nil {
		return err
	}

	meter := &TaskProgressAdapter{task: t}

	st.Lock()
	theStore := Store(st)
	user, err := userFromUserID(st, snapsup.UserID)
	st.Unlock()
	if err != nil {
		return err
	}

	targetFn := snapsup.MountFile()
	if snapsup.DownloadInfo == nil {
		var storeInfo *snap.Info
		// COMPATIBILITY - this task was created from an older version
		// of snapd that did not store the DownloadInfo in the state
		// yet.
		spec := store.SnapSpec{
			Name:     snapsup.Name(),
			Channel:  snapsup.Channel,
			Revision: snapsup.Revision(),
		}
		storeInfo, err = theStore.SnapInfo(spec, user)
		if err != nil {
			return err
		}
		err = theStore.Download(tomb.Context(nil), snapsup.Name(), targetFn, &storeInfo.DownloadInfo, meter, user)
		snapsup.SideInfo = &storeInfo.SideInfo
	} else {
		err = theStore.Download(tomb.Context(nil), snapsup.Name(), targetFn, snapsup.DownloadInfo, meter, user)
	}
	if err != nil {
		return err
	}

	snapsup.SnapPath = targetFn

	// update the snap setup for the follow up tasks
	st.Lock()
	t.Set("snap-setup", snapsup)
	st.Unlock()

	return nil
}

func (m *SnapManager) doMountSnap(t *state.Task, _ *tomb.Tomb) error {
	t.State().Lock()
	snapsup, snapst, err := snapSetupAndState(t)
	t.State().Unlock()
	if err != nil {
		return err
	}
	curInfo, err := snapst.CurrentInfo()
	if err != nil && err != ErrNoCurrent {
		return err
	}

	m.backend.CurrentInfo(curInfo)

	if err := checkSnap(t.State(), snapsup.SnapPath, snapsup.SideInfo, curInfo, snapsup.Flags); err != nil {
		return err
	}

	pb := &TaskProgressAdapter{task: t}
	// TODO Use snapsup.Revision() to obtain the right info to mount
	//      instead of assuming the candidate is the right one.
	if err := m.backend.SetupSnap(snapsup.SnapPath, snapsup.SideInfo, pb); err != nil {
		return err
	}

	// set snapst type for undoMountSnap
	newInfo, err := readInfo(snapsup.Name(), snapsup.SideInfo)
	if err != nil {
		return err
	}
	t.State().Lock()
	t.Set("snap-type", newInfo.Type)
	t.State().Unlock()

	if snapsup.Flags.RemoveSnapPath {
		if err := os.Remove(snapsup.SnapPath); err != nil {
			logger.Noticef("Failed to cleanup %s: %s", snapsup.SnapPath, err)
		}
	}

<<<<<<< HEAD
	pb := &TaskProgressAdapter{task: t}
	typ, err := snapst.Type()
	if err != nil {
		return err
	}
	err = m.backend.RemoveSnapFiles(snapsup.placeInfo(), typ, pb)
	if err != nil {
		st.Lock()
		t.Errorf("cannot remove snap file %q, will retry in 3 mins: %s", snapsup.Name(), err)
		st.Unlock()
		return &state.Retry{After: 3 * time.Minute}
	}
	if len(snapst.Sequence) == 0 {
		// Remove configuration associated with this snap.
		st.Lock()
		err = config.DeleteSnapConfig(st, snapsup.Name())
		st.Unlock()
		if err != nil {
			return err
		}

		err = m.backend.DiscardSnapNamespace(snapsup.Name())
		if err != nil {
			st.Lock()
			t.Errorf("cannot discard snap namespace %q, will retry in 3 mins: %s", snapsup.Name(), err)
			st.Unlock()
			return &state.Retry{After: 3 * time.Minute}
		}
	}
	st.Lock()
	Set(st, snapsup.Name(), snapst)
	st.Unlock()
=======
>>>>>>> c00f8ccf
	return nil
}

func (m *SnapManager) undoMountSnap(t *state.Task, _ *tomb.Tomb) error {
	t.State().Lock()
	snapsup, err := TaskSnapSetup(t)
	t.State().Unlock()
	if err != nil {
		return err
	}

	t.State().Lock()
	var typ snap.Type
	err = t.Get("snap-type", &typ)
	t.State().Unlock()
	// backward compatibility
	if err == state.ErrNoState {
		typ = "app"
	} else if err != nil {
		return err
	}

	pb := &TaskProgressAdapter{task: t}
	return m.backend.UndoSetupSnap(snapsup.placeInfo(), typ, pb)
}

func (m *SnapManager) doUnlinkCurrentSnap(t *state.Task, _ *tomb.Tomb) error {
	st := t.State()

	st.Lock()
	defer st.Unlock()

	snapsup, snapst, err := snapSetupAndState(t)
	if err != nil {
		return err
	}

	oldInfo, err := snapst.CurrentInfo()
	if err != nil {
		return err
	}

	snapst.Active = false

	pb := &TaskProgressAdapter{task: t}
	st.Unlock() // pb itself will ask for locking
	err = m.backend.UnlinkSnap(oldInfo, pb)
	st.Lock()
	if err != nil {
		return err
	}

	// mark as inactive
	Set(st, snapsup.Name(), snapst)
	return nil
}

func (m *SnapManager) undoUnlinkCurrentSnap(t *state.Task, _ *tomb.Tomb) error {
	st := t.State()

	st.Lock()
	defer st.Unlock()

	snapsup, snapst, err := snapSetupAndState(t)
	if err != nil {
		return err
	}

	oldInfo, err := snapst.CurrentInfo()
	if err != nil {
		return err
	}

	snapst.Active = true
	st.Unlock()
	err = m.backend.LinkSnap(oldInfo)
	st.Lock()
	if err != nil {
		return err
	}

	// mark as active again
	Set(st, snapsup.Name(), snapst)

	return nil

}

func (m *SnapManager) doCopySnapData(t *state.Task, _ *tomb.Tomb) error {
	t.State().Lock()
	snapsup, snapst, err := snapSetupAndState(t)
	t.State().Unlock()
	if err != nil {
		return err
	}

	newInfo, err := readInfo(snapsup.Name(), snapsup.SideInfo)
	if err != nil {
		return err
	}

	oldInfo, err := snapst.CurrentInfo()
	if err != nil && err != ErrNoCurrent {
		return err
	}

	pb := &TaskProgressAdapter{task: t}
	return m.backend.CopySnapData(newInfo, oldInfo, pb)
}

func (m *SnapManager) undoCopySnapData(t *state.Task, _ *tomb.Tomb) error {
	t.State().Lock()
	snapsup, snapst, err := snapSetupAndState(t)
	t.State().Unlock()
	if err != nil {
		return err
	}

	newInfo, err := readInfo(snapsup.Name(), snapsup.SideInfo)
	if err != nil {
		return err
	}

	oldInfo, err := snapst.CurrentInfo()
	if err != nil && err != ErrNoCurrent {
		return err
	}

	pb := &TaskProgressAdapter{task: t}
	return m.backend.UndoCopySnapData(newInfo, oldInfo, pb)
}

func (m *SnapManager) cleanupCopySnapData(t *state.Task, _ *tomb.Tomb) error {
	st := t.State()

	st.Lock()
	defer st.Unlock()

	if t.Status() != state.DoneStatus {
		// it failed
		return nil
	}

	_, snapst, err := snapSetupAndState(t)
	if err != nil {
		return err
	}

	info, err := snapst.CurrentInfo()
	if err != nil {
		return err
	}

	m.backend.ClearTrashedData(info)

	return nil
}

func (m *SnapManager) doLinkSnap(t *state.Task, _ *tomb.Tomb) error {
	st := t.State()

	st.Lock()
	defer st.Unlock()

	snapsup, snapst, err := snapSetupAndState(t)
	if err != nil {
		return err
	}

	cand := snapsup.SideInfo
	m.backend.Candidate(cand)

	oldCandidateIndex := snapst.LastIndex(cand.Revision)

	if oldCandidateIndex < 0 {
		snapst.Sequence = append(snapst.Sequence, cand)
	} else if !snapsup.Revert {
		// remove the old candidate from the sequence, add it at the end
		copy(snapst.Sequence[oldCandidateIndex:len(snapst.Sequence)-1], snapst.Sequence[oldCandidateIndex+1:])
		snapst.Sequence[len(snapst.Sequence)-1] = cand
	}

	oldCurrent := snapst.Current
	snapst.Current = cand.Revision
	snapst.Active = true
	oldChannel := snapst.Channel
	if snapsup.Channel != "" {
		snapst.Channel = snapsup.Channel
	}
	oldTryMode := snapst.TryMode
	snapst.TryMode = snapsup.TryMode
	oldDevMode := snapst.DevMode
	snapst.DevMode = snapsup.DevMode
	oldJailMode := snapst.JailMode
	snapst.JailMode = snapsup.JailMode
	oldClassic := snapst.Classic
	snapst.Classic = snapsup.Classic
	if snapsup.Required { // set only on install and left alone on refresh
		snapst.Required = true
	}

	newInfo, err := readInfo(snapsup.Name(), cand)
	if err != nil {
		return err
	}

	// record type
	snapst.SetType(newInfo.Type)

	st.Unlock()
	// XXX: this block is slightly ugly, find a pattern when we have more examples
	err = m.backend.LinkSnap(newInfo)
	if err != nil {
		pb := &TaskProgressAdapter{task: t}
		err := m.backend.UnlinkSnap(newInfo, pb)
		if err != nil {
			st.Lock()
			t.Errorf("cannot cleanup failed attempt at making snap %q available to the system: %v", snapsup.Name(), err)
			st.Unlock()
		}
	}
	st.Lock()
	if err != nil {
		return err
	}

	// save for undoLinkSnap
	t.Set("old-trymode", oldTryMode)
	t.Set("old-devmode", oldDevMode)
	t.Set("old-jailmode", oldJailMode)
	t.Set("old-classic", oldClassic)
	t.Set("old-channel", oldChannel)
	t.Set("old-current", oldCurrent)
	t.Set("old-candidate-index", oldCandidateIndex)
	// Do at the end so we only preserve the new state if it worked.
	Set(st, snapsup.Name(), snapst)
	// Make sure if state commits and snapst is mutated we won't be rerun
	t.SetStatus(state.DoneStatus)

	// if we just installed a core snap, request a restart
	// so that we switch executing its snapd
	if release.OnClassic && newInfo.Type == snap.TypeOS {
		t.Logf("Requested daemon restart.")
		st.Unlock()
		st.RequestRestart(state.RestartDaemon)
		st.Lock()
	}
	if !release.OnClassic && boot.KernelOrOsRebootRequired(newInfo) {
		t.Logf("Requested system restart.")
		st.Unlock()
		st.RequestRestart(state.RestartSystem)
		st.Lock()
	}

	return nil
}

func (m *SnapManager) undoLinkSnap(t *state.Task, _ *tomb.Tomb) error {
	st := t.State()

	st.Lock()
	defer st.Unlock()

	snapsup, snapst, err := snapSetupAndState(t)
	if err != nil {
		return err
	}

	var oldChannel string
	err = t.Get("old-channel", &oldChannel)
	if err != nil {
		return err
	}
	var oldTryMode bool
	err = t.Get("old-trymode", &oldTryMode)
	if err != nil {
		return err
	}
	var oldDevMode bool
	err = t.Get("old-devmode", &oldDevMode)
	if err != nil {
		return err
	}
	var oldJailMode bool
	err = t.Get("old-jailmode", &oldJailMode)
	if err != nil {
		return err
	}
	var oldClassic bool
	err = t.Get("old-classic", &oldClassic)
	if err != nil {
		return err
	}
	var oldCurrent snap.Revision
	err = t.Get("old-current", &oldCurrent)
	if err != nil {
		return err
	}
	var oldCandidateIndex int
	if err := t.Get("old-candidate-index", &oldCandidateIndex); err != nil {
		return err
	}

	isRevert := snapsup.Revert

	// relinking of the old snap is done in the undo of unlink-current-snap
	currentIndex := snapst.LastIndex(snapst.Current)
	if currentIndex < 0 {
		return fmt.Errorf("internal error: cannot find revision %d in %v for undoing the added revision", snapsup.SideInfo.Revision, snapst.Sequence)
	}

	if oldCandidateIndex < 0 {
		snapst.Sequence = append(snapst.Sequence[:currentIndex], snapst.Sequence[currentIndex+1:]...)
	} else if !isRevert {
		oldCand := snapst.Sequence[currentIndex]
		copy(snapst.Sequence[oldCandidateIndex+1:], snapst.Sequence[oldCandidateIndex:])
		snapst.Sequence[oldCandidateIndex] = oldCand
	}
	snapst.Current = oldCurrent
	snapst.Active = false
	snapst.Channel = oldChannel
	snapst.TryMode = oldTryMode
	snapst.DevMode = oldDevMode
	snapst.JailMode = oldJailMode
	snapst.Classic = oldClassic

	newInfo, err := readInfo(snapsup.Name(), snapsup.SideInfo)
	if err != nil {
		return err
	}

	pb := &TaskProgressAdapter{task: t}
	st.Unlock() // pb itself will ask for locking
	err = m.backend.UnlinkSnap(newInfo, pb)
	st.Lock()
	if err != nil {
		return err
	}

	// mark as inactive
	Set(st, snapsup.Name(), snapst)
	// Make sure if state commits and snapst is mutated we won't be rerun
	t.SetStatus(state.UndoneStatus)
	return nil
}

func (m *SnapManager) doSwitchSnapChannel(t *state.Task, _ *tomb.Tomb) error {
	st := t.State()
	st.Lock()
	defer st.Unlock()

	snapsup, snapst, err := snapSetupAndState(t)
	if err != nil {
		return err
	}

	// switched the tracked channel
	snapst.Channel = snapsup.Channel
	// optionally support switching the current snap channel too, e.g.
	// if a snap is in both stable and candidate with the same revision
	// we can update it here and it will be displayed correctly in the UI
	if snapsup.SideInfo.Channel != "" {
		snapst.CurrentSideInfo().Channel = snapsup.Channel
	}

	Set(st, snapsup.Name(), snapst)
	return nil
}

func (m *SnapManager) startSnapServices(t *state.Task, _ *tomb.Tomb) error {
	st := t.State()

	st.Lock()
	defer st.Unlock()

	_, snapst, err := snapSetupAndState(t)
	if err != nil {
		return err
	}

	currentInfo, err := snapst.CurrentInfo()
	if err != nil {
		return err
	}

	pb := &TaskProgressAdapter{task: t}
	st.Unlock()
	err = m.backend.StartSnapServices(currentInfo, pb)
	st.Lock()
	return err
}

func (m *SnapManager) stopSnapServices(t *state.Task, _ *tomb.Tomb) error {
	st := t.State()

	st.Lock()
	defer st.Unlock()

	_, snapst, err := snapSetupAndState(t)
	if err != nil {
		return err
	}

	currentInfo, err := snapst.CurrentInfo()
	if err != nil {
		return err
	}

	pb := &TaskProgressAdapter{task: t}
	st.Unlock()
	err = m.backend.StopSnapServices(currentInfo, pb)
	st.Lock()

	return err
}

func (m *SnapManager) doUnlinkSnap(t *state.Task, _ *tomb.Tomb) error {
	// invoked only if snap has a current active revision

	st := t.State()

	st.Lock()
	defer st.Unlock()

	snapsup, snapst, err := snapSetupAndState(t)
	if err != nil {
		return err
	}

	info, err := Info(t.State(), snapsup.Name(), snapsup.Revision())
	if err != nil {
		return err
	}

	pb := &TaskProgressAdapter{task: t}
	st.Unlock() // pb itself will ask for locking
	err = m.backend.UnlinkSnap(info, pb)
	st.Lock()
	if err != nil {
		return err
	}

	// mark as inactive
	snapst.Active = false
	Set(st, snapsup.Name(), snapst)
	return nil
}

func (m *SnapManager) doClearSnapData(t *state.Task, _ *tomb.Tomb) error {
	t.State().Lock()
	snapsup, snapst, err := snapSetupAndState(t)
	t.State().Unlock()
	if err != nil {
		return err
	}

	t.State().Lock()
	info, err := Info(t.State(), snapsup.Name(), snapsup.Revision())
	t.State().Unlock()
	if err != nil {
		return err
	}

	if err = m.backend.RemoveSnapData(info); err != nil {
		return err
	}

	// Only remove data common between versions if this is the last version
	if len(snapst.Sequence) == 1 {
		if err = m.backend.RemoveSnapCommonData(info); err != nil {
			return err
		}
	}

	return nil
}

func (m *SnapManager) doDiscardSnap(t *state.Task, _ *tomb.Tomb) error {
	st := t.State()

	st.Lock()
	snapsup, snapst, err := snapSetupAndState(t)
	st.Unlock()
	if err != nil {
		return err
	}

	if snapst.Current == snapsup.Revision() && snapst.Active {
		return fmt.Errorf("internal error: cannot discard snap %q: still active", snapsup.Name())
	}

	if len(snapst.Sequence) == 1 {
		snapst.Sequence = nil
		snapst.Current = snap.Revision{}
	} else {
		newSeq := make([]*snap.SideInfo, 0, len(snapst.Sequence))
		for _, si := range snapst.Sequence {
			if si.Revision == snapsup.Revision() {
				// leave out
				continue
			}
			newSeq = append(newSeq, si)
		}
		snapst.Sequence = newSeq
		if snapst.Current == snapsup.Revision() {
			snapst.Current = newSeq[len(newSeq)-1].Revision
		}
	}

	pb := &TaskProgressAdapter{task: t}
	typ, err := snapst.Type()
	if err != nil {
		return err
	}
	err = m.backend.RemoveSnapFiles(snapsup.placeInfo(), typ, pb)
	if err != nil {
		st.Lock()
		t.Errorf("cannot remove snap file %q, will retry in 3 mins: %s", snapsup.Name(), err)
		st.Unlock()
		return &state.Retry{After: 3 * time.Minute}
	}
	if len(snapst.Sequence) == 0 {
		err = m.backend.DiscardSnapNamespace(snapsup.Name())
		if err != nil {
			st.Lock()
			t.Errorf("cannot discard snap namespace %q, will retry in 3 mins: %s", snapsup.Name(), err)
			st.Unlock()
			return &state.Retry{After: 3 * time.Minute}
		}
	}
	st.Lock()
	Set(st, snapsup.Name(), snapst)
	st.Unlock()
	return nil
}<|MERGE_RESOLUTION|>--- conflicted
+++ resolved
@@ -835,41 +835,6 @@
 		}
 	}
 
-<<<<<<< HEAD
-	pb := &TaskProgressAdapter{task: t}
-	typ, err := snapst.Type()
-	if err != nil {
-		return err
-	}
-	err = m.backend.RemoveSnapFiles(snapsup.placeInfo(), typ, pb)
-	if err != nil {
-		st.Lock()
-		t.Errorf("cannot remove snap file %q, will retry in 3 mins: %s", snapsup.Name(), err)
-		st.Unlock()
-		return &state.Retry{After: 3 * time.Minute}
-	}
-	if len(snapst.Sequence) == 0 {
-		// Remove configuration associated with this snap.
-		st.Lock()
-		err = config.DeleteSnapConfig(st, snapsup.Name())
-		st.Unlock()
-		if err != nil {
-			return err
-		}
-
-		err = m.backend.DiscardSnapNamespace(snapsup.Name())
-		if err != nil {
-			st.Lock()
-			t.Errorf("cannot discard snap namespace %q, will retry in 3 mins: %s", snapsup.Name(), err)
-			st.Unlock()
-			return &state.Retry{After: 3 * time.Minute}
-		}
-	}
-	st.Lock()
-	Set(st, snapsup.Name(), snapst)
-	st.Unlock()
-=======
->>>>>>> c00f8ccf
 	return nil
 }
 
@@ -1392,6 +1357,13 @@
 		return &state.Retry{After: 3 * time.Minute}
 	}
 	if len(snapst.Sequence) == 0 {
+		// Remove configuration associated with this snap.
+		st.Lock()
+		err = config.DeleteSnapConfig(st, snapsup.Name())
+		st.Unlock()
+		if err != nil {
+			return err
+		}
 		err = m.backend.DiscardSnapNamespace(snapsup.Name())
 		if err != nil {
 			st.Lock()
