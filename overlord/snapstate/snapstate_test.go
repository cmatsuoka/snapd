// -*- Mode: Go; indent-tabs-mode: t -*-

/*
 * Copyright (C) 2016-2018 Canonical Ltd
 *
 * This program is free software: you can redistribute it and/or modify
 * it under the terms of the GNU General Public License version 3 as
 * published by the Free Software Foundation.
 *
 * This program is distributed in the hope that it will be useful,
 * but WITHOUT ANY WARRANTY; without even the implied warranty of
 * MERCHANTABILITY or FITNESS FOR A PARTICULAR PURPOSE.  See the
 * GNU General Public License for more details.
 *
 * You should have received a copy of the GNU General Public License
 * along with this program.  If not, see <http://www.gnu.org/licenses/>.
 *
 */

package snapstate_test

import (
	"bytes"
	"context"
	"encoding/json"
	"errors"
	"fmt"
	"io/ioutil"
	"os"
	"path/filepath"
	"sort"
	"strings"
	"testing"
	"time"

	. "gopkg.in/check.v1"
	"gopkg.in/tomb.v2"

	"github.com/snapcore/snapd/asserts"
	"github.com/snapcore/snapd/boot/boottest"
	"github.com/snapcore/snapd/bootloader"
	"github.com/snapcore/snapd/dirs"
	"github.com/snapcore/snapd/gadget"
	"github.com/snapcore/snapd/interfaces"
	"github.com/snapcore/snapd/logger"
	"github.com/snapcore/snapd/overlord"
	"github.com/snapcore/snapd/overlord/auth"
	"github.com/snapcore/snapd/overlord/configstate/config"
	"github.com/snapcore/snapd/overlord/hookstate"
	"github.com/snapcore/snapd/overlord/ifacestate/ifacerepo"
	"github.com/snapcore/snapd/overlord/snapstate"
	"github.com/snapcore/snapd/overlord/snapstate/backend"
	"github.com/snapcore/snapd/overlord/snapstate/snapstatetest"
	"github.com/snapcore/snapd/overlord/state"
	"github.com/snapcore/snapd/release"
	"github.com/snapcore/snapd/snap"
	"github.com/snapcore/snapd/snap/snaptest"
	"github.com/snapcore/snapd/store"
	"github.com/snapcore/snapd/testutil"
	"github.com/snapcore/snapd/timeutil"

	// So it registers Configure.
	_ "github.com/snapcore/snapd/overlord/configstate"
)

func TestSnapManager(t *testing.T) { TestingT(t) }

type snapmgrTestSuite struct {
	testutil.BaseTest
	o       *overlord.Overlord
	state   *state.State
	se      *overlord.StateEngine
	snapmgr *snapstate.SnapManager

	fakeBackend *fakeSnappyBackend
	fakeStore   *fakeStore

	user  *auth.UserState
	user2 *auth.UserState
	user3 *auth.UserState
}

func (s *snapmgrTestSuite) settle(c *C) {
	err := s.o.Settle(5 * time.Second)
	c.Assert(err, IsNil)
}

var _ = Suite(&snapmgrTestSuite{})

var fakeRevDateEpoch = time.Date(2018, 1, 0, 0, 0, 0, 0, time.UTC)

func (s *snapmgrTestSuite) SetUpTest(c *C) {
	s.BaseTest.SetUpTest(c)
	dirs.SetRootDir(c.MkDir())

	s.o = overlord.Mock()
	s.state = s.o.State()

	s.BaseTest.AddCleanup(snap.MockSanitizePlugsSlots(func(snapInfo *snap.Info) {}))

	s.fakeBackend = &fakeSnappyBackend{}
	s.fakeBackend.emptyContainer = emptyContainer(c)
	s.fakeStore = &fakeStore{
		fakeCurrentProgress: 75,
		fakeTotalProgress:   100,
		fakeBackend:         s.fakeBackend,
		state:               s.state,
	}

	oldSetupInstallHook := snapstate.SetupInstallHook
	oldSetupPreRefreshHook := snapstate.SetupPreRefreshHook
	oldSetupPostRefreshHook := snapstate.SetupPostRefreshHook
	oldSetupRemoveHook := snapstate.SetupRemoveHook
	snapstate.SetupInstallHook = hookstate.SetupInstallHook
	snapstate.SetupPreRefreshHook = hookstate.SetupPreRefreshHook
	snapstate.SetupPostRefreshHook = hookstate.SetupPostRefreshHook
	snapstate.SetupRemoveHook = hookstate.SetupRemoveHook

	var err error
	s.snapmgr, err = snapstate.Manager(s.state, s.o.TaskRunner())
	c.Assert(err, IsNil)

	AddForeignTaskHandlers(s.o.TaskRunner(), s.fakeBackend)

	snapstate.SetSnapManagerBackend(s.snapmgr, s.fakeBackend)

	s.o.AddManager(s.snapmgr)
	s.o.AddManager(s.o.TaskRunner())
	s.se = s.o.StateEngine()
	c.Assert(s.o.StartUp(), IsNil)

	s.BaseTest.AddCleanup(snapstate.MockSnapReadInfo(s.fakeBackend.ReadInfo))
	s.BaseTest.AddCleanup(snapstate.MockOpenSnapFile(s.fakeBackend.OpenSnapFile))
	revDate := func(info *snap.Info) time.Time {
		if info.Revision.Local() {
			panic("no local revision should reach revisionDate")
		}
		// for convenience a date derived from the revision
		return fakeRevDateEpoch.AddDate(0, 0, info.Revision.N)
	}
	s.BaseTest.AddCleanup(snapstate.MockRevisionDate(revDate))

	s.BaseTest.AddCleanup(func() {
		snapstate.SetupInstallHook = oldSetupInstallHook
		snapstate.SetupPreRefreshHook = oldSetupPreRefreshHook
		snapstate.SetupPostRefreshHook = oldSetupPostRefreshHook
		snapstate.SetupRemoveHook = oldSetupRemoveHook

		dirs.SetRootDir("/")
	})

	s.BaseTest.AddCleanup(snapstate.MockReRefreshRetryTimeout(time.Second / 200))
	s.BaseTest.AddCleanup(snapstate.MockReRefreshUpdateMany(func(context.Context, *state.State, []string, int, snapstate.UpdateFilter, *snapstate.Flags, string) ([]string, []*state.TaskSet, error) {
		return nil, nil, nil
	}))

	oldAutomaticSnapshot := snapstate.AutomaticSnapshot
	snapstate.AutomaticSnapshot = func(st *state.State, instanceName string) (ts *state.TaskSet, err error) {
		task := st.NewTask("save-snapshot", "...")
		ts = state.NewTaskSet(task)
		return ts, nil
	}

	oldAutomaticSnapshotExpiration := snapstate.AutomaticSnapshotExpiration
	snapstate.AutomaticSnapshotExpiration = func(st *state.State) (time.Duration, error) { return 1, nil }
	s.BaseTest.AddCleanup(func() {
		snapstate.AutomaticSnapshot = oldAutomaticSnapshot
		snapstate.AutomaticSnapshotExpiration = oldAutomaticSnapshotExpiration
	})

	s.state.Lock()
	snapstate.ReplaceStore(s.state, s.fakeStore)
	s.user, err = auth.NewUser(s.state, "username", "email@test.com", "macaroon", []string{"discharge"})
	c.Assert(err, IsNil)
	s.user2, err = auth.NewUser(s.state, "username2", "email2@test.com", "macaroon2", []string{"discharge2"})
	c.Assert(err, IsNil)
	// 3 has no store auth
	s.user3, err = auth.NewUser(s.state, "username3", "email2@test.com", "", nil)
	c.Assert(err, IsNil)

	s.state.Set("seeded", true)
	s.state.Set("seed-time", time.Now())

	r := snapstatetest.MockDeviceModel(DefaultModel())
	s.BaseTest.AddCleanup(r)

	s.state.Set("refresh-privacy-key", "privacy-key")
	snapstate.Set(s.state, "core", &snapstate.SnapState{
		Active: true,
		Sequence: []*snap.SideInfo{
			{RealName: "core", Revision: snap.R(1)},
		},
		Current:  snap.R(1),
		SnapType: "os",
	})
	s.state.Unlock()

	snapstate.AutoAliases = func(*state.State, *snap.Info) (map[string]string, error) {
		return nil, nil
	}
}

func (s *snapmgrTestSuite) TearDownTest(c *C) {
	s.BaseTest.TearDownTest(c)
	snapstate.ValidateRefreshes = nil
	snapstate.AutoAliases = nil
	snapstate.CanAutoRefresh = nil
}

type ForeignTaskTracker interface {
	ForeignTask(kind string, status state.Status, snapsup *snapstate.SnapSetup)
}

func AddForeignTaskHandlers(runner *state.TaskRunner, tracker ForeignTaskTracker) {
	// Add fake handlers for tasks handled by interfaces manager
	fakeHandler := func(task *state.Task, _ *tomb.Tomb) error {
		task.State().Lock()
		kind := task.Kind()
		status := task.Status()
		snapsup, err := snapstate.TaskSnapSetup(task)
		task.State().Unlock()
		if err != nil {
			return err
		}

		tracker.ForeignTask(kind, status, snapsup)

		return nil
	}
	runner.AddHandler("setup-profiles", fakeHandler, fakeHandler)
	runner.AddHandler("auto-connect", fakeHandler, nil)
	runner.AddHandler("auto-disconnect", fakeHandler, nil)
	runner.AddHandler("remove-profiles", fakeHandler, fakeHandler)
	runner.AddHandler("discard-conns", fakeHandler, fakeHandler)
	runner.AddHandler("validate-snap", fakeHandler, nil)
	runner.AddHandler("transition-ubuntu-core", fakeHandler, nil)
	runner.AddHandler("transition-to-snapd-snap", fakeHandler, nil)

	// Add handler to test full aborting of changes
	erroringHandler := func(task *state.Task, _ *tomb.Tomb) error {
		return errors.New("error out")
	}
	runner.AddHandler("error-trigger", erroringHandler, nil)

	runner.AddHandler("save-snapshot", func(task *state.Task, _ *tomb.Tomb) error {
		return nil
	}, nil)
	runner.AddHandler("run-hook", func(task *state.Task, _ *tomb.Tomb) error {
		return nil
	}, nil)
	runner.AddHandler("configure-snapd", func(t *state.Task, _ *tomb.Tomb) error {
		return nil
	}, nil)

}

func (s *snapmgrTestSuite) TestCleanSnapStateGet(c *C) {
	snapst := snapstate.SnapState{
		Sequence: []*snap.SideInfo{
			{RealName: "foo", Revision: snap.R(1)},
		},
		Current:     snap.R(1),
		SnapType:    "os",
		Channel:     "foo",
		InstanceKey: "bar",
	}

	s.state.Lock()

	defer s.state.Unlock()
	snapstate.Set(s.state, "no-instance-key", &snapstate.SnapState{
		Sequence: []*snap.SideInfo{
			{RealName: "core", Revision: snap.R(1)},
		},
		Current:  snap.R(1),
		SnapType: "app",
	})

	err := snapstate.Get(s.state, "bar", nil)
	c.Assert(err, ErrorMatches, "internal error: snapst is nil")

	err = snapstate.Get(s.state, "no-instance-key", &snapst)
	c.Assert(err, IsNil)
	c.Assert(snapst, DeepEquals, snapstate.SnapState{
		Sequence: []*snap.SideInfo{
			{RealName: "core", Revision: snap.R(1)},
		},
		Current:  snap.R(1),
		SnapType: "app",
	})
}

func (s *snapmgrTestSuite) TestStore(c *C) {
	s.state.Lock()
	defer s.state.Unlock()

	sto := &store.Store{}
	snapstate.ReplaceStore(s.state, sto)
	store1 := snapstate.Store(s.state, nil)
	c.Check(store1, Equals, sto)

	// cached
	store2 := snapstate.Store(s.state, nil)
	c.Check(store2, Equals, sto)
}

func (s *snapmgrTestSuite) TestStoreWithDeviceContext(c *C) {
	s.state.Lock()
	defer s.state.Unlock()

	stoA := &store.Store{}
	snapstate.ReplaceStore(s.state, stoA)
	store1 := snapstate.Store(s.state, nil)
	c.Check(store1, Equals, stoA)

	stoB := &store.Store{}

	// cached
	store2 := snapstate.Store(s.state, &snapstatetest.TrivialDeviceContext{})
	c.Check(store2, Equals, stoA)

	// from context
	store3 := snapstate.Store(s.state, &snapstatetest.TrivialDeviceContext{CtxStore: stoB})
	c.Check(store3, Equals, stoB)
}

func (s *snapmgrTestSuite) TestUserFromUserID(c *C) {
	s.state.Lock()
	defer s.state.Unlock()

	tests := []struct {
		ids     []int
		u       *auth.UserState
		invalid bool
	}{
		{[]int{0}, nil, false},
		{[]int{2}, s.user2, false},
		{[]int{99}, nil, true},
		{[]int{1, 99}, s.user, false},
		{[]int{99, 0}, nil, false},
		{[]int{99, 2}, s.user2, false},
		{[]int{99, 100}, nil, true},
	}

	for _, t := range tests {
		u, err := snapstate.UserFromUserID(s.state, t.ids...)
		c.Check(u, DeepEquals, t.u)
		if t.invalid {
			c.Check(err, Equals, auth.ErrInvalidUser)
		} else {
			c.Check(err, IsNil)
		}
	}
}

const (
	unlinkBefore = 1 << iota
	cleanupAfter
	maybeCore
	runCoreConfigure
	doesReRefresh
	noConfigure
	updatesGadget
	noConfigure
)

func taskKinds(tasks []*state.Task) []string {
	kinds := make([]string, len(tasks))
	for i, task := range tasks {
		k := task.Kind()
		if k == "run-hook" {
			var hooksup hookstate.HookSetup
			if err := task.Get("hook-setup", &hooksup); err != nil {
				panic(err)
			}
			k = fmt.Sprintf("%s[%s]", k, hooksup.Hook)
		}
		kinds[i] = k
	}
	return kinds
}

func verifyInstallTasks(c *C, opts, discards int, ts *state.TaskSet, st *state.State) {
	kinds := taskKinds(ts.Tasks())

	expected := []string{
		"prerequisites",
		"download-snap",
		"validate-snap",
		"mount-snap",
	}
	if opts&unlinkBefore != 0 {
		expected = append(expected,
			"stop-snap-services",
			"remove-aliases",
			"unlink-current-snap",
		)
	}
	if opts&updatesGadget != 0 {
		expected = append(expected, "update-gadget-assets")
	}
	expected = append(expected,
		"copy-snap-data",
		"setup-profiles",
		"link-snap",
	)
	expected = append(expected,
		"auto-connect",
		"set-auto-aliases",
		"setup-aliases",
		"run-hook[install]",
		"start-snap-services")
	for i := 0; i < discards; i++ {
		expected = append(expected,
			"clear-snap",
			"discard-snap",
		)
	}
	if opts&cleanupAfter != 0 {
		expected = append(expected,
			"cleanup",
		)
	}
	if opts&noConfigure == 0 {
		expected = append(expected,
			"run-hook[configure]",
		)
	}
<<<<<<< HEAD
=======
	expected = append(expected,
		"run-hook[check-health]",
	)
>>>>>>> 9df99b61

	c.Assert(kinds, DeepEquals, expected)
}

func verifyUpdateTasks(c *C, opts, discards int, ts *state.TaskSet, st *state.State) {
	kinds := taskKinds(ts.Tasks())

	expected := []string{
		"prerequisites",
		"download-snap",
		"validate-snap",
		"mount-snap",
	}
	expected = append(expected, "run-hook[pre-refresh]")
	if opts&unlinkBefore != 0 {
		expected = append(expected,
			"stop-snap-services",
		)
	}
	if opts&unlinkBefore != 0 {
		expected = append(expected,
			"remove-aliases",
			"unlink-current-snap",
		)
	}
	if opts&updatesGadget != 0 {
		expected = append(expected, "update-gadget-assets")
	}
	expected = append(expected,
		"copy-snap-data",
		"setup-profiles",
		"link-snap",
	)
	if opts&maybeCore != 0 {
		expected = append(expected, "setup-profiles")
	}
	expected = append(expected,
		"auto-connect",
		"set-auto-aliases",
		"setup-aliases",
		"run-hook[post-refresh]",
		"start-snap-services")

	c.Assert(ts.Tasks()[len(expected)-2].Summary(), Matches, `Run post-refresh hook of .*`)
	for i := 0; i < discards; i++ {
		expected = append(expected,
			"clear-snap",
			"discard-snap",
		)
	}
	if opts&cleanupAfter != 0 {
		expected = append(expected,
			"cleanup",
		)
	}
	expected = append(expected,
		"run-hook[configure]",
		"run-hook[check-health]",
	)
	if opts&doesReRefresh != 0 {
		expected = append(expected, "check-rerefresh")
	}

	c.Assert(kinds, DeepEquals, expected)
}

func verifyLastTasksetIsReRefresh(c *C, tts []*state.TaskSet) {
	ts := tts[len(tts)-1]
	c.Assert(ts.Tasks(), HasLen, 1)
	c.Check(ts.Tasks()[0].Kind(), Equals, "check-rerefresh")
}

func verifyRemoveTasks(c *C, ts *state.TaskSet) {
	c.Assert(taskKinds(ts.Tasks()), DeepEquals, []string{
		"stop-snap-services",
		"run-hook[remove]",
		"auto-disconnect",
		"save-snapshot",
		"remove-aliases",
		"unlink-snap",
		"remove-profiles",
		"clear-snap",
		"discard-snap",
	})
	verifyStopReason(c, ts, "remove")
}

func verifyCoreRemoveTasks(c *C, ts *state.TaskSet) {
	c.Assert(taskKinds(ts.Tasks()), DeepEquals, []string{
		"stop-snap-services",
		"run-hook[remove]",
		"auto-disconnect",
		"remove-aliases",
		"unlink-snap",
		"remove-profiles",
		"clear-snap",
		"discard-snap",
	})
	verifyStopReason(c, ts, "remove")
}

func checkIsAutoRefresh(c *C, tasks []*state.Task, expected bool) {
	for _, t := range tasks {
		if t.Kind() == "download-snap" {
			var snapsup snapstate.SnapSetup
			err := t.Get("snap-setup", &snapsup)
			c.Assert(err, IsNil)
			c.Check(snapsup.IsAutoRefresh, Equals, expected)
			return
		}
	}
	c.Fatalf("cannot find download-snap task in %v", tasks)
}

func (s *snapmgrTestSuite) TestLastIndexFindsLast(c *C) {
	snapst := &snapstate.SnapState{Sequence: []*snap.SideInfo{
		{Revision: snap.R(7)},
		{Revision: snap.R(11)},
		{Revision: snap.R(11)},
	}}
	c.Check(snapst.LastIndex(snap.R(11)), Equals, 2)
}

func (s *snapmgrTestSuite) TestInstallDevModeConfinementFiltering(c *C) {
	s.state.Lock()
	defer s.state.Unlock()

	// if a snap is devmode, you can't install it without --devmode
	opts := &snapstate.RevisionOptions{Channel: "channel-for-devmode"}
	_, err := snapstate.Install(context.Background(), s.state, "some-snap", opts, s.user.ID, snapstate.Flags{})
	c.Assert(err, ErrorMatches, `.* requires devmode or confinement override`)

	// if a snap is devmode, you *can* install it with --devmode
	_, err = snapstate.Install(context.Background(), s.state, "some-snap", opts, s.user.ID, snapstate.Flags{DevMode: true})
	c.Assert(err, IsNil)

	// if a snap is *not* devmode, you can still install it with --devmode
	opts.Channel = "channel-for-strict"
	_, err = snapstate.Install(context.Background(), s.state, "some-snap", opts, s.user.ID, snapstate.Flags{DevMode: true})
	c.Assert(err, IsNil)
}

func maybeMockClassicSupport(c *C) (restore func()) {
	if dirs.SupportsClassicConfinement() {
		return func() {}
	}

	d := filepath.Join(dirs.GlobalRootDir, "/var/lib/snapd/snap")
	err := os.MkdirAll(d, 0755)
	c.Assert(err, IsNil)
	snapSymlink := filepath.Join(dirs.GlobalRootDir, "snap")
	err = os.Symlink(d, snapSymlink)
	c.Assert(err, IsNil)

	return func() { os.Remove(snapSymlink) }
}

func (s *snapmgrTestSuite) TestInstallClassicConfinementFiltering(c *C) {
	restore := maybeMockClassicSupport(c)
	defer restore()

	s.state.Lock()
	defer s.state.Unlock()

	// if a snap is classic, you can't install it without --classic
	opts := &snapstate.RevisionOptions{Channel: "channel-for-classic"}
	_, err := snapstate.Install(context.Background(), s.state, "some-snap", opts, s.user.ID, snapstate.Flags{})
	c.Assert(err, ErrorMatches, `.* requires classic confinement`)

	// if a snap is classic, you *can* install it with --classic
	_, err = snapstate.Install(context.Background(), s.state, "some-snap", opts, s.user.ID, snapstate.Flags{Classic: true})
	c.Assert(err, IsNil)

	// if a snap is *not* classic, but can install it with --classic which gets ignored
	opts.Channel = "channel-for-strict"
	_, err = snapstate.Install(context.Background(), s.state, "some-snap", opts, s.user.ID, snapstate.Flags{Classic: true})
	c.Assert(err, IsNil)
}

func (s *snapmgrTestSuite) TestInstallFailsWhenClassicSnapsAreNotSupported(c *C) {
	s.state.Lock()
	defer s.state.Unlock()

	reset := release.MockReleaseInfo(&release.OS{
		ID: "fedora",
	})
	defer reset()

	// this needs doing because dirs depends on the release info
	dirs.SetRootDir(dirs.GlobalRootDir)

	opts := &snapstate.RevisionOptions{Channel: "channel-for-classic"}
	_, err := snapstate.Install(context.Background(), s.state, "some-snap", opts, s.user.ID, snapstate.Flags{Classic: true})
	c.Assert(err, ErrorMatches, "classic confinement requires snaps under /snap or symlink from /snap to "+dirs.SnapMountDir)
}

func (s *snapmgrTestSuite) TestInstallTasks(c *C) {
	s.state.Lock()
	defer s.state.Unlock()

	opts := &snapstate.RevisionOptions{Channel: "some-channel"}
	ts, err := snapstate.Install(context.Background(), s.state, "some-snap", opts, 0, snapstate.Flags{})
	c.Assert(err, IsNil)

	verifyInstallTasks(c, 0, 0, ts, s.state)
	c.Assert(s.state.TaskCount(), Equals, len(ts.Tasks()))
}

func (s *snapmgrTestSuite) TestInstallSnapdSnapType(c *C) {
	restore := snap.MockSnapdSnapID("snapd-id") // id provided by fakeStore
	defer restore()

	s.state.Lock()
	defer s.state.Unlock()

	opts := &snapstate.RevisionOptions{Channel: "some-channel"}
	ts, err := snapstate.Install(context.Background(), s.state, "snapd", opts, 0, snapstate.Flags{})
	c.Assert(err, IsNil)

	verifyInstallTasks(c, noConfigure, 0, ts, s.state)

	snapsup, err := snapstate.TaskSnapSetup(ts.Tasks()[0])
	c.Assert(err, IsNil)
	c.Check(snapsup.Type, Equals, snap.TypeSnapd)
}

func (s *snapmgrTestSuite) TestInstallCohortTasks(c *C) {
	s.state.Lock()
	defer s.state.Unlock()

	opts := &snapstate.RevisionOptions{Channel: "some-channel", CohortKey: "what"}
	ts, err := snapstate.Install(context.Background(), s.state, "some-snap", opts, 0, snapstate.Flags{})
	c.Assert(err, IsNil)
	snapsup, err := snapstate.TaskSnapSetup(ts.Tasks()[0])
	c.Assert(err, IsNil)
	c.Check(snapsup.CohortKey, Equals, "what")

	verifyInstallTasks(c, 0, 0, ts, s.state)
	c.Assert(s.state.TaskCount(), Equals, len(ts.Tasks()))
}

func (s *snapmgrTestSuite) TestInstallWithDeviceContext(c *C) {
	s.state.Lock()
	defer s.state.Unlock()

	// unset the global store, it will need to come via the device context
	snapstate.ReplaceStore(s.state, nil)

	deviceCtx := &snapstatetest.TrivialDeviceContext{CtxStore: s.fakeStore}

	opts := &snapstate.RevisionOptions{Channel: "some-channel"}
	ts, err := snapstate.InstallWithDeviceContext(context.Background(), s.state, "some-snap", opts, 0, snapstate.Flags{}, deviceCtx, "")
	c.Assert(err, IsNil)

	verifyInstallTasks(c, 0, 0, ts, s.state)
	c.Assert(s.state.TaskCount(), Equals, len(ts.Tasks()))
}

func (s *snapmgrTestSuite) TestInstallHookNotRunForInstalledSnap(c *C) {
	s.state.Lock()
	defer s.state.Unlock()

	snapstate.Set(s.state, "some-snap", &snapstate.SnapState{
		Active: true,
		Sequence: []*snap.SideInfo{
			{RealName: "some-snap", Revision: snap.R(7)},
		},
		Current:  snap.R(7),
		SnapType: "app",
	})

	mockSnap := makeTestSnap(c, `name: some-snap
version: 1.0
epoch: 1*
`)
	ts, _, err := snapstate.InstallPath(s.state, &snap.SideInfo{RealName: "some-snap", SnapID: "some-snap-id", Revision: snap.R(8)}, mockSnap, "", "", snapstate.Flags{})
	c.Assert(err, IsNil)

	runHooks := tasksWithKind(ts, "run-hook")
	// no install hook task
	c.Assert(taskKinds(runHooks), DeepEquals, []string{
		"run-hook[pre-refresh]",
		"run-hook[post-refresh]",
		"run-hook[configure]",
		"run-hook[check-health]",
	})
}

type fullFlags struct{ before, change, after, setup snapstate.Flags }

func (s *snapmgrTestSuite) testRevertTasksFullFlags(flags fullFlags, c *C) {
	s.state.Lock()
	defer s.state.Unlock()

	snapstate.Set(s.state, "some-snap", &snapstate.SnapState{
		Active: true,
		Sequence: []*snap.SideInfo{
			{RealName: "some-snap", Revision: snap.R(7)},
			{RealName: "some-snap", Revision: snap.R(11)},
		},
		Flags:    flags.before,
		Current:  snap.R(11),
		SnapType: "app",
	})

	ts, err := snapstate.Revert(s.state, "some-snap", flags.change)
	c.Assert(err, IsNil)

	tasks := ts.Tasks()
	c.Assert(s.state.TaskCount(), Equals, len(tasks))
	c.Assert(taskKinds(tasks), DeepEquals, []string{
		"prerequisites",
		"prepare-snap",
		"stop-snap-services",
		"remove-aliases",
		"unlink-current-snap",
		"setup-profiles",
		"link-snap",
		"auto-connect",
		"set-auto-aliases",
		"setup-aliases",
		"start-snap-services",
		"run-hook[configure]",
		"run-hook[check-health]",
	})
	// a revert is a special refresh
	verifyStopReason(c, ts, "refresh")

	snapsup, err := snapstate.TaskSnapSetup(tasks[0])
	c.Assert(err, IsNil)
	flags.setup.Revert = true
	c.Check(snapsup.Flags, Equals, flags.setup)
	c.Check(snapsup.Type, Equals, snap.TypeApp)

	chg := s.state.NewChange("revert", "revert snap")
	chg.AddAll(ts)

	s.state.Unlock()
	defer s.se.Stop()
	s.settle(c)
	s.state.Lock()

	var snapst snapstate.SnapState
	err = snapstate.Get(s.state, "some-snap", &snapst)
	c.Assert(err, IsNil)
	c.Check(snapst.Flags, Equals, flags.after)
}

func (s *snapmgrTestSuite) testRevertTasks(flags snapstate.Flags, c *C) {
	s.testRevertTasksFullFlags(fullFlags{before: flags, change: flags, after: flags, setup: flags}, c)
}

func (s *snapmgrTestSuite) TestRevertTasks(c *C) {
	s.testRevertTasks(snapstate.Flags{}, c)
}

func (s *snapmgrTestSuite) TestRevertTasksFromDevMode(c *C) {
	// the snap is installed in devmode, but the request to revert does not specify devmode
	s.testRevertTasksFullFlags(fullFlags{
		before: snapstate.Flags{DevMode: true}, // the snap is installed in devmode
		change: snapstate.Flags{},              // the request to revert does not specify devmode
		after:  snapstate.Flags{DevMode: true}, // the reverted snap is installed in devmode
		setup:  snapstate.Flags{DevMode: true}, // because setup said so
	}, c)
}

func (s *snapmgrTestSuite) TestRevertTasksFromJailMode(c *C) {
	// the snap is installed in jailmode, but the request to revert does not specify jailmode
	s.testRevertTasksFullFlags(fullFlags{
		before: snapstate.Flags{JailMode: true}, // the snap is installed in jailmode
		change: snapstate.Flags{},               // the request to revert does not specify jailmode
		after:  snapstate.Flags{JailMode: true}, // the reverted snap is installed in jailmode
		setup:  snapstate.Flags{JailMode: true}, // because setup said so
	}, c)
}

func (s *snapmgrTestSuite) TestRevertTasksFromClassic(c *C) {
	restore := maybeMockClassicSupport(c)
	defer restore()

	// the snap is installed in classic, but the request to revert does not specify classic
	s.testRevertTasksFullFlags(fullFlags{
		before: snapstate.Flags{Classic: true}, // the snap is installed in classic
		change: snapstate.Flags{},              // the request to revert does not specify classic
		after:  snapstate.Flags{Classic: true}, // the reverted snap is installed in classic
		setup:  snapstate.Flags{Classic: true}, // because setup said so
	}, c)
}

func (s *snapmgrTestSuite) TestRevertTasksDevMode(c *C) {
	s.testRevertTasks(snapstate.Flags{DevMode: true}, c)
}

func (s *snapmgrTestSuite) TestRevertTasksJailMode(c *C) {
	s.testRevertTasks(snapstate.Flags{JailMode: true}, c)
}

func (s *snapmgrTestSuite) TestRevertTasksClassic(c *C) {
	restore := maybeMockClassicSupport(c)
	defer restore()

	s.testRevertTasks(snapstate.Flags{Classic: true}, c)
}

func (s *snapmgrTestSuite) TestUpdateCreatesGCTasks(c *C) {
	restore := release.MockOnClassic(false)
	defer restore()

	s.testUpdateCreatesGCTasks(c, 2)
}

func (s *snapmgrTestSuite) TestUpdateCreatesGCTasksOnClassic(c *C) {
	restore := release.MockOnClassic(true)
	defer restore()

	s.testUpdateCreatesGCTasks(c, 3)
}

func (s *snapmgrTestSuite) testUpdateCreatesGCTasks(c *C, expectedDiscards int) {
	s.state.Lock()
	defer s.state.Unlock()

	snapstate.Set(s.state, "some-snap", &snapstate.SnapState{
		Active: true,
		Sequence: []*snap.SideInfo{
			{RealName: "some-snap", SnapID: "some-snap-id", Revision: snap.R(1)},
			{RealName: "some-snap", SnapID: "some-snap-id", Revision: snap.R(2)},
			{RealName: "some-snap", SnapID: "some-snap-id", Revision: snap.R(3)},
			{RealName: "some-snap", SnapID: "some-snap-id", Revision: snap.R(4)},
		},
		Current:  snap.R(4),
		SnapType: "app",
	})

	ts, err := snapstate.Update(s.state, "some-snap", nil, 0, snapstate.Flags{})
	c.Assert(err, IsNil)

	// ensure edges information is still there
	te, err := ts.Edge(snapstate.DownloadAndChecksDoneEdge)
	c.Assert(te, NotNil)
	c.Assert(err, IsNil)

	verifyUpdateTasks(c, unlinkBefore|cleanupAfter|doesReRefresh, expectedDiscards, ts, s.state)
	c.Assert(s.state.TaskCount(), Equals, len(ts.Tasks()))
}

func (s snapmgrTestSuite) TestInstallFailsOnDisabledSnap(c *C) {
	s.state.Lock()
	defer s.state.Unlock()

	snapst := &snapstate.SnapState{
		Active:   false,
		Channel:  "channel",
		Sequence: []*snap.SideInfo{{RealName: "some-snap", SnapID: "some-snap-id", Revision: snap.R(2)}},
		Current:  snap.R(2),
		SnapType: "app",
	}
	snapsup := &snapstate.SnapSetup{SideInfo: &snap.SideInfo{RealName: "some-snap", SnapID: "some-snap-id", Revision: snap.R(1)}}
	_, err := snapstate.DoInstall(s.state, snapst, snapsup, 0, "")
	c.Assert(err, NotNil)
	c.Assert(err, ErrorMatches, `cannot update disabled snap "some-snap"`)
}

func (s snapmgrTestSuite) TestInstallFailsOnBusySnap(c *C) {
	s.state.Lock()
	defer s.state.Unlock()

	// With the refresh-app-awareness feature enabled.
	tr := config.NewTransaction(s.state)
	tr.Set("core", "experimental.refresh-app-awareness", true)
	tr.Commit()

	// With a snap state indicating a snap is already installed.
	snapst := &snapstate.SnapState{
		Active: true,
		Sequence: []*snap.SideInfo{
			{RealName: "some-snap", SnapID: "some-snap-id", Revision: snap.R(1)},
		},
		Current:  snap.R(1),
		SnapType: "app",
	}
	snapstate.Set(s.state, "some-snap", snapst)

	// With a snap info indicating it has an application called "app"
	snapstate.MockSnapReadInfo(func(name string, si *snap.SideInfo) (*snap.Info, error) {
		if name != "some-snap" {
			return s.fakeBackend.ReadInfo(name, si)
		}
		info := &snap.Info{SuggestedName: name, SideInfo: *si, SnapType: snap.TypeApp}
		info.Apps = map[string]*snap.AppInfo{
			"app": {Snap: info, Name: "app"},
		}
		return info, nil
	})
	// And with cgroup v1 information indicating the app has a process with pid 1234.
	writePids(c, filepath.Join(dirs.PidsCgroupDir, "snap.some-snap.app"), []int{1234})

	// Attempt to install revision 2 of the snap.
	snapsup := &snapstate.SnapSetup{
		SideInfo: &snap.SideInfo{RealName: "some-snap", SnapID: "some-snap-id", Revision: snap.R(2)},
	}

	// And observe that we cannot refresh because the snap is busy.
	_, err := snapstate.DoInstall(s.state, snapst, snapsup, 0, "")
	c.Assert(err, ErrorMatches, `snap "some-snap" has running apps \(app\)`)

	// The state records the time of the failed refresh operation.
	err = snapstate.Get(s.state, "some-snap", snapst)
	c.Assert(err, IsNil)
	c.Check(snapst.RefreshInhibitedTime, NotNil)
}

func (s snapmgrTestSuite) TestInstallDespiteBusySnap(c *C) {
	s.state.Lock()
	defer s.state.Unlock()

	// With the refresh-app-awareness feature enabled.
	tr := config.NewTransaction(s.state)
	tr.Set("core", "experimental.refresh-app-awareness", true)
	tr.Commit()

	// With a snap state indicating a snap is already installed and it failed
	// to refresh over a week ago. Use UTC and Round to have predictable
	// behaviour across time-zones and with enough precision loss to be
	// compatible with the serialization format.
	var longAgo = time.Now().UTC().Round(time.Second).Add(-time.Hour * 24 * 8)
	snapst := &snapstate.SnapState{
		Active: true,
		Sequence: []*snap.SideInfo{
			{RealName: "some-snap", SnapID: "some-snap-id", Revision: snap.R(1)},
		},
		Current:              snap.R(1),
		SnapType:             "app",
		RefreshInhibitedTime: &longAgo,
	}
	snapstate.Set(s.state, "some-snap", snapst)

	// With a snap info indicating it has an application called "app"
	snapstate.MockSnapReadInfo(func(name string, si *snap.SideInfo) (*snap.Info, error) {
		if name != "some-snap" {
			return s.fakeBackend.ReadInfo(name, si)
		}
		info := &snap.Info{SuggestedName: name, SideInfo: *si, SnapType: snap.TypeApp}
		info.Apps = map[string]*snap.AppInfo{
			"app": {Snap: info, Name: "app"},
		}
		return info, nil
	})
	// And with cgroup v1 information indicating the app has a process with pid 1234.
	writePids(c, filepath.Join(dirs.PidsCgroupDir, "snap.some-snap.app"), []int{1234})

	// Attempt to install revision 2 of the snap.
	snapsup := &snapstate.SnapSetup{
		SideInfo: &snap.SideInfo{RealName: "some-snap", SnapID: "some-snap-id", Revision: snap.R(2)},
	}

	// And observe that refresh occurred regardless of the running process.
	_, err := snapstate.DoInstall(s.state, snapst, snapsup, 0, "")
	c.Assert(err, IsNil)
}

func (s snapmgrTestSuite) TestInstallFailsOnSystem(c *C) {
	s.state.Lock()
	defer s.state.Unlock()

	snapsup := &snapstate.SnapSetup{SideInfo: &snap.SideInfo{RealName: "system", SnapID: "some-snap-id", Revision: snap.R(1)}}
	_, err := snapstate.DoInstall(s.state, nil, snapsup, 0, "")
	c.Assert(err, NotNil)
	c.Assert(err, ErrorMatches, `cannot install reserved snap name 'system'`)
}

func (s *snapmgrTestSuite) TestUpdateCreatesDiscardAfterCurrentTasks(c *C) {
	s.state.Lock()
	defer s.state.Unlock()

	snapstate.Set(s.state, "some-snap", &snapstate.SnapState{
		Active: true,
		Sequence: []*snap.SideInfo{
			{RealName: "some-snap", SnapID: "some-snap-id", Revision: snap.R(1)},
			{RealName: "some-snap", SnapID: "some-snap-id", Revision: snap.R(2)},
			{RealName: "some-snap", SnapID: "some-snap-id", Revision: snap.R(3)},
			{RealName: "some-snap", SnapID: "some-snap-id", Revision: snap.R(4)},
		},
		Current:  snap.R(1),
		SnapType: "app",
	})

	ts, err := snapstate.Update(s.state, "some-snap", nil, 0, snapstate.Flags{})
	c.Assert(err, IsNil)

	verifyUpdateTasks(c, unlinkBefore|cleanupAfter|doesReRefresh, 3, ts, s.state)
	c.Assert(s.state.TaskCount(), Equals, len(ts.Tasks()))
}

func (s *snapmgrTestSuite) TestUpdateManyTooEarly(c *C) {
	s.state.Lock()
	defer s.state.Unlock()

	s.state.Set("seeded", nil)

	snapstate.Set(s.state, "some-snap", &snapstate.SnapState{
		Active:   true,
		Sequence: []*snap.SideInfo{{RealName: "some-snap", SnapID: "some-snap-id", Revision: snap.R(7)}},
		Current:  snap.R(7),
		SnapType: "app",
	})

	_, _, err := snapstate.UpdateMany(context.Background(), s.state, nil, 0, nil)
	c.Check(err, FitsTypeOf, &snapstate.ChangeConflictError{})
	c.Assert(err, ErrorMatches, `too early for operation, device not yet seeded or device model not acknowledged`)
}

func (s *snapmgrTestSuite) TestUpdateMany(c *C) {
	s.state.Lock()
	defer s.state.Unlock()

	snapstate.Set(s.state, "some-snap", &snapstate.SnapState{
		Active: true,
		Sequence: []*snap.SideInfo{
			{RealName: "some-snap", SnapID: "some-snap-id", Revision: snap.R(1)},
			{RealName: "some-snap", SnapID: "some-snap-id", Revision: snap.R(2)},
			{RealName: "some-snap", SnapID: "some-snap-id", Revision: snap.R(3)},
			{RealName: "some-snap", SnapID: "some-snap-id", Revision: snap.R(4)},
		},
		Current:  snap.R(1),
		SnapType: "app",
	})

	updates, tts, err := snapstate.UpdateMany(context.Background(), s.state, nil, 0, nil)
	c.Assert(err, IsNil)
	c.Assert(tts, HasLen, 2)
	verifyLastTasksetIsReRefresh(c, tts)
	c.Check(updates, DeepEquals, []string{"some-snap"})

	ts := tts[0]
	verifyUpdateTasks(c, unlinkBefore|cleanupAfter, 3, ts, s.state)

	// check that the tasks are in non-default lane
	for _, t := range ts.Tasks() {
		c.Assert(t.Lanes(), DeepEquals, []int{1})
	}
	c.Assert(s.state.TaskCount(), Equals, len(ts.Tasks())+1) // 1==rerefresh

	// ensure edges information is still there
	te, err := ts.Edge(snapstate.DownloadAndChecksDoneEdge)
	c.Assert(te, NotNil)
	c.Assert(err, IsNil)

	checkIsAutoRefresh(c, ts.Tasks(), false)
}

func (s *snapmgrTestSuite) TestParallelInstanceUpdateMany(c *C) {
	restore := release.MockOnClassic(false)
	defer restore()

	s.state.Lock()
	defer s.state.Unlock()

	tr := config.NewTransaction(s.state)
	tr.Set("core", "experimental.parallel-instances", true)
	tr.Commit()

	snapstate.Set(s.state, "some-snap", &snapstate.SnapState{
		Active: true,
		Sequence: []*snap.SideInfo{
			{RealName: "some-snap", SnapID: "some-snap-id", Revision: snap.R(1)},
			{RealName: "some-snap", SnapID: "some-snap-id", Revision: snap.R(2)},
			{RealName: "some-snap", SnapID: "some-snap-id", Revision: snap.R(3)},
			{RealName: "some-snap", SnapID: "some-snap-id", Revision: snap.R(4)},
		},
		Current:  snap.R(1),
		SnapType: "app",
	})
	snapstate.Set(s.state, "some-snap_instance", &snapstate.SnapState{
		Active: true,
		Sequence: []*snap.SideInfo{
			{RealName: "some-snap", SnapID: "some-snap-id", Revision: snap.R(1)},
			{RealName: "some-snap", SnapID: "some-snap-id", Revision: snap.R(2)},
			{RealName: "some-snap", SnapID: "some-snap-id", Revision: snap.R(3)},
		},
		Current:     snap.R(3),
		SnapType:    "app",
		InstanceKey: "instance",
	})

	updates, tts, err := snapstate.UpdateMany(context.Background(), s.state, nil, 0, nil)
	c.Assert(err, IsNil)
	c.Assert(tts, HasLen, 3)
	verifyLastTasksetIsReRefresh(c, tts)
	// ensure stable ordering of updates list
	if updates[0] != "some-snap" {
		updates[1], updates[0] = updates[0], updates[1]
	}

	c.Check(updates, DeepEquals, []string{"some-snap", "some-snap_instance"})

	var snapsup, snapsupInstance *snapstate.SnapSetup

	// ensure stable ordering of task sets list
	snapsup, err = snapstate.TaskSnapSetup(tts[0].Tasks()[0])
	c.Assert(err, IsNil)
	if snapsup.InstanceName() != "some-snap" {
		tts[0], tts[1] = tts[1], tts[0]
		snapsup, err = snapstate.TaskSnapSetup(tts[0].Tasks()[0])
		c.Assert(err, IsNil)
	}
	snapsupInstance, err = snapstate.TaskSnapSetup(tts[1].Tasks()[0])
	c.Assert(err, IsNil)

	c.Assert(snapsup.InstanceName(), Equals, "some-snap")
	c.Assert(snapsupInstance.InstanceName(), Equals, "some-snap_instance")

	verifyUpdateTasks(c, unlinkBefore|cleanupAfter, 3, tts[0], s.state)
	verifyUpdateTasks(c, unlinkBefore|cleanupAfter, 1, tts[1], s.state)
}

func (s *snapmgrTestSuite) TestUpdateManyDevModeConfinementFiltering(c *C) {
	s.state.Lock()
	defer s.state.Unlock()

	snapstate.Set(s.state, "some-snap", &snapstate.SnapState{
		Active:   true,
		Channel:  "channel-for-devmode",
		Sequence: []*snap.SideInfo{{RealName: "some-snap", SnapID: "some-snap-id", Revision: snap.R(7)}},
		Current:  snap.R(7),
		SnapType: "app",
	})

	// updated snap is devmode, updatemany doesn't update it
	_, tts, _ := snapstate.UpdateMany(context.Background(), s.state, []string{"some-snap"}, s.user.ID, nil)
	// FIXME: UpdateMany will not error out in this case (daemon catches this case, with a weird error)
	c.Assert(tts, HasLen, 0)
}

func (s *snapmgrTestSuite) TestUpdateManyClassicConfinementFiltering(c *C) {
	restore := maybeMockClassicSupport(c)
	defer restore()

	s.state.Lock()
	defer s.state.Unlock()

	snapstate.Set(s.state, "some-snap", &snapstate.SnapState{
		Active:   true,
		Channel:  "channel-for-classic",
		Sequence: []*snap.SideInfo{{RealName: "some-snap", SnapID: "some-snap-id", Revision: snap.R(7)}},
		Current:  snap.R(7),
		SnapType: "app",
	})

	// if a snap installed without --classic gets a classic update it isn't installed
	_, tts, _ := snapstate.UpdateMany(context.Background(), s.state, []string{"some-snap"}, s.user.ID, nil)
	// FIXME: UpdateMany will not error out in this case (daemon catches this case, with a weird error)
	c.Assert(tts, HasLen, 0)
}

func (s *snapmgrTestSuite) TestUpdateManyClassic(c *C) {
	restore := maybeMockClassicSupport(c)
	defer restore()

	s.state.Lock()
	defer s.state.Unlock()

	snapstate.Set(s.state, "some-snap", &snapstate.SnapState{
		Active:   true,
		Channel:  "channel-for-classic",
		Sequence: []*snap.SideInfo{{RealName: "some-snap", SnapID: "some-snap-id", Revision: snap.R(7)}},
		Current:  snap.R(7),
		SnapType: "app",
		Flags:    snapstate.Flags{Classic: true},
	})

	// snap installed with classic: refresh gets classic
	_, tts, err := snapstate.UpdateMany(context.Background(), s.state, []string{"some-snap"}, s.user.ID, nil)
	c.Assert(err, IsNil)
	c.Assert(tts, HasLen, 2)
	verifyLastTasksetIsReRefresh(c, tts)
}

func (s *snapmgrTestSuite) TestUpdateManyDevMode(c *C) {
	s.state.Lock()
	defer s.state.Unlock()

	snapstate.Set(s.state, "some-snap", &snapstate.SnapState{
		Active: true,
		Flags:  snapstate.Flags{DevMode: true},
		Sequence: []*snap.SideInfo{
			{RealName: "some-snap", SnapID: "some-snap-id", Revision: snap.R(1)},
		},
		Current:  snap.R(1),
		SnapType: "app",
	})

	updates, _, err := snapstate.UpdateMany(context.Background(), s.state, []string{"some-snap"}, 0, nil)
	c.Assert(err, IsNil)
	c.Check(updates, HasLen, 1)
}

func (s *snapmgrTestSuite) TestUpdateAllDevMode(c *C) {
	s.state.Lock()
	defer s.state.Unlock()

	snapstate.Set(s.state, "some-snap", &snapstate.SnapState{
		Active: true,
		Flags:  snapstate.Flags{DevMode: true},
		Sequence: []*snap.SideInfo{
			{RealName: "some-snap", SnapID: "some-snap-id", Revision: snap.R(1)},
		},
		Current:  snap.R(1),
		SnapType: "app",
	})

	updates, _, err := snapstate.UpdateMany(context.Background(), s.state, nil, 0, nil)
	c.Assert(err, IsNil)
	c.Check(updates, HasLen, 0)
}

func (s *snapmgrTestSuite) TestUpdateManyWaitForBasesUC16(c *C) {
	s.state.Lock()
	defer s.state.Unlock()

	snapstate.Set(s.state, "core", &snapstate.SnapState{
		Active: true,
		Sequence: []*snap.SideInfo{
			{RealName: "core", SnapID: "core-snap-id", Revision: snap.R(1)},
		},
		Current:  snap.R(1),
		SnapType: "os",
	})

	snapstate.Set(s.state, "some-base", &snapstate.SnapState{
		Active: true,
		Sequence: []*snap.SideInfo{
			{RealName: "some-base", SnapID: "some-base-id", Revision: snap.R(1)},
		},
		Current:  snap.R(1),
		SnapType: "base",
	})

	snapstate.Set(s.state, "some-snap", &snapstate.SnapState{
		Active: true,
		Sequence: []*snap.SideInfo{
			{RealName: "some-snap", SnapID: "some-snap-id", Revision: snap.R(1)},
		},
		Current:  snap.R(1),
		SnapType: "app",
		Channel:  "channel-for-base",
	})

	updates, tts, err := snapstate.UpdateMany(context.Background(), s.state, []string{"some-snap", "core", "some-base"}, 0, nil)
	c.Assert(err, IsNil)
	c.Assert(tts, HasLen, 4)
	verifyLastTasksetIsReRefresh(c, tts)
	c.Check(updates, HasLen, 3)

	// to make TaskSnapSetup work
	chg := s.state.NewChange("refresh", "...")
	for _, ts := range tts {
		chg.AddAll(ts)
	}

	prereqTotal := len(tts[0].Tasks()) + len(tts[1].Tasks())
	prereqs := map[string]bool{}
	for i, task := range tts[2].Tasks() {
		waitTasks := task.WaitTasks()
		if i == 0 {
			c.Check(len(waitTasks), Equals, prereqTotal)
		} else if task.Kind() == "link-snap" {
			c.Check(len(waitTasks), Equals, prereqTotal+1)
			for _, pre := range waitTasks {
				if pre.Kind() == "link-snap" {
					snapsup, err := snapstate.TaskSnapSetup(pre)
					c.Assert(err, IsNil)
					prereqs[snapsup.InstanceName()] = true
				}
			}
		}
	}

	c.Check(prereqs, DeepEquals, map[string]bool{
		"core":      true,
		"some-base": true,
	})
}

func (s *snapmgrTestSuite) TestUpdateManyWaitForBasesUC18(c *C) {
	r := snapstatetest.MockDeviceModel(ModelWithBase("core18"))
	defer r()

	restore := snap.MockSnapdSnapID("snapd-id")
	defer restore()

	s.state.Lock()
	defer s.state.Unlock()

	snapstate.Set(s.state, "core18", &snapstate.SnapState{
		Active: true,
		Sequence: []*snap.SideInfo{
			{RealName: "core18", SnapID: "core18-snap-id", Revision: snap.R(1)},
		},
		Current:  snap.R(1),
		SnapType: "base",
	})

	snapstate.Set(s.state, "some-base", &snapstate.SnapState{
		Active: true,
		Sequence: []*snap.SideInfo{
			{RealName: "some-base", SnapID: "some-base-id", Revision: snap.R(1)},
		},
		Current:  snap.R(1),
		SnapType: "base",
	})

	snapstate.Set(s.state, "snapd", &snapstate.SnapState{
		Active: true,
		Sequence: []*snap.SideInfo{
			{RealName: "snapd", SnapID: "snapd-id", Revision: snap.R(1)},
		},
		Current:  snap.R(1),
		SnapType: "app",
	})

	snapstate.Set(s.state, "some-snap", &snapstate.SnapState{
		Active: true,
		Sequence: []*snap.SideInfo{
			{RealName: "some-snap", SnapID: "some-snap-id", Revision: snap.R(1)},
		},
		Current:  snap.R(1),
		SnapType: "app",
		Channel:  "channel-for-base",
	})

	updates, tts, err := snapstate.UpdateMany(context.Background(), s.state, []string{"some-snap", "core18", "some-base", "snapd"}, 0, nil)
	c.Assert(err, IsNil)
	c.Assert(tts, HasLen, 5)
	verifyLastTasksetIsReRefresh(c, tts)
	c.Check(updates, HasLen, 4)

	// to make TaskSnapSetup work
	chg := s.state.NewChange("refresh", "...")
	for _, ts := range tts {
		chg.AddAll(ts)
	}

	// Note that some-app only waits for snapd+some-base. The core18
	// base is not special to this snap and not waited for
	prereqTotal := len(tts[0].Tasks()) + len(tts[1].Tasks())
	prereqs := map[string]bool{}
	for i, task := range tts[3].Tasks() {
		waitTasks := task.WaitTasks()
		if i == 0 {
			c.Check(len(waitTasks), Equals, prereqTotal)
		} else if task.Kind() == "link-snap" {
			c.Check(len(waitTasks), Equals, prereqTotal+1)
			for _, pre := range waitTasks {
				if pre.Kind() == "link-snap" {
					snapsup, err := snapstate.TaskSnapSetup(pre)
					c.Assert(err, IsNil)
					prereqs[snapsup.InstanceName()] = true
				}
			}
		}
	}

	// Note that "core18" is not part of the prereqs for some-app
	// as it does not use this base.
	c.Check(prereqs, DeepEquals, map[string]bool{
		"some-base": true,
		"snapd":     true,
	})
}

func (s *snapmgrTestSuite) TestUpdateManyValidateRefreshes(c *C) {
	s.state.Lock()
	defer s.state.Unlock()

	snapstate.Set(s.state, "some-snap", &snapstate.SnapState{
		Active: true,
		Sequence: []*snap.SideInfo{
			{RealName: "some-snap", SnapID: "some-snap-id", Revision: snap.R(1)},
		},
		Current:  snap.R(1),
		SnapType: "app",
	})

	validateCalled := false
	validateRefreshes := func(st *state.State, refreshes []*snap.Info, ignoreValidation map[string]bool, userID int, deviceCtx snapstate.DeviceContext) ([]*snap.Info, error) {
		validateCalled = true
		c.Check(refreshes, HasLen, 1)
		c.Check(refreshes[0].InstanceName(), Equals, "some-snap")
		c.Check(refreshes[0].SnapID, Equals, "some-snap-id")
		c.Check(refreshes[0].Revision, Equals, snap.R(11))
		c.Check(ignoreValidation, HasLen, 0)
		return refreshes, nil
	}
	// hook it up
	snapstate.ValidateRefreshes = validateRefreshes

	updates, tts, err := snapstate.UpdateMany(context.Background(), s.state, nil, 0, nil)
	c.Assert(err, IsNil)
	c.Assert(tts, HasLen, 2)
	verifyLastTasksetIsReRefresh(c, tts)
	c.Check(updates, DeepEquals, []string{"some-snap"})
	verifyUpdateTasks(c, unlinkBefore|cleanupAfter, 0, tts[0], s.state)

	c.Check(validateCalled, Equals, true)
}

func (s *snapmgrTestSuite) TestParallelInstanceUpdateManyValidateRefreshes(c *C) {
	s.state.Lock()
	defer s.state.Unlock()

	tr := config.NewTransaction(s.state)
	tr.Set("core", "experimental.parallel-instances", true)
	tr.Commit()

	snapstate.Set(s.state, "some-snap", &snapstate.SnapState{
		Active: true,
		Sequence: []*snap.SideInfo{
			{RealName: "some-snap", SnapID: "some-snap-id", Revision: snap.R(1)},
		},
		Current:  snap.R(1),
		SnapType: "app",
	})
	snapstate.Set(s.state, "some-snap_instance", &snapstate.SnapState{
		Active: true,
		Sequence: []*snap.SideInfo{
			{RealName: "some-snap", SnapID: "some-snap-id", Revision: snap.R(1)},
		},
		Current:     snap.R(1),
		SnapType:    "app",
		InstanceKey: "instance",
	})

	validateCalled := false
	validateRefreshes := func(st *state.State, refreshes []*snap.Info, ignoreValidation map[string]bool, userID int, deviceCtx snapstate.DeviceContext) ([]*snap.Info, error) {
		validateCalled = true
		c.Check(refreshes, HasLen, 2)
		instanceIdx := 0
		someIdx := 1
		if refreshes[0].InstanceName() != "some-snap_instance" {
			instanceIdx = 1
			someIdx = 0
		}
		c.Check(refreshes[someIdx].InstanceName(), Equals, "some-snap")
		c.Check(refreshes[instanceIdx].InstanceName(), Equals, "some-snap_instance")
		c.Check(refreshes[0].SnapID, Equals, "some-snap-id")
		c.Check(refreshes[0].Revision, Equals, snap.R(11))
		c.Check(refreshes[1].SnapID, Equals, "some-snap-id")
		c.Check(refreshes[1].Revision, Equals, snap.R(11))
		c.Check(ignoreValidation, HasLen, 0)
		return refreshes, nil
	}
	// hook it up
	snapstate.ValidateRefreshes = validateRefreshes

	updates, tts, err := snapstate.UpdateMany(context.Background(), s.state, nil, 0, nil)
	c.Assert(err, IsNil)
	c.Assert(tts, HasLen, 3)
	verifyLastTasksetIsReRefresh(c, tts)
	sort.Strings(updates)
	c.Check(updates, DeepEquals, []string{"some-snap", "some-snap_instance"})
	verifyUpdateTasks(c, unlinkBefore|cleanupAfter, 0, tts[0], s.state)
	verifyUpdateTasks(c, unlinkBefore|cleanupAfter, 0, tts[1], s.state)

	c.Check(validateCalled, Equals, true)
}

func (s *snapmgrTestSuite) TestUpdateManyValidateRefreshesUnhappy(c *C) {
	s.state.Lock()
	defer s.state.Unlock()

	snapstate.Set(s.state, "some-snap", &snapstate.SnapState{
		Active: true,
		Sequence: []*snap.SideInfo{
			{RealName: "some-snap", SnapID: "some-snap-id", Revision: snap.R(1)},
		},
		Current: snap.R(1),
	})

	validateErr := errors.New("refresh control error")
	validateRefreshes := func(st *state.State, refreshes []*snap.Info, ignoreValidation map[string]bool, userID int, deviceCtx snapstate.DeviceContext) ([]*snap.Info, error) {
		c.Check(refreshes, HasLen, 1)
		c.Check(refreshes[0].SnapID, Equals, "some-snap-id")
		c.Check(refreshes[0].Revision, Equals, snap.R(11))
		c.Check(ignoreValidation, HasLen, 0)
		return nil, validateErr
	}
	// hook it up
	snapstate.ValidateRefreshes = validateRefreshes

	// refresh all => no error
	updates, tts, err := snapstate.UpdateMany(context.Background(), s.state, nil, 0, nil)
	c.Assert(err, IsNil)
	c.Check(tts, HasLen, 0)
	c.Check(updates, HasLen, 0)

	// refresh some-snap => report error
	updates, tts, err = snapstate.UpdateMany(context.Background(), s.state, []string{"some-snap"}, 0, nil)
	c.Assert(err, Equals, validateErr)
	c.Check(tts, HasLen, 0)
	c.Check(updates, HasLen, 0)

}

func (s *snapmgrTestSuite) TestRevertCreatesNoGCTasks(c *C) {
	s.state.Lock()
	defer s.state.Unlock()

	snapstate.Set(s.state, "some-snap", &snapstate.SnapState{
		Active:   true,
		SnapType: "app",
		Sequence: []*snap.SideInfo{
			{RealName: "some-snap", Revision: snap.R(1)},
			{RealName: "some-snap", Revision: snap.R(2)},
			{RealName: "some-snap", Revision: snap.R(3)},
			{RealName: "some-snap", Revision: snap.R(4)},
		},
		Current: snap.R(2),
	})

	ts, err := snapstate.RevertToRevision(s.state, "some-snap", snap.R(4), snapstate.Flags{})
	c.Assert(err, IsNil)

	// ensure that we do not run any form of garbage-collection
	c.Assert(s.state.TaskCount(), Equals, len(ts.Tasks()))
	c.Assert(taskKinds(ts.Tasks()), DeepEquals, []string{
		"prerequisites",
		"prepare-snap",
		"stop-snap-services",
		"remove-aliases",
		"unlink-current-snap",
		"setup-profiles",
		"link-snap",
		"auto-connect",
		"set-auto-aliases",
		"setup-aliases",
		"start-snap-services",
		"run-hook[configure]",
		"run-hook[check-health]",
	})
}

func (s *snapmgrTestSuite) TestEnableTasks(c *C) {
	s.state.Lock()
	defer s.state.Unlock()

	snapstate.Set(s.state, "some-snap", &snapstate.SnapState{
		Sequence: []*snap.SideInfo{
			{RealName: "some-snap", Revision: snap.R(11)},
		},
		Current: snap.R(11),
		Active:  false,
	})

	ts, err := snapstate.Enable(s.state, "some-snap")
	c.Assert(err, IsNil)

	c.Assert(s.state.TaskCount(), Equals, len(ts.Tasks()))
	c.Assert(taskKinds(ts.Tasks()), DeepEquals, []string{
		"prepare-snap",
		"setup-profiles",
		"link-snap",
		"setup-aliases",
		"start-snap-services",
	})
}

func (s *snapmgrTestSuite) TestSwitchTasks(c *C) {
	s.state.Lock()
	defer s.state.Unlock()

	snapstate.Set(s.state, "some-snap", &snapstate.SnapState{
		Sequence: []*snap.SideInfo{
			{RealName: "some-snap", Revision: snap.R(11)},
		},
		Current: snap.R(11),
		Active:  false,
	})

	ts, err := snapstate.Switch(s.state, "some-snap", &snapstate.RevisionOptions{Channel: "some-channel"})
	c.Assert(err, IsNil)

	c.Assert(s.state.TaskCount(), Equals, len(ts.Tasks()))
	c.Assert(taskKinds(ts.Tasks()), DeepEquals, []string{"switch-snap"})
}

func (s *snapmgrTestSuite) TestSwitchConflict(c *C) {
	s.state.Lock()
	defer s.state.Unlock()

	snapstate.Set(s.state, "some-snap", &snapstate.SnapState{
		Sequence: []*snap.SideInfo{
			{RealName: "some-snap", Revision: snap.R(11)},
		},
		Current: snap.R(11),
		Active:  false,
	})

	ts, err := snapstate.Switch(s.state, "some-snap", &snapstate.RevisionOptions{Channel: "some-channel"})
	c.Assert(err, IsNil)
	// need a change to make the tasks visible
	s.state.NewChange("switch-snap", "...").AddAll(ts)

	_, err = snapstate.Switch(s.state, "some-snap", &snapstate.RevisionOptions{Channel: "other-channel"})
	c.Check(err, ErrorMatches, `snap "some-snap" has "switch-snap" change in progress`)
}

func (s *snapmgrTestSuite) TestSwitchUnhappy(c *C) {
	s.state.Lock()
	defer s.state.Unlock()

	_, err := snapstate.Switch(s.state, "non-existing-snap", &snapstate.RevisionOptions{Channel: "some-channel"})
	c.Assert(err, ErrorMatches, `snap "non-existing-snap" is not installed`)
}

func (s *snapmgrTestSuite) TestSwitchRevision(c *C) {
	s.state.Lock()
	defer s.state.Unlock()

	snapstate.Set(s.state, "some-snap", &snapstate.SnapState{
		Sequence: []*snap.SideInfo{
			{RealName: "some-snap", Revision: snap.R(11)},
		},
		Current: snap.R(11),
	})

	_, err := snapstate.Switch(s.state, "some-snap", &snapstate.RevisionOptions{Revision: snap.R(42)})
	c.Assert(err, ErrorMatches, "cannot switch revision")
}

func (s *snapmgrTestSuite) TestSwitchKernelTrackForbidden(c *C) {
	s.state.Lock()
	defer s.state.Unlock()

	r := snapstatetest.MockDeviceModel(ModelWithKernelTrack("18"))
	defer r()
	snapstate.Set(s.state, "kernel", &snapstate.SnapState{
		Sequence: []*snap.SideInfo{
			{RealName: "kernel", Revision: snap.R(11)},
		},
		Channel: "18/stable",
		Current: snap.R(11),
		Active:  true,
	})

	_, err := snapstate.Switch(s.state, "kernel", &snapstate.RevisionOptions{Channel: "new-channel"})
	c.Assert(err, ErrorMatches, `cannot switch from kernel track "18" as specified for the \(device\) model to "new-channel/stable"`)
}

func (s *snapmgrTestSuite) TestSwitchKernelTrackRiskOnlyIsOK(c *C) {
	s.state.Lock()
	defer s.state.Unlock()

	r := snapstatetest.MockDeviceModel(ModelWithKernelTrack("18"))
	defer r()
	snapstate.Set(s.state, "kernel", &snapstate.SnapState{
		Sequence: []*snap.SideInfo{
			{RealName: "kernel", Revision: snap.R(11)},
		},
		Channel: "18/stable",
		Current: snap.R(11),
		Active:  true,
	})

	_, err := snapstate.Switch(s.state, "kernel", &snapstate.RevisionOptions{Channel: "18/beta"})
	c.Assert(err, IsNil)
}

func (s *snapmgrTestSuite) TestSwitchKernelTrackRiskOnlyDefaultTrackIsOK(c *C) {
	s.state.Lock()
	defer s.state.Unlock()

	r := snapstatetest.MockDeviceModel(ModelWithKernelTrack("18"))
	defer r()
	snapstate.Set(s.state, "kernel", &snapstate.SnapState{
		Sequence: []*snap.SideInfo{
			{RealName: "kernel", Revision: snap.R(11)},
		},
		Channel: "18/stable",
		Current: snap.R(11),
		Active:  true,
	})

	_, err := snapstate.Switch(s.state, "kernel", &snapstate.RevisionOptions{Channel: "beta"})
	c.Assert(err, IsNil)
}

func (s *snapmgrTestSuite) TestSwitchGadgetTrackForbidden(c *C) {
	s.state.Lock()
	defer s.state.Unlock()

	r := snapstatetest.MockDeviceModel(ModelWithGadgetTrack("18"))
	defer r()
	snapstate.Set(s.state, "brand-gadget", &snapstate.SnapState{
		Sequence: []*snap.SideInfo{
			{RealName: "brand-gadget", Revision: snap.R(11)},
		},
		Channel: "18/stable",
		Current: snap.R(11),
		Active:  true,
	})

	_, err := snapstate.Switch(s.state, "brand-gadget", &snapstate.RevisionOptions{Channel: "new-channel"})
	c.Assert(err, ErrorMatches, `cannot switch from gadget track "18" as specified for the \(device\) model to "new-channel/stable"`)
}

func (s *snapmgrTestSuite) TestSwitchGadgetTrackRiskOnlyIsOK(c *C) {
	s.state.Lock()
	defer s.state.Unlock()

	r := snapstatetest.MockDeviceModel(ModelWithGadgetTrack("18"))
	defer r()
	snapstate.Set(s.state, "brand-gadget", &snapstate.SnapState{
		Sequence: []*snap.SideInfo{
			{RealName: "brand-gadget", Revision: snap.R(11)},
		},
		Channel: "18/stable",
		Current: snap.R(11),
		Active:  true,
	})

	_, err := snapstate.Switch(s.state, "brand-gadget", &snapstate.RevisionOptions{Channel: "18/beta"})
	c.Assert(err, IsNil)
}

func (s *snapmgrTestSuite) TestSwitchGadgetTrackRiskOnlyDefaultTrackIsOK(c *C) {
	s.state.Lock()
	defer s.state.Unlock()

	r := snapstatetest.MockDeviceModel(ModelWithGadgetTrack("18"))
	defer r()
	snapstate.Set(s.state, "brand-gadget", &snapstate.SnapState{
		Sequence: []*snap.SideInfo{
			{RealName: "brand-gadget", Revision: snap.R(11)},
		},
		Channel: "18/stable",
		Current: snap.R(11),
		Active:  true,
	})

	_, err := snapstate.Switch(s.state, "brand-gadget", &snapstate.RevisionOptions{Channel: "beta"})
	c.Assert(err, IsNil)
}

func (s *snapmgrTestSuite) TestDisableTasks(c *C) {
	s.state.Lock()
	defer s.state.Unlock()

	snapstate.Set(s.state, "some-snap", &snapstate.SnapState{
		Sequence: []*snap.SideInfo{
			{RealName: "some-snap", Revision: snap.R(11)},
		},
		Current: snap.R(11),
		Active:  true,
	})

	ts, err := snapstate.Disable(s.state, "some-snap")
	c.Assert(err, IsNil)

	c.Assert(s.state.TaskCount(), Equals, len(ts.Tasks()))
	c.Assert(taskKinds(ts.Tasks()), DeepEquals, []string{
		"stop-snap-services",
		"remove-aliases",
		"unlink-snap",
		"remove-profiles",
	})
	verifyStopReason(c, ts, "disable")
}

func (s *snapmgrTestSuite) TestEnableConflict(c *C) {
	s.state.Lock()
	defer s.state.Unlock()

	snapstate.Set(s.state, "some-snap", &snapstate.SnapState{
		Sequence: []*snap.SideInfo{
			{RealName: "some-snap", Revision: snap.R(11)},
		},
		Current: snap.R(11),
		Active:  false,
	})

	ts, err := snapstate.Enable(s.state, "some-snap")
	c.Assert(err, IsNil)
	// need a change to make the tasks visible
	s.state.NewChange("enable", "...").AddAll(ts)

	_, err = snapstate.Enable(s.state, "some-snap")
	c.Assert(err, ErrorMatches, `snap "some-snap" has "enable" change in progress`)
}

func (s *snapmgrTestSuite) TestDisableConflict(c *C) {
	s.state.Lock()
	defer s.state.Unlock()

	snapstate.Set(s.state, "some-snap", &snapstate.SnapState{
		Sequence: []*snap.SideInfo{
			{RealName: "some-snap", Revision: snap.R(11)},
		},
		Current: snap.R(11),
		Active:  true,
	})

	ts, err := snapstate.Disable(s.state, "some-snap")
	c.Assert(err, IsNil)
	// need a change to make the tasks visible
	s.state.NewChange("install", "...").AddAll(ts)

	_, err = snapstate.Disable(s.state, "some-snap")
	c.Assert(err, ErrorMatches, `snap "some-snap" has "install" change in progress`)
}

func (s *snapmgrTestSuite) TestDoInstallWithSlots(c *C) {
	s.state.Lock()
	defer s.state.Unlock()

	snapstate.ReplaceStore(s.state, contentStore{fakeStore: s.fakeStore, state: s.state})

	ts, err := snapstate.Install(context.Background(), s.state, "snap-content-slot", nil, 0, snapstate.Flags{})
	c.Assert(err, IsNil)

	var snapsup snapstate.SnapSetup
	err = ts.Tasks()[0].Get("snap-setup", &snapsup)
	c.Assert(err, IsNil)

	c.Check(snapsup.PlugsOnly, Equals, false)
}

func (s *snapmgrTestSuite) TestDoUpdateHadSlots(c *C) {
	s.state.Lock()
	defer s.state.Unlock()

	snapstate.Set(s.state, "some-snap", &snapstate.SnapState{
		Active: true,
		Sequence: []*snap.SideInfo{
			{RealName: "some-snap", SnapID: "some-snap-id", Revision: snap.R(4)},
		},
		Current:  snap.R(4),
		SnapType: "app",
	})

	snapstate.MockSnapReadInfo(func(name string, si *snap.SideInfo) (*snap.Info, error) {
		if name != "some-snap" {
			return s.fakeBackend.ReadInfo(name, si)
		}

		info := &snap.Info{
			SideInfo: *si,
			SnapType: snap.TypeApp,
		}
		info.Slots = map[string]*snap.SlotInfo{
			"some-slot": {
				Snap:      info,
				Name:      "shared-content",
				Interface: "content",
				Attrs: map[string]interface{}{
					"content": "shared-content",
				},
			},
		}
		return info, nil
	})

	ts, err := snapstate.Update(s.state, "some-snap", nil, 0, snapstate.Flags{})
	c.Assert(err, IsNil)

	var snapsup snapstate.SnapSetup
	err = ts.Tasks()[0].Get("snap-setup", &snapsup)
	c.Assert(err, IsNil)

	c.Check(snapsup.PlugsOnly, Equals, false)
}

func (s *snapmgrTestSuite) TestDoInstallChannelDefault(c *C) {
	s.state.Lock()
	defer s.state.Unlock()

	ts, err := snapstate.Install(context.Background(), s.state, "some-snap", nil, 0, snapstate.Flags{})
	c.Assert(err, IsNil)

	var snapsup snapstate.SnapSetup
	err = ts.Tasks()[0].Get("snap-setup", &snapsup)
	c.Assert(err, IsNil)

	c.Check(snapsup.Channel, Equals, "stable")
}

func (s *snapmgrTestSuite) TestInstallRevision(c *C) {
	s.state.Lock()
	defer s.state.Unlock()

	opts := &snapstate.RevisionOptions{Revision: snap.R(7)}
	ts, err := snapstate.Install(context.Background(), s.state, "some-snap", opts, 0, snapstate.Flags{})
	c.Assert(err, IsNil)

	var snapsup snapstate.SnapSetup
	err = ts.Tasks()[0].Get("snap-setup", &snapsup)
	c.Assert(err, IsNil)

	c.Check(snapsup.Revision(), Equals, snap.R(7))
}

func (s *snapmgrTestSuite) TestInstallTooEarly(c *C) {
	s.state.Lock()
	defer s.state.Unlock()

	s.state.Set("seeded", nil)

	_, err := snapstate.Install(context.Background(), s.state, "some-snap", nil, 0, snapstate.Flags{})
	c.Check(err, FitsTypeOf, &snapstate.ChangeConflictError{})
	c.Assert(err, ErrorMatches, `too early for operation, device not yet seeded or device model not acknowledged`)
}

func (s *snapmgrTestSuite) TestInstallConflict(c *C) {
	s.state.Lock()
	defer s.state.Unlock()

	ts, err := snapstate.Install(context.Background(), s.state, "some-snap", nil, 0, snapstate.Flags{})
	c.Assert(err, IsNil)
	// need a change to make the tasks visible
	s.state.NewChange("install", "...").AddAll(ts)

	_, err = snapstate.Install(context.Background(), s.state, "some-snap", nil, 0, snapstate.Flags{})
	c.Check(err, FitsTypeOf, &snapstate.ChangeConflictError{})
	c.Assert(err, ErrorMatches, `snap "some-snap" has "install" change in progress`)
}

func (s *snapmgrTestSuite) TestInstallAliasConflict(c *C) {
	s.state.Lock()
	defer s.state.Unlock()

	snapstate.Set(s.state, "otherfoosnap", &snapstate.SnapState{
		Sequence: []*snap.SideInfo{
			{RealName: "otherfoosnap", Revision: snap.R(30)},
		},
		Current: snap.R(30),
		Active:  true,
		Aliases: map[string]*snapstate.AliasTarget{
			"foo.bar": {Manual: "bar"},
		},
		SnapType: "app",
	})

	_, err := snapstate.Install(context.Background(), s.state, "foo", nil, 0, snapstate.Flags{})
	c.Assert(err, ErrorMatches, `snap "foo" command namespace conflicts with alias "foo\.bar" for "otherfoosnap" snap`)
}

func (s *snapmgrTestSuite) TestInstallStrictIgnoresClassic(c *C) {
	restore := maybeMockClassicSupport(c)
	defer restore()

	s.state.Lock()
	defer s.state.Unlock()

	opts := &snapstate.RevisionOptions{Channel: "channel-for-strict"}
	ts, err := snapstate.Install(context.Background(), s.state, "some-snap", opts, s.user.ID, snapstate.Flags{Classic: true})
	c.Assert(err, IsNil)

	c.Assert(err, IsNil)

	chg := s.state.NewChange("install", "install snap")
	chg.AddAll(ts)

	s.state.Unlock()
	defer s.se.Stop()
	s.settle(c)
	s.state.Lock()

	c.Assert(chg.Err(), IsNil)
	c.Assert(chg.IsReady(), Equals, true)

	// verify snap is *not* classic
	var snapst snapstate.SnapState
	err = snapstate.Get(s.state, "some-snap", &snapst)
	c.Assert(err, IsNil)
	c.Check(snapst.Channel, Equals, "channel-for-strict")
	c.Check(snapst.Classic, Equals, false)
}

// A sneakyStore changes the state when called
type sneakyStore struct {
	*fakeStore
	state *state.State
}

func (s sneakyStore) SnapAction(ctx context.Context, currentSnaps []*store.CurrentSnap, actions []*store.SnapAction, user *auth.UserState, opts *store.RefreshOptions) ([]*snap.Info, error) {
	s.state.Lock()
	snapstate.Set(s.state, "some-snap", &snapstate.SnapState{
		Active:   true,
		Channel:  "edge",
		Sequence: []*snap.SideInfo{{RealName: "some-snap", SnapID: "some-snap-id", Revision: snap.R(1)}},
		Current:  snap.R(1),
		SnapType: "app",
	})
	s.state.Unlock()
	return s.fakeStore.SnapAction(ctx, currentSnaps, actions, user, opts)
}

func (s *snapmgrTestSuite) TestInstallStateConflict(c *C) {
	s.state.Lock()
	defer s.state.Unlock()

	snapstate.ReplaceStore(s.state, sneakyStore{fakeStore: s.fakeStore, state: s.state})

	_, err := snapstate.Install(context.Background(), s.state, "some-snap", nil, 0, snapstate.Flags{})
	c.Check(err, FitsTypeOf, &snapstate.ChangeConflictError{})
	c.Assert(err, ErrorMatches, `snap "some-snap" has changes in progress`)
}

func (s *snapmgrTestSuite) TestInstallPathTooEarly(c *C) {
	s.state.Lock()
	defer s.state.Unlock()

	r := snapstatetest.MockDeviceModel(nil)
	defer r()

	mockSnap := makeTestSnap(c, "name: some-snap\nversion: 1.0")
	_, _, err := snapstate.InstallPath(s.state, &snap.SideInfo{RealName: "some-snap"}, mockSnap, "", "", snapstate.Flags{})
	c.Check(err, FitsTypeOf, &snapstate.ChangeConflictError{})
	c.Assert(err, ErrorMatches, `too early for operation, device model not yet acknowledged`)

}

func (s *snapmgrTestSuite) TestInstallPathConflict(c *C) {
	s.state.Lock()
	defer s.state.Unlock()

	ts, err := snapstate.Install(context.Background(), s.state, "some-snap", nil, 0, snapstate.Flags{})
	c.Assert(err, IsNil)
	// need a change to make the tasks visible
	s.state.NewChange("install", "...").AddAll(ts)

	mockSnap := makeTestSnap(c, "name: some-snap\nversion: 1.0")
	_, _, err = snapstate.InstallPath(s.state, &snap.SideInfo{RealName: "some-snap"}, mockSnap, "", "", snapstate.Flags{})
	c.Assert(err, ErrorMatches, `snap "some-snap" has "install" change in progress`)
}

func (s *snapmgrTestSuite) TestInstallPathMissingName(c *C) {
	s.state.Lock()
	defer s.state.Unlock()

	mockSnap := makeTestSnap(c, "name: some-snap\nversion: 1.0")
	_, _, err := snapstate.InstallPath(s.state, &snap.SideInfo{}, mockSnap, "", "", snapstate.Flags{})
	c.Assert(err, ErrorMatches, fmt.Sprintf(`internal error: snap name to install %q not provided`, mockSnap))
}

func (s *snapmgrTestSuite) TestInstallPathSnapIDRevisionUnset(c *C) {
	s.state.Lock()
	defer s.state.Unlock()

	mockSnap := makeTestSnap(c, "name: some-snap\nversion: 1.0")
	_, _, err := snapstate.InstallPath(s.state, &snap.SideInfo{RealName: "some-snap", SnapID: "snapididid"}, mockSnap, "", "", snapstate.Flags{})
	c.Assert(err, ErrorMatches, fmt.Sprintf(`internal error: snap id set to install %q but revision is unset`, mockSnap))
}

func (s *snapmgrTestSuite) TestInstallPathValidateFlags(c *C) {
	s.state.Lock()
	defer s.state.Unlock()

	mockSnap := makeTestSnap(c, `name: some-snap
version: 1.0
confinement: devmode
`)
	_, _, err := snapstate.InstallPath(s.state, &snap.SideInfo{RealName: "some-snap"}, mockSnap, "", "", snapstate.Flags{})
	c.Assert(err, ErrorMatches, `.* requires devmode or confinement override`)
}

func (s *snapmgrTestSuite) TestInstallPathStrictIgnoresClassic(c *C) {
	restore := maybeMockClassicSupport(c)
	defer restore()

	s.state.Lock()
	defer s.state.Unlock()

	mockSnap := makeTestSnap(c, `name: some-snap
version: 1.0
confinement: strict
`)

	ts, _, err := snapstate.InstallPath(s.state, &snap.SideInfo{RealName: "some-snap"}, mockSnap, "", "", snapstate.Flags{Classic: true})
	c.Assert(err, IsNil)

	c.Assert(err, IsNil)

	chg := s.state.NewChange("install", "install snap")
	chg.AddAll(ts)

	s.state.Unlock()
	defer s.se.Stop()
	s.settle(c)
	s.state.Lock()

	c.Assert(chg.Err(), IsNil)
	c.Assert(chg.IsReady(), Equals, true)

	// verify snap is *not* classic
	var snapst snapstate.SnapState
	err = snapstate.Get(s.state, "some-snap", &snapst)
	c.Assert(err, IsNil)
	c.Check(snapst.Classic, Equals, false)
}

func (s *snapmgrTestSuite) TestParallelInstanceInstallNotAllowed(c *C) {
	s.state.Lock()
	defer s.state.Unlock()

	snapstate.ReplaceStore(s.state, sneakyStore{fakeStore: s.fakeStore, state: s.state})

	tr := config.NewTransaction(s.state)
	tr.Set("core", "experimental.parallel-instances", true)
	tr.Commit()

	_, err := snapstate.Install(context.Background(), s.state, "core_foo", nil, 0, snapstate.Flags{})
	c.Check(err, ErrorMatches, `cannot install snap of type os as "core_foo"`)

	_, err = snapstate.Install(context.Background(), s.state, "some-base_foo", nil, 0, snapstate.Flags{})
	c.Check(err, ErrorMatches, `cannot install snap of type base as "some-base_foo"`)

	_, err = snapstate.Install(context.Background(), s.state, "some-gadget_foo", nil, 0, snapstate.Flags{})
	c.Check(err, ErrorMatches, `cannot install snap of type gadget as "some-gadget_foo"`)

	_, err = snapstate.Install(context.Background(), s.state, "some-kernel_foo", nil, 0, snapstate.Flags{})
	c.Check(err, ErrorMatches, `cannot install snap of type kernel as "some-kernel_foo"`)

	_, err = snapstate.Install(context.Background(), s.state, "some-snapd_foo", nil, 0, snapstate.Flags{})
	c.Check(err, ErrorMatches, `cannot install snap of type snapd as "some-snapd_foo"`)
}

func (s *snapmgrTestSuite) TestInstallPathFailsEarlyOnEpochMismatch(c *C) {
	s.state.Lock()
	defer s.state.Unlock()

	// have epoch 1* installed
	snapstate.Set(s.state, "some-snap", &snapstate.SnapState{
		Active:   true,
		Channel:  "edge",
		Sequence: []*snap.SideInfo{{RealName: "some-snap", Revision: snap.R(7)}},
		Current:  snap.R(7),
	})

	// try to install epoch 42
	mockSnap := makeTestSnap(c, "name: some-snap\nversion: 1.0\nepoch: 42\n")
	_, _, err := snapstate.InstallPath(s.state, &snap.SideInfo{RealName: "some-snap"}, mockSnap, "", "", snapstate.Flags{})
	c.Assert(err, ErrorMatches, `cannot refresh "some-snap" to local snap with epoch 42, because it can't read the current epoch of 1\*`)
}

func (s *snapmgrTestSuite) TestUpdateTasksPropagatesErrors(c *C) {
	s.state.Lock()
	defer s.state.Unlock()

	snapstate.Set(s.state, "some-snap", &snapstate.SnapState{
		Active:   true,
		Channel:  "edge",
		Sequence: []*snap.SideInfo{{RealName: "some-snap", SnapID: "fakestore-please-error-on-refresh", Revision: snap.R(7)}},
		Current:  snap.R(7),
	})

	_, err := snapstate.Update(s.state, "some-snap", &snapstate.RevisionOptions{Channel: "some-channel"}, s.user.ID, snapstate.Flags{})
	c.Assert(err, ErrorMatches, `failing as requested`)
}

func (s *snapmgrTestSuite) TestUpdateTasks(c *C) {
	s.state.Lock()
	defer s.state.Unlock()

	snapstate.Set(s.state, "some-snap", &snapstate.SnapState{
		Active:   true,
		Channel:  "edge",
		Sequence: []*snap.SideInfo{{RealName: "some-snap", SnapID: "some-snap-id", Revision: snap.R(7)}},
		Current:  snap.R(7),
		SnapType: "app",
	})

	validateCalled := false
	happyValidateRefreshes := func(st *state.State, refreshes []*snap.Info, ignoreValidation map[string]bool, userID int, deviceCtx snapstate.DeviceContext) ([]*snap.Info, error) {
		validateCalled = true
		return refreshes, nil
	}
	// hook it up
	snapstate.ValidateRefreshes = happyValidateRefreshes

	ts, err := snapstate.Update(s.state, "some-snap", &snapstate.RevisionOptions{Channel: "some-channel"}, s.user.ID, snapstate.Flags{})
	c.Assert(err, IsNil)
	verifyUpdateTasks(c, unlinkBefore|cleanupAfter|doesReRefresh, 0, ts, s.state)
	c.Assert(s.state.TaskCount(), Equals, len(ts.Tasks()))

	c.Check(validateCalled, Equals, true)

	var snapsup snapstate.SnapSetup
	err = ts.Tasks()[0].Get("snap-setup", &snapsup)
	c.Assert(err, IsNil)

	c.Check(snapsup.Channel, Equals, "some-channel")
}

func (s *snapmgrTestSuite) TestUpdateWithDeviceContext(c *C) {
	s.state.Lock()
	defer s.state.Unlock()

	// unset the global store, it will need to come via the device context
	snapstate.ReplaceStore(s.state, nil)

	deviceCtx := &snapstatetest.TrivialDeviceContext{
		DeviceModel: DefaultModel(),
		CtxStore:    s.fakeStore,
	}

	snapstate.Set(s.state, "some-snap", &snapstate.SnapState{
		Active:   true,
		Channel:  "edge",
		Sequence: []*snap.SideInfo{{RealName: "some-snap", SnapID: "some-snap-id", Revision: snap.R(7)}},
		Current:  snap.R(7),
		SnapType: "app",
	})

	validateCalled := false
	happyValidateRefreshes := func(st *state.State, refreshes []*snap.Info, ignoreValidation map[string]bool, userID int, deviceCtx1 snapstate.DeviceContext) ([]*snap.Info, error) {
		c.Check(deviceCtx1, Equals, deviceCtx)
		validateCalled = true
		return refreshes, nil
	}
	// hook it up
	snapstate.ValidateRefreshes = happyValidateRefreshes

	ts, err := snapstate.UpdateWithDeviceContext(s.state, "some-snap", &snapstate.RevisionOptions{Channel: "some-channel"}, s.user.ID, snapstate.Flags{}, deviceCtx, "")
	c.Assert(err, IsNil)
	verifyUpdateTasks(c, unlinkBefore|cleanupAfter|doesReRefresh, 0, ts, s.state)
	c.Assert(s.state.TaskCount(), Equals, len(ts.Tasks()))

	c.Check(validateCalled, Equals, true)
}

func (s *snapmgrTestSuite) TestUpdateWithDeviceContextToRevision(c *C) {
	s.state.Lock()
	defer s.state.Unlock()

	// unset the global store, it will need to come via the device context
	snapstate.ReplaceStore(s.state, nil)

	deviceCtx := &snapstatetest.TrivialDeviceContext{
		DeviceModel: DefaultModel(),
		CtxStore:    s.fakeStore,
	}

	snapstate.Set(s.state, "some-snap", &snapstate.SnapState{
		Active: true,
		Sequence: []*snap.SideInfo{
			{RealName: "some-snap", Revision: snap.R(5), SnapID: "some-snap-id"},
		},
		Current:  snap.R(5),
		SnapType: "app",
		UserID:   1,
	})

	opts := &snapstate.RevisionOptions{Channel: "some-channel", Revision: snap.R(11)}
	ts, err := snapstate.UpdateWithDeviceContext(s.state, "some-snap", opts, 0, snapstate.Flags{}, deviceCtx, "")
	c.Assert(err, IsNil)
	verifyUpdateTasks(c, unlinkBefore|cleanupAfter|doesReRefresh, 0, ts, s.state)
	c.Assert(s.state.TaskCount(), Equals, len(ts.Tasks()))
}

func (s *snapmgrTestSuite) TestUpdateTasksCoreSetsIgnoreOnConfigure(c *C) {
	s.state.Lock()
	defer s.state.Unlock()

	snapstate.Set(s.state, "core", &snapstate.SnapState{
		Active:   true,
		Channel:  "edge",
		Sequence: []*snap.SideInfo{{RealName: "core", SnapID: "core-snap-id", Revision: snap.R(7)}},
		Current:  snap.R(7),
		SnapType: "os",
	})

	oldConfigure := snapstate.Configure
	defer func() { snapstate.Configure = oldConfigure }()

	var configureFlags int
	snapstate.Configure = func(st *state.State, snapName string, patch map[string]interface{}, flags int) *state.TaskSet {
		configureFlags = flags
		return state.NewTaskSet()
	}

	_, err := snapstate.Update(s.state, "core", &snapstate.RevisionOptions{Channel: "some-channel"}, s.user.ID, snapstate.Flags{})
	c.Assert(err, IsNil)

	// ensure the core snap sets the "ignore-hook-error" flag
	c.Check(configureFlags&snapstate.IgnoreHookError, Equals, 1)
}

func (s *snapmgrTestSuite) TestUpdateDevModeConfinementFiltering(c *C) {
	restore := maybeMockClassicSupport(c)
	defer restore()

	s.state.Lock()
	defer s.state.Unlock()

	snapstate.Set(s.state, "some-snap", &snapstate.SnapState{
		Active:   true,
		Channel:  "channel-for-devmode",
		Sequence: []*snap.SideInfo{{RealName: "some-snap", SnapID: "some-snap-id", Revision: snap.R(7)}},
		Current:  snap.R(7),
		SnapType: "app",
	})

	// updated snap is devmode, refresh without --devmode, do nothing
	// TODO: better error message here
	_, err := snapstate.Update(s.state, "some-snap", nil, s.user.ID, snapstate.Flags{})
	c.Assert(err, ErrorMatches, `.* requires devmode or confinement override`)

	// updated snap is devmode, refresh with --devmode
	_, err = snapstate.Update(s.state, "some-snap", nil, s.user.ID, snapstate.Flags{DevMode: true})
	c.Assert(err, IsNil)
}

func (s *snapmgrTestSuite) TestUpdateClassicConfinementFiltering(c *C) {
	restore := maybeMockClassicSupport(c)
	defer restore()

	s.state.Lock()
	defer s.state.Unlock()

	snapstate.Set(s.state, "some-snap-now-classic", &snapstate.SnapState{
		Active:   true,
		Sequence: []*snap.SideInfo{{RealName: "some-snap-now-classic", SnapID: "some-snap-now-classic-id", Revision: snap.R(7)}},
		Current:  snap.R(7),
		SnapType: "app",
	})

	// updated snap is classic, refresh without --classic, do nothing
	// TODO: better error message here
	_, err := snapstate.Update(s.state, "some-snap-now-classic", nil, s.user.ID, snapstate.Flags{})
	c.Assert(err, ErrorMatches, `.* requires classic confinement`)

	// updated snap is classic, refresh with --classic
	ts, err := snapstate.Update(s.state, "some-snap-now-classic", nil, s.user.ID, snapstate.Flags{Classic: true})
	c.Assert(err, IsNil)

	chg := s.state.NewChange("refresh", "refresh snap")
	chg.AddAll(ts)

	s.state.Unlock()
	defer s.se.Stop()
	s.settle(c)
	s.state.Lock()

	c.Assert(chg.Err(), IsNil)
	c.Assert(chg.IsReady(), Equals, true)

	// verify snap is in classic
	var snapst snapstate.SnapState
	err = snapstate.Get(s.state, "some-snap-now-classic", &snapst)
	c.Assert(err, IsNil)
	c.Check(snapst.Classic, Equals, true)
}

func (s *snapmgrTestSuite) TestUpdateClassicFromClassic(c *C) {
	restore := maybeMockClassicSupport(c)
	defer restore()

	s.state.Lock()
	defer s.state.Unlock()

	snapstate.Set(s.state, "some-snap", &snapstate.SnapState{
		Active:   true,
		Channel:  "channel-for-classic",
		Sequence: []*snap.SideInfo{{RealName: "some-snap", SnapID: "some-snap-id", Revision: snap.R(7)}},
		Current:  snap.R(7),
		SnapType: "app",
		Flags:    snapstate.Flags{Classic: true},
	})

	// snap installed with --classic, update needs classic, refresh with --classic works
	ts, err := snapstate.Update(s.state, "some-snap", nil, s.user.ID, snapstate.Flags{Classic: true})
	c.Assert(err, IsNil)
	c.Assert(ts.Tasks(), Not(HasLen), 0)
	snapsup, err := snapstate.TaskSnapSetup(ts.Tasks()[0])
	c.Assert(err, IsNil)
	c.Check(snapsup.Flags.Classic, Equals, true)

	// devmode overrides the snapsetup classic flag
	ts, err = snapstate.Update(s.state, "some-snap", nil, s.user.ID, snapstate.Flags{DevMode: true})
	c.Assert(err, IsNil)
	c.Assert(ts.Tasks(), Not(HasLen), 0)
	snapsup, err = snapstate.TaskSnapSetup(ts.Tasks()[0])
	c.Assert(err, IsNil)
	c.Check(snapsup.Flags.Classic, Equals, false)

	// jailmode overrides it too (you need to provide both)
	ts, err = snapstate.Update(s.state, "some-snap", nil, s.user.ID, snapstate.Flags{JailMode: true})
	c.Assert(err, IsNil)
	c.Assert(ts.Tasks(), Not(HasLen), 0)
	snapsup, err = snapstate.TaskSnapSetup(ts.Tasks()[0])
	c.Assert(err, IsNil)
	c.Check(snapsup.Flags.Classic, Equals, false)

	// jailmode and classic together gets you both
	ts, err = snapstate.Update(s.state, "some-snap", nil, s.user.ID, snapstate.Flags{JailMode: true, Classic: true})
	c.Assert(err, IsNil)
	c.Assert(ts.Tasks(), Not(HasLen), 0)
	snapsup, err = snapstate.TaskSnapSetup(ts.Tasks()[0])
	c.Assert(err, IsNil)
	c.Check(snapsup.Flags.Classic, Equals, true)

	// snap installed with --classic, update needs classic, refresh without --classic works
	ts, err = snapstate.Update(s.state, "some-snap", nil, s.user.ID, snapstate.Flags{})
	c.Assert(err, IsNil)
	c.Assert(ts.Tasks(), Not(HasLen), 0)
	snapsup, err = snapstate.TaskSnapSetup(ts.Tasks()[0])
	c.Assert(err, IsNil)
	c.Check(snapsup.Flags.Classic, Equals, true)

	chg := s.state.NewChange("refresh", "refresh snap")
	chg.AddAll(ts)

	s.state.Unlock()
	defer s.se.Stop()
	s.settle(c)
	s.state.Lock()

	// verify snap is in classic
	var snapst snapstate.SnapState
	err = snapstate.Get(s.state, "some-snap", &snapst)
	c.Assert(err, IsNil)
	c.Check(snapst.Classic, Equals, true)
}

func (s *snapmgrTestSuite) TestUpdateStrictFromClassic(c *C) {
	restore := maybeMockClassicSupport(c)
	defer restore()

	s.state.Lock()
	defer s.state.Unlock()

	snapstate.Set(s.state, "some-snap-was-classic", &snapstate.SnapState{
		Active:   true,
		Channel:  "channel",
		Sequence: []*snap.SideInfo{{RealName: "some-snap-was-classic", SnapID: "some-snap-was-classic-id", Revision: snap.R(7)}},
		Current:  snap.R(7),
		SnapType: "app",
		Flags:    snapstate.Flags{Classic: true},
	})

	// snap installed with --classic, update does not need classic, refresh works without --classic
	_, err := snapstate.Update(s.state, "some-snap-was-classic", nil, s.user.ID, snapstate.Flags{})
	c.Assert(err, IsNil)

	// snap installed with --classic, update does not need classic, refresh works with --classic
	_, err = snapstate.Update(s.state, "some-snap-was-classic", nil, s.user.ID, snapstate.Flags{Classic: true})
	c.Assert(err, IsNil)
}

func (s *snapmgrTestSuite) TestUpdateChannelFallback(c *C) {
	s.state.Lock()
	defer s.state.Unlock()

	snapstate.Set(s.state, "some-snap", &snapstate.SnapState{
		Active:   true,
		Channel:  "edge",
		Sequence: []*snap.SideInfo{{RealName: "some-snap", SnapID: "some-snap-id", Revision: snap.R(7)}},
		Current:  snap.R(7),
		SnapType: "app",
	})

	ts, err := snapstate.Update(s.state, "some-snap", nil, s.user.ID, snapstate.Flags{})
	c.Assert(err, IsNil)

	var snapsup snapstate.SnapSetup
	err = ts.Tasks()[0].Get("snap-setup", &snapsup)
	c.Assert(err, IsNil)

	c.Check(snapsup.Channel, Equals, "edge")
}

func (s *snapmgrTestSuite) TestUpdateTooEarly(c *C) {
	s.state.Lock()
	defer s.state.Unlock()

	s.state.Set("seeded", nil)

	snapstate.Set(s.state, "some-snap", &snapstate.SnapState{
		Active:   true,
		Sequence: []*snap.SideInfo{{RealName: "some-snap", SnapID: "some-snap-id", Revision: snap.R(7)}},
		Current:  snap.R(7),
		SnapType: "app",
	})

	_, err := snapstate.Update(s.state, "some-snap", &snapstate.RevisionOptions{Channel: "some-channel"}, s.user.ID, snapstate.Flags{})
	c.Check(err, FitsTypeOf, &snapstate.ChangeConflictError{})
	c.Assert(err, ErrorMatches, `too early for operation, device not yet seeded or device model not acknowledged`)
}

func (s *snapmgrTestSuite) TestUpdateConflict(c *C) {
	s.state.Lock()
	defer s.state.Unlock()

	snapstate.Set(s.state, "some-snap", &snapstate.SnapState{
		Active:   true,
		Sequence: []*snap.SideInfo{{RealName: "some-snap", SnapID: "some-snap-id", Revision: snap.R(7)}},
		Current:  snap.R(7),
		SnapType: "app",
	})

	ts, err := snapstate.Update(s.state, "some-snap", &snapstate.RevisionOptions{Channel: "some-channel"}, s.user.ID, snapstate.Flags{})
	c.Assert(err, IsNil)
	// need a change to make the tasks visible
	s.state.NewChange("refresh", "...").AddAll(ts)

	_, err = snapstate.Update(s.state, "some-snap", &snapstate.RevisionOptions{Channel: "some-channel"}, s.user.ID, snapstate.Flags{})
	c.Assert(err, ErrorMatches, `snap "some-snap" has "refresh" change in progress`)
}

func (s *snapmgrTestSuite) TestRemoveTasks(c *C) {
	s.state.Lock()
	defer s.state.Unlock()

	snapstate.Set(s.state, "foo", &snapstate.SnapState{
		Active: true,
		Sequence: []*snap.SideInfo{
			{RealName: "foo", Revision: snap.R(11)},
		},
		Current:  snap.R(11),
		SnapType: "app",
	})

	ts, err := snapstate.Remove(s.state, "foo", snap.R(0), nil)
	c.Assert(err, IsNil)

	c.Assert(s.state.TaskCount(), Equals, len(ts.Tasks()))
	verifyRemoveTasks(c, ts)
}

func (s *snapmgrTestSuite) TestRemoveTasksAutoSnapshotDisabled(c *C) {
	snapstate.AutomaticSnapshot = func(st *state.State, instanceName string) (ts *state.TaskSet, err error) {
		return nil, snapstate.ErrNothingToDo
	}

	s.state.Lock()
	defer s.state.Unlock()

	snapstate.Set(s.state, "foo", &snapstate.SnapState{
		Active: true,
		Sequence: []*snap.SideInfo{
			{RealName: "foo", Revision: snap.R(11)},
		},
		Current:  snap.R(11),
		SnapType: "app",
	})

	ts, err := snapstate.Remove(s.state, "foo", snap.R(0), nil)
	c.Assert(err, IsNil)

	c.Assert(taskKinds(ts.Tasks()), DeepEquals, []string{
		"stop-snap-services",
		"run-hook[remove]",
		"auto-disconnect",
		"remove-aliases",
		"unlink-snap",
		"remove-profiles",
		"clear-snap",
		"discard-snap",
	})
}

func (s *snapmgrTestSuite) TestRemoveTasksAutoSnapshotDisabledByPurgeFlag(c *C) {
	s.state.Lock()
	defer s.state.Unlock()

	snapstate.Set(s.state, "foo", &snapstate.SnapState{
		Active: true,
		Sequence: []*snap.SideInfo{
			{RealName: "foo", Revision: snap.R(11)},
		},
		Current:  snap.R(11),
		SnapType: "app",
	})

	ts, err := snapstate.Remove(s.state, "foo", snap.R(0), &snapstate.RemoveFlags{Purge: true})
	c.Assert(err, IsNil)

	c.Assert(taskKinds(ts.Tasks()), DeepEquals, []string{
		"stop-snap-services",
		"run-hook[remove]",
		"auto-disconnect",
		"remove-aliases",
		"unlink-snap",
		"remove-profiles",
		"clear-snap",
		"discard-snap",
	})
}

func (s *snapmgrTestSuite) TestRemoveHookNotExecutedIfNotLastRevison(c *C) {
	s.state.Lock()
	defer s.state.Unlock()

	snapstate.Set(s.state, "foo", &snapstate.SnapState{
		Active: true,
		Sequence: []*snap.SideInfo{
			{RealName: "foo", Revision: snap.R(11)},
			{RealName: "foo", Revision: snap.R(12)},
		},
		Current: snap.R(12),
	})

	ts, err := snapstate.Remove(s.state, "foo", snap.R(11), nil)
	c.Assert(err, IsNil)

	runHooks := tasksWithKind(ts, "run-hook")
	// no 'remove' hook task
	c.Assert(runHooks, HasLen, 0)
}

func (s *snapmgrTestSuite) TestRemoveConflict(c *C) {
	s.state.Lock()
	defer s.state.Unlock()

	snapstate.Set(s.state, "some-snap", &snapstate.SnapState{
		Active:   true,
		Sequence: []*snap.SideInfo{{RealName: "some-snap", Revision: snap.R(11)}},
		Current:  snap.R(11),
	})

	ts, err := snapstate.Remove(s.state, "some-snap", snap.R(0), nil)
	c.Assert(err, IsNil)
	// need a change to make the tasks visible
	s.state.NewChange("remove", "...").AddAll(ts)

	_, err = snapstate.Remove(s.state, "some-snap", snap.R(0), nil)
	c.Assert(err, ErrorMatches, `snap "some-snap" has "remove" change in progress`)
}

func (s *snapmgrTestSuite) TestInstallRunThrough(c *C) {
	s.state.Lock()
	defer s.state.Unlock()

	// we start without the auxiliary store info
	c.Check(snapstate.AuxStoreInfoFilename("some-snap-id"), testutil.FileAbsent)

	chg := s.state.NewChange("install", "install a snap")
	opts := &snapstate.RevisionOptions{Channel: "some-channel"}
	ts, err := snapstate.Install(context.Background(), s.state, "some-snap", opts, s.user.ID, snapstate.Flags{})
	c.Assert(err, IsNil)
	chg.AddAll(ts)

	s.state.Unlock()
	defer s.se.Stop()
	s.settle(c)
	s.state.Lock()

	// ensure all our tasks ran
	c.Assert(chg.Err(), IsNil)
	c.Assert(chg.IsReady(), Equals, true)
	c.Check(snapstate.Installing(s.state), Equals, false)
	c.Check(s.fakeStore.downloads, DeepEquals, []fakeDownload{{
		macaroon: s.user.StoreMacaroon,
		name:     "some-snap",
		target:   filepath.Join(dirs.SnapBlobDir, "some-snap_11.snap"),
	}})
	c.Check(s.fakeStore.seenPrivacyKeys["privacy-key"], Equals, true, Commentf("salts seen: %v", s.fakeStore.seenPrivacyKeys))
	expected := fakeOps{
		{
			op:     "storesvc-snap-action",
			userID: 1,
		},
		{
			op: "storesvc-snap-action:action",
			action: store.SnapAction{
				Action:       "install",
				InstanceName: "some-snap",
				Channel:      "some-channel",
			},
			revno:  snap.R(11),
			userID: 1,
		},
		{
			op:   "storesvc-download",
			name: "some-snap",
		},
		{
			op:    "validate-snap:Doing",
			name:  "some-snap",
			revno: snap.R(11),
		},
		{
			op:  "current",
			old: "<no-current>",
		},
		{
			op:   "open-snap-file",
			path: filepath.Join(dirs.SnapBlobDir, "some-snap_11.snap"),
			sinfo: snap.SideInfo{
				RealName: "some-snap",
				SnapID:   "some-snap-id",
				Channel:  "some-channel",
				Revision: snap.R(11),
			},
		},
		{
			op:    "setup-snap",
			name:  "some-snap",
			path:  filepath.Join(dirs.SnapBlobDir, "some-snap_11.snap"),
			revno: snap.R(11),
		},
		{
			op:   "copy-data",
			path: filepath.Join(dirs.SnapMountDir, "some-snap/11"),
			old:  "<no-old>",
		},
		{
			op:    "setup-profiles:Doing",
			name:  "some-snap",
			revno: snap.R(11),
		},
		{
			op: "candidate",
			sinfo: snap.SideInfo{
				RealName: "some-snap",
				SnapID:   "some-snap-id",
				Channel:  "some-channel",
				Revision: snap.R(11),
			},
		},
		{
			op:   "link-snap",
			path: filepath.Join(dirs.SnapMountDir, "some-snap/11"),
		},
		{
			op:    "auto-connect:Doing",
			name:  "some-snap",
			revno: snap.R(11),
		},
		{
			op: "update-aliases",
		},
		{
			op:    "cleanup-trash",
			name:  "some-snap",
			revno: snap.R(11),
		},
	}
	// start with an easier-to-read error if this fails:
	c.Assert(s.fakeBackend.ops.Ops(), DeepEquals, expected.Ops())
	c.Assert(s.fakeBackend.ops, DeepEquals, expected)

	// check progress
	ta := ts.Tasks()
	task := ta[1]
	_, cur, total := task.Progress()
	c.Assert(cur, Equals, s.fakeStore.fakeCurrentProgress)
	c.Assert(total, Equals, s.fakeStore.fakeTotalProgress)
	c.Check(task.Summary(), Equals, `Download snap "some-snap" (11) from channel "some-channel"`)

	// check link/start snap summary
	linkTask := ta[len(ta)-8]
	c.Check(linkTask.Summary(), Equals, `Make snap "some-snap" (11) available to the system`)
	startTask := ta[len(ta)-3]
	c.Check(startTask.Summary(), Equals, `Start snap "some-snap" (11) services`)

	// verify snap-setup in the task state
	var snapsup snapstate.SnapSetup
	err = task.Get("snap-setup", &snapsup)
	c.Assert(err, IsNil)
	c.Assert(snapsup, DeepEquals, snapstate.SnapSetup{
		Channel:  "some-channel",
		UserID:   s.user.ID,
		SnapPath: filepath.Join(dirs.SnapBlobDir, "some-snap_11.snap"),
		DownloadInfo: &snap.DownloadInfo{
			DownloadURL: "https://some-server.com/some/path.snap",
		},
		SideInfo:  snapsup.SideInfo,
		Type:      snap.TypeApp,
		PlugsOnly: true,
	})
	c.Assert(snapsup.SideInfo, DeepEquals, &snap.SideInfo{
		RealName: "some-snap",
		Channel:  "some-channel",
		Revision: snap.R(11),
		SnapID:   "some-snap-id",
	})

	// verify snaps in the system state
	var snaps map[string]*snapstate.SnapState
	err = s.state.Get("snaps", &snaps)
	c.Assert(err, IsNil)

	snapst := snaps["some-snap"]
	c.Assert(snapst, NotNil)
	c.Assert(snapst.Active, Equals, true)
	c.Assert(snapst.Channel, Equals, "some-channel")
	c.Assert(snapst.Sequence[0], DeepEquals, &snap.SideInfo{
		RealName: "some-snap",
		SnapID:   "some-snap-id",
		Channel:  "some-channel",
		Revision: snap.R(11),
	})
	c.Assert(snapst.Required, Equals, false)

	// we end with the auxiliary store info
	c.Check(snapstate.AuxStoreInfoFilename("some-snap-id"), testutil.FilePresent)
}

func (s *snapmgrTestSuite) TestParallelInstanceInstallRunThrough(c *C) {
	s.state.Lock()
	defer s.state.Unlock()

	tr := config.NewTransaction(s.state)
	tr.Set("core", "experimental.parallel-instances", true)
	tr.Commit()

	chg := s.state.NewChange("install", "install a snap")
	opts := &snapstate.RevisionOptions{Channel: "some-channel"}
	ts, err := snapstate.Install(context.Background(), s.state, "some-snap_instance", opts, s.user.ID, snapstate.Flags{})
	c.Assert(err, IsNil)
	chg.AddAll(ts)

	s.state.Unlock()
	s.settle(c)
	s.state.Lock()

	// ensure all our tasks ran
	c.Assert(chg.Err(), IsNil)
	c.Assert(chg.IsReady(), Equals, true)
	c.Check(snapstate.Installing(s.state), Equals, false)
	c.Check(s.fakeStore.downloads, DeepEquals, []fakeDownload{{
		macaroon: s.user.StoreMacaroon,
		name:     "some-snap",
		target:   filepath.Join(dirs.SnapBlobDir, "some-snap_instance_11.snap"),
	}})
	c.Check(s.fakeStore.seenPrivacyKeys["privacy-key"], Equals, true, Commentf("salts seen: %v", s.fakeStore.seenPrivacyKeys))
	expected := fakeOps{
		{
			op:     "storesvc-snap-action",
			userID: 1,
		},
		{
			op: "storesvc-snap-action:action",
			action: store.SnapAction{
				Action:       "install",
				InstanceName: "some-snap_instance",
				Channel:      "some-channel",
			},
			revno:  snap.R(11),
			userID: 1,
		},
		{
			op:   "storesvc-download",
			name: "some-snap",
		},
		{
			op:    "validate-snap:Doing",
			name:  "some-snap_instance",
			revno: snap.R(11),
		},
		{
			op:  "current",
			old: "<no-current>",
		},
		{
			op:   "open-snap-file",
			path: filepath.Join(dirs.SnapBlobDir, "some-snap_instance_11.snap"),
			sinfo: snap.SideInfo{
				RealName: "some-snap",
				SnapID:   "some-snap-id",
				Channel:  "some-channel",
				Revision: snap.R(11),
			},
		},
		{
			op:    "setup-snap",
			name:  "some-snap_instance",
			path:  filepath.Join(dirs.SnapBlobDir, "some-snap_instance_11.snap"),
			revno: snap.R(11),
		},
		{
			op:   "copy-data",
			path: filepath.Join(dirs.SnapMountDir, "some-snap_instance/11"),
			old:  "<no-old>",
		},
		{
			op:    "setup-profiles:Doing",
			name:  "some-snap_instance",
			revno: snap.R(11),
		},
		{
			op: "candidate",
			sinfo: snap.SideInfo{
				RealName: "some-snap",
				SnapID:   "some-snap-id",
				Channel:  "some-channel",
				Revision: snap.R(11),
			},
		},
		{
			op:   "link-snap",
			path: filepath.Join(dirs.SnapMountDir, "some-snap_instance/11"),
		},
		{
			op:    "auto-connect:Doing",
			name:  "some-snap_instance",
			revno: snap.R(11),
		},
		{
			op: "update-aliases",
		},
		{
			op:    "cleanup-trash",
			name:  "some-snap_instance",
			revno: snap.R(11),
		},
	}
	// start with an easier-to-read error if this fails:
	c.Assert(s.fakeBackend.ops.Ops(), DeepEquals, expected.Ops())
	c.Assert(s.fakeBackend.ops, DeepEquals, expected)

	// check progress
	ta := ts.Tasks()
	task := ta[1]
	_, cur, total := task.Progress()
	c.Assert(cur, Equals, s.fakeStore.fakeCurrentProgress)
	c.Assert(total, Equals, s.fakeStore.fakeTotalProgress)
	c.Check(task.Summary(), Equals, `Download snap "some-snap_instance" (11) from channel "some-channel"`)

	// check link/start snap summary
	linkTask := ta[len(ta)-8]
	c.Check(linkTask.Summary(), Equals, `Make snap "some-snap_instance" (11) available to the system`)
	startTask := ta[len(ta)-3]
	c.Check(startTask.Summary(), Equals, `Start snap "some-snap_instance" (11) services`)

	// verify snap-setup in the task state
	var snapsup snapstate.SnapSetup
	err = task.Get("snap-setup", &snapsup)
	c.Assert(err, IsNil)
	c.Assert(snapsup, DeepEquals, snapstate.SnapSetup{
		Channel:  "some-channel",
		UserID:   s.user.ID,
		SnapPath: filepath.Join(dirs.SnapBlobDir, "some-snap_instance_11.snap"),
		DownloadInfo: &snap.DownloadInfo{
			DownloadURL: "https://some-server.com/some/path.snap",
		},
		SideInfo:    snapsup.SideInfo,
		Type:        snap.TypeApp,
		PlugsOnly:   true,
		InstanceKey: "instance",
	})
	c.Assert(snapsup.SideInfo, DeepEquals, &snap.SideInfo{
		RealName: "some-snap",
		Channel:  "some-channel",
		Revision: snap.R(11),
		SnapID:   "some-snap-id",
	})

	// verify snaps in the system state
	var snaps map[string]*snapstate.SnapState
	err = s.state.Get("snaps", &snaps)
	c.Assert(err, IsNil)

	snapst := snaps["some-snap_instance"]
	c.Assert(snapst, NotNil)
	c.Assert(snapst.Active, Equals, true)
	c.Assert(snapst.Channel, Equals, "some-channel")
	c.Assert(snapst.Sequence[0], DeepEquals, &snap.SideInfo{
		RealName: "some-snap",
		SnapID:   "some-snap-id",
		Channel:  "some-channel",
		Revision: snap.R(11),
	})
	c.Assert(snapst.Required, Equals, false)
	c.Assert(snapst.InstanceKey, Equals, "instance")

	runHooks := tasksWithKind(ts, "run-hook")
	c.Assert(taskKinds(runHooks), DeepEquals, []string{"run-hook[install]", "run-hook[configure]", "run-hook[check-health]"})
	for _, hookTask := range runHooks {
		c.Assert(hookTask.Kind(), Equals, "run-hook")
		var hooksup hookstate.HookSetup
		err = hookTask.Get("hook-setup", &hooksup)
		c.Assert(err, IsNil)
		c.Assert(hooksup.Snap, Equals, "some-snap_instance")
	}
}

func (s *snapmgrTestSuite) TestInstallUndoRunThroughJustOneSnap(c *C) {
	s.state.Lock()
	defer s.state.Unlock()

	chg := s.state.NewChange("install", "install a snap")
	opts := &snapstate.RevisionOptions{Channel: "some-channel"}
	ts, err := snapstate.Install(context.Background(), s.state, "some-snap", opts, s.user.ID, snapstate.Flags{})
	c.Assert(err, IsNil)
	chg.AddAll(ts)

	tasks := ts.Tasks()
	last := tasks[len(tasks)-1]
	// sanity
	c.Assert(last.Lanes(), HasLen, 1)
	terr := s.state.NewTask("error-trigger", "provoking total undo")
	terr.WaitFor(last)
	terr.JoinLane(last.Lanes()[0])
	chg.AddTask(terr)

	s.state.Unlock()
	defer s.se.Stop()
	s.settle(c)
	s.state.Lock()

	// ensure all our tasks ran
	c.Check(s.fakeStore.downloads, DeepEquals, []fakeDownload{{
		macaroon: s.user.StoreMacaroon,
		name:     "some-snap",
		target:   filepath.Join(dirs.SnapBlobDir, "some-snap_11.snap"),
	}})
	expected := fakeOps{
		{
			op:     "storesvc-snap-action",
			userID: 1,
		},
		{
			op: "storesvc-snap-action:action",
			action: store.SnapAction{
				Action:       "install",
				InstanceName: "some-snap",
				Channel:      "some-channel",
			},
			revno:  snap.R(11),
			userID: 1,
		},
		{
			op:   "storesvc-download",
			name: "some-snap",
		},
		{
			op:    "validate-snap:Doing",
			name:  "some-snap",
			revno: snap.R(11),
		},
		{
			op:  "current",
			old: "<no-current>",
		},
		{
			op:   "open-snap-file",
			path: filepath.Join(dirs.SnapBlobDir, "some-snap_11.snap"),
			sinfo: snap.SideInfo{
				RealName: "some-snap",
				SnapID:   "some-snap-id",
				Channel:  "some-channel",
				Revision: snap.R(11),
			},
		},
		{
			op:    "setup-snap",
			name:  "some-snap",
			path:  filepath.Join(dirs.SnapBlobDir, "some-snap_11.snap"),
			revno: snap.R(11),
		},
		{
			op:   "copy-data",
			path: filepath.Join(dirs.SnapMountDir, "some-snap/11"),
			old:  "<no-old>",
		},
		{
			op:    "setup-profiles:Doing",
			name:  "some-snap",
			revno: snap.R(11),
		},
		{
			op: "candidate",
			sinfo: snap.SideInfo{
				RealName: "some-snap",
				SnapID:   "some-snap-id",
				Channel:  "some-channel",
				Revision: snap.R(11),
			},
		},
		{
			op:   "link-snap",
			path: filepath.Join(dirs.SnapMountDir, "some-snap/11"),
		},
		{
			op:    "auto-connect:Doing",
			name:  "some-snap",
			revno: snap.R(11),
		},
		{
			op: "update-aliases",
		},
		{
			op:   "remove-snap-aliases",
			name: "some-snap",
		},
		{
			op:   "discard-namespace",
			name: "some-snap",
		},
		{
			op:   "unlink-snap",
			path: filepath.Join(dirs.SnapMountDir, "some-snap/11"),
		},
		{
			op:    "setup-profiles:Undoing",
			name:  "some-snap",
			revno: snap.R(11),
		},
		{
			op:   "undo-copy-snap-data",
			path: filepath.Join(dirs.SnapMountDir, "some-snap/11"),
			old:  "<no-old>",
		},
		{
			op:   "remove-snap-data-dir",
			name: "some-snap",
			path: filepath.Join(dirs.SnapDataDir, "some-snap"),
		},
		{
			op:    "undo-setup-snap",
			name:  "some-snap",
			stype: "app",
			path:  filepath.Join(dirs.SnapMountDir, "some-snap/11"),
		},
		{
			op:   "remove-snap-dir",
			name: "some-snap",
			path: filepath.Join(dirs.SnapMountDir, "some-snap"),
		},
	}
	// start with an easier-to-read error if this fails:
	c.Assert(s.fakeBackend.ops.Ops(), DeepEquals, expected.Ops())
	c.Assert(s.fakeBackend.ops, DeepEquals, expected)
}

func (s *snapmgrTestSuite) TestInstallWithCohortRunThrough(c *C) {
	s.state.Lock()
	defer s.state.Unlock()

	chg := s.state.NewChange("install", "install a snap")
	opts := &snapstate.RevisionOptions{Channel: "some-channel", CohortKey: "scurries"}
	ts, err := snapstate.Install(context.Background(), s.state, "some-snap", opts, s.user.ID, snapstate.Flags{})
	c.Assert(err, IsNil)
	chg.AddAll(ts)

	s.state.Unlock()
	defer s.se.Stop()
	s.settle(c)
	s.state.Lock()

	// ensure all our tasks ran
	c.Assert(chg.Err(), IsNil)
	c.Assert(chg.IsReady(), Equals, true)
	c.Check(snapstate.Installing(s.state), Equals, false)
	c.Check(s.fakeStore.downloads, DeepEquals, []fakeDownload{{
		macaroon: s.user.StoreMacaroon,
		name:     "some-snap",
		target:   filepath.Join(dirs.SnapBlobDir, "some-snap_666.snap"),
	}})
	expected := fakeOps{
		{
			op:     "storesvc-snap-action",
			userID: 1,
		},
		{
			op: "storesvc-snap-action:action",
			action: store.SnapAction{
				Action:       "install",
				InstanceName: "some-snap",
				CohortKey:    "scurries",
				Channel:      "some-channel",
			},
			revno:  snap.R(666),
			userID: 1,
		},
		{
			op:   "storesvc-download",
			name: "some-snap",
		},
		{
			op:    "validate-snap:Doing",
			name:  "some-snap",
			revno: snap.R(666),
		},
		{
			op:  "current",
			old: "<no-current>",
		},
		{
			op:   "open-snap-file",
			path: filepath.Join(dirs.SnapBlobDir, "some-snap_666.snap"),
			sinfo: snap.SideInfo{
				RealName: "some-snap",
				SnapID:   "some-snap-id",
				Revision: snap.R(666),
				Channel:  "some-channel",
			},
		},
		{
			op:    "setup-snap",
			name:  "some-snap",
			path:  filepath.Join(dirs.SnapBlobDir, "some-snap_666.snap"),
			revno: snap.R(666),
		},
		{
			op:   "copy-data",
			path: filepath.Join(dirs.SnapMountDir, "some-snap/666"),
			old:  "<no-old>",
		},
		{
			op:    "setup-profiles:Doing",
			name:  "some-snap",
			revno: snap.R(666),
		},
		{
			op: "candidate",
			sinfo: snap.SideInfo{
				RealName: "some-snap",
				SnapID:   "some-snap-id",
				Revision: snap.R(666),
				Channel:  "some-channel",
			},
		},
		{
			op:   "link-snap",
			path: filepath.Join(dirs.SnapMountDir, "some-snap/666"),
		},
		{
			op:    "auto-connect:Doing",
			name:  "some-snap",
			revno: snap.R(666),
		},
		{
			op: "update-aliases",
		},
		{
			op:    "cleanup-trash",
			name:  "some-snap",
			revno: snap.R(666),
		},
	}
	// start with an easier-to-read error if this fails:
	c.Assert(s.fakeBackend.ops.Ops(), DeepEquals, expected.Ops())
	c.Assert(s.fakeBackend.ops, DeepEquals, expected)

	// check progress
	ta := ts.Tasks()
	task := ta[1]
	_, cur, total := task.Progress()
	c.Assert(cur, Equals, s.fakeStore.fakeCurrentProgress)
	c.Assert(total, Equals, s.fakeStore.fakeTotalProgress)
	c.Check(task.Summary(), Equals, `Download snap "some-snap" (666) from channel "some-channel"`)

	// check link/start snap summary
	linkTask := ta[len(ta)-8]
	c.Check(linkTask.Summary(), Equals, `Make snap "some-snap" (666) available to the system`)
	startTask := ta[len(ta)-3]
	c.Check(startTask.Summary(), Equals, `Start snap "some-snap" (666) services`)

	// verify snap-setup in the task state
	var snapsup snapstate.SnapSetup
	err = task.Get("snap-setup", &snapsup)
	c.Assert(err, IsNil)
	c.Assert(snapsup, DeepEquals, snapstate.SnapSetup{
		Channel:  "some-channel",
		UserID:   s.user.ID,
		SnapPath: filepath.Join(dirs.SnapBlobDir, "some-snap_666.snap"),
		DownloadInfo: &snap.DownloadInfo{
			DownloadURL: "https://some-server.com/some/path.snap",
		},
		SideInfo:  snapsup.SideInfo,
		Type:      snap.TypeApp,
		PlugsOnly: true,
		CohortKey: "scurries",
	})
	c.Assert(snapsup.SideInfo, DeepEquals, &snap.SideInfo{
		RealName: "some-snap",
		Revision: snap.R(666),
		SnapID:   "some-snap-id",
		Channel:  "some-channel",
	})

	// verify snaps in the system state
	var snaps map[string]*snapstate.SnapState
	err = s.state.Get("snaps", &snaps)
	c.Assert(err, IsNil)

	snapst := snaps["some-snap"]
	c.Assert(snapst, NotNil)
	c.Assert(snapst.Active, Equals, true)
	c.Assert(snapst.Channel, Equals, "some-channel")
	c.Assert(snapst.CohortKey, Equals, "scurries")
	c.Assert(snapst.Sequence[0], DeepEquals, &snap.SideInfo{
		RealName: "some-snap",
		SnapID:   "some-snap-id",
		Revision: snap.R(666),
		Channel:  "some-channel",
	})
	c.Assert(snapst.Required, Equals, false)
}

func (s *snapmgrTestSuite) TestInstallWithRevisionRunThrough(c *C) {
	s.state.Lock()
	defer s.state.Unlock()

	chg := s.state.NewChange("install", "install a snap")
	opts := &snapstate.RevisionOptions{Channel: "some-channel", Revision: snap.R(42)}
	ts, err := snapstate.Install(context.Background(), s.state, "some-snap", opts, s.user.ID, snapstate.Flags{})
	c.Assert(err, IsNil)
	chg.AddAll(ts)

	s.state.Unlock()
	defer s.se.Stop()
	s.settle(c)
	s.state.Lock()

	// ensure all our tasks ran
	c.Assert(chg.Err(), IsNil)
	c.Assert(chg.IsReady(), Equals, true)
	c.Check(snapstate.Installing(s.state), Equals, false)
	c.Check(s.fakeStore.downloads, DeepEquals, []fakeDownload{{
		macaroon: s.user.StoreMacaroon,
		name:     "some-snap",
		target:   filepath.Join(dirs.SnapBlobDir, "some-snap_42.snap"),
	}})
	expected := fakeOps{
		{
			op:     "storesvc-snap-action",
			userID: 1,
		},
		{
			op: "storesvc-snap-action:action",
			action: store.SnapAction{
				Action:       "install",
				InstanceName: "some-snap",
				Revision:     snap.R(42),
			},
			revno:  snap.R(42),
			userID: 1,
		},
		{
			op:   "storesvc-download",
			name: "some-snap",
		},
		{
			op:    "validate-snap:Doing",
			name:  "some-snap",
			revno: snap.R(42),
		},
		{
			op:  "current",
			old: "<no-current>",
		},
		{
			op:   "open-snap-file",
			path: filepath.Join(dirs.SnapBlobDir, "some-snap_42.snap"),
			sinfo: snap.SideInfo{
				RealName: "some-snap",
				SnapID:   "some-snap-id",
				Revision: snap.R(42),
			},
		},
		{
			op:    "setup-snap",
			name:  "some-snap",
			path:  filepath.Join(dirs.SnapBlobDir, "some-snap_42.snap"),
			revno: snap.R(42),
		},
		{
			op:   "copy-data",
			path: filepath.Join(dirs.SnapMountDir, "some-snap/42"),
			old:  "<no-old>",
		},
		{
			op:    "setup-profiles:Doing",
			name:  "some-snap",
			revno: snap.R(42),
		},
		{
			op: "candidate",
			sinfo: snap.SideInfo{
				RealName: "some-snap",
				SnapID:   "some-snap-id",
				Revision: snap.R(42),
			},
		},
		{
			op:   "link-snap",
			path: filepath.Join(dirs.SnapMountDir, "some-snap/42"),
		},
		{
			op:    "auto-connect:Doing",
			name:  "some-snap",
			revno: snap.R(42),
		},
		{
			op: "update-aliases",
		},
		{
			op:    "cleanup-trash",
			name:  "some-snap",
			revno: snap.R(42),
		},
	}
	// start with an easier-to-read error if this fails:
	c.Assert(s.fakeBackend.ops.Ops(), DeepEquals, expected.Ops())
	c.Assert(s.fakeBackend.ops, DeepEquals, expected)

	// check progress
	ta := ts.Tasks()
	task := ta[1]
	_, cur, total := task.Progress()
	c.Assert(cur, Equals, s.fakeStore.fakeCurrentProgress)
	c.Assert(total, Equals, s.fakeStore.fakeTotalProgress)
	c.Check(task.Summary(), Equals, `Download snap "some-snap" (42) from channel "some-channel"`)

	// check link/start snap summary
	linkTask := ta[len(ta)-8]
	c.Check(linkTask.Summary(), Equals, `Make snap "some-snap" (42) available to the system`)
	startTask := ta[len(ta)-3]
	c.Check(startTask.Summary(), Equals, `Start snap "some-snap" (42) services`)

	// verify snap-setup in the task state
	var snapsup snapstate.SnapSetup
	err = task.Get("snap-setup", &snapsup)
	c.Assert(err, IsNil)
	c.Assert(snapsup, DeepEquals, snapstate.SnapSetup{
		Channel:  "some-channel",
		UserID:   s.user.ID,
		SnapPath: filepath.Join(dirs.SnapBlobDir, "some-snap_42.snap"),
		DownloadInfo: &snap.DownloadInfo{
			DownloadURL: "https://some-server.com/some/path.snap",
		},
		SideInfo:  snapsup.SideInfo,
		Type:      snap.TypeApp,
		PlugsOnly: true,
	})
	c.Assert(snapsup.SideInfo, DeepEquals, &snap.SideInfo{
		RealName: "some-snap",
		Revision: snap.R(42),
		SnapID:   "some-snap-id",
	})

	// verify snaps in the system state
	var snaps map[string]*snapstate.SnapState
	err = s.state.Get("snaps", &snaps)
	c.Assert(err, IsNil)

	snapst := snaps["some-snap"]
	c.Assert(snapst, NotNil)
	c.Assert(snapst.Active, Equals, true)
	c.Assert(snapst.Channel, Equals, "some-channel")
	c.Assert(snapst.CohortKey, Equals, "")
	c.Assert(snapst.Sequence[0], DeepEquals, &snap.SideInfo{
		RealName: "some-snap",
		SnapID:   "some-snap-id",
		Revision: snap.R(42),
	})
	c.Assert(snapst.Required, Equals, false)
}

func (s *snapmgrTestSuite) TestInstallStartOrder(c *C) {
	s.state.Lock()
	defer s.state.Unlock()

	chg := s.state.NewChange("install", "install a snap")
	opts := &snapstate.RevisionOptions{Channel: "some-channel"}
	ts, err := snapstate.Install(context.Background(), s.state, "services-snap", opts, s.user.ID, snapstate.Flags{})
	c.Assert(err, IsNil)
	chg.AddAll(ts)

	s.state.Unlock()
	defer s.se.Stop()
	s.settle(c)
	s.state.Lock()

	// ensure all our tasks ran
	c.Assert(chg.Err(), IsNil)
	c.Assert(chg.IsReady(), Equals, true)
	c.Check(snapstate.Installing(s.state), Equals, false)
	op := s.fakeBackend.ops.First("start-snap-services")
	c.Assert(op, NotNil)
	c.Assert(op, DeepEquals, &fakeOp{
		op:   "start-snap-services",
		path: filepath.Join(dirs.SnapMountDir, "services-snap/11"),
		// ordered to preserve after/before relation
		services: []string{"svc1", "svc3", "svc2"},
	})
}

func (s *snapmgrTestSuite) TestInstalling(c *C) {
	s.state.Lock()
	defer s.state.Unlock()

	c.Check(snapstate.Installing(s.state), Equals, false)

	chg := s.state.NewChange("install", "install a snap")
	opts := &snapstate.RevisionOptions{Channel: "some-channel", Revision: snap.R(42)}
	ts, err := snapstate.Install(context.Background(), s.state, "some-snap", opts, 0, snapstate.Flags{})
	c.Assert(err, IsNil)
	chg.AddAll(ts)

	c.Check(snapstate.Installing(s.state), Equals, true)
}

func (s *snapmgrTestSuite) TestUpdateAmendRunThrough(c *C) {
	si := snap.SideInfo{
		RealName: "some-snap",
		Revision: snap.R(-42),
	}
	snaptest.MockSnap(c, `name: some-snap`, &si)

	s.state.Lock()
	defer s.state.Unlock()

	snapstate.Set(s.state, "some-snap", &snapstate.SnapState{
		Active:   true,
		Sequence: []*snap.SideInfo{&si},
		Current:  si.Revision,
		SnapType: "app",
		Channel:  "stable",
	})

	chg := s.state.NewChange("refresh", "refresh a snap")
	ts, err := snapstate.Update(s.state, "some-snap", &snapstate.RevisionOptions{Channel: "some-channel"}, s.user.ID, snapstate.Flags{Amend: true})
	c.Assert(err, IsNil)
	chg.AddAll(ts)

	s.state.Unlock()
	defer s.se.Stop()
	s.settle(c)
	s.state.Lock()

	// ensure all our tasks ran
	c.Check(s.fakeStore.downloads, DeepEquals, []fakeDownload{{
		macaroon: s.user.StoreMacaroon,
		name:     "some-snap",
		target:   filepath.Join(dirs.SnapBlobDir, "some-snap_11.snap"),
	}})
	c.Check(s.fakeStore.seenPrivacyKeys["privacy-key"], Equals, true, Commentf("salts seen: %v", s.fakeStore.seenPrivacyKeys))
	c.Assert(s.fakeBackend.ops.Ops(), DeepEquals, []string{
		"storesvc-snap-action",
		"storesvc-snap-action:action",
		"storesvc-download",
		"validate-snap:Doing",
		"current",
		"open-snap-file",
		"setup-snap",
		"remove-snap-aliases",
		"unlink-snap",
		"copy-data",
		"setup-profiles:Doing",
		"candidate",
		"link-snap",
		"auto-connect:Doing",
		"update-aliases",
		"cleanup-trash",
	})
	// just check the interesting op
	c.Check(s.fakeBackend.ops[1], DeepEquals, fakeOp{
		op: "storesvc-snap-action:action",
		action: store.SnapAction{
			Action:       "install", // we asked for an Update, but an amend is actually an Install
			InstanceName: "some-snap",
			Channel:      "some-channel",
			Epoch:        snap.E("1*"), // in amend, epoch in the action is not nil!
			Flags:        store.SnapActionEnforceValidation,
		},
		revno:  snap.R(11),
		userID: 1,
	})

	task := ts.Tasks()[1]
	// verify snapSetup info
	var snapsup snapstate.SnapSetup
	err = task.Get("snap-setup", &snapsup)
	c.Assert(err, IsNil)
	c.Assert(snapsup, DeepEquals, snapstate.SnapSetup{
		Channel: "some-channel",
		UserID:  s.user.ID,

		SnapPath: filepath.Join(dirs.SnapBlobDir, "some-snap_11.snap"),
		DownloadInfo: &snap.DownloadInfo{
			DownloadURL: "https://some-server.com/some/path.snap",
		},
		SideInfo:  snapsup.SideInfo,
		Type:      snap.TypeApp,
		PlugsOnly: true,
		Flags:     snapstate.Flags{Amend: true},
	})
	c.Assert(snapsup.SideInfo, DeepEquals, &snap.SideInfo{
		RealName: "some-snap",
		Revision: snap.R(11),
		Channel:  "some-channel",
		SnapID:   "some-snap-id",
	})

	// verify services stop reason
	verifyStopReason(c, ts, "refresh")

	// check post-refresh hook
	task = ts.Tasks()[14]
	c.Assert(task.Kind(), Equals, "run-hook")
	c.Assert(task.Summary(), Matches, `Run post-refresh hook of "some-snap" snap if present`)

	// verify snaps in the system state
	var snapst snapstate.SnapState
	err = snapstate.Get(s.state, "some-snap", &snapst)
	c.Assert(err, IsNil)

	c.Assert(snapst.Active, Equals, true)
	c.Assert(snapst.Sequence, HasLen, 2)
	c.Assert(snapst.Sequence[0], DeepEquals, &snap.SideInfo{
		RealName: "some-snap",
		Channel:  "",
		Revision: snap.R(-42),
	})
	c.Assert(snapst.Sequence[1], DeepEquals, &snap.SideInfo{
		RealName: "some-snap",
		Channel:  "some-channel",
		SnapID:   "some-snap-id",
		Revision: snap.R(11),
	})
}

func (s *snapmgrTestSuite) TestUpdateRunThrough(c *C) {
	// we start without the auxiliary store info (or with an older one)
	c.Check(snapstate.AuxStoreInfoFilename("services-snap-id"), testutil.FileAbsent)

	// use services-snap here to make sure services would be stopped/started appropriately
	si := snap.SideInfo{
		RealName: "services-snap",
		Revision: snap.R(7),
		SnapID:   "services-snap-id",
	}
	snaptest.MockSnap(c, `name: services-snap`, &si)
	fi, err := os.Stat(snap.MountFile("services-snap", si.Revision))
	c.Assert(err, IsNil)
	refreshedDate := fi.ModTime()
	// look at disk
	r := snapstate.MockRevisionDate(nil)
	defer r()

	s.state.Lock()
	defer s.state.Unlock()

	snapstate.Set(s.state, "services-snap", &snapstate.SnapState{
		Active:    true,
		Sequence:  []*snap.SideInfo{&si},
		Current:   si.Revision,
		SnapType:  "app",
		Channel:   "stable",
		CohortKey: "embattled",
	})

	chg := s.state.NewChange("refresh", "refresh a snap")
	ts, err := snapstate.Update(s.state, "services-snap", &snapstate.RevisionOptions{
		Channel:   "some-channel",
		CohortKey: "some-cohort",
	}, s.user.ID, snapstate.Flags{})
	c.Assert(err, IsNil)
	chg.AddAll(ts)

	s.state.Unlock()
	defer s.se.Stop()
	s.settle(c)
	s.state.Lock()

	expected := fakeOps{
		{
			op: "storesvc-snap-action",
			curSnaps: []store.CurrentSnap{{
				InstanceName:    "services-snap",
				SnapID:          "services-snap-id",
				Revision:        snap.R(7),
				TrackingChannel: "stable",
				RefreshedDate:   refreshedDate,
				Epoch:           snap.E("0"),
				CohortKey:       "embattled",
			}},
			userID: 1,
		},
		{
			op: "storesvc-snap-action:action",
			action: store.SnapAction{
				Action:       "refresh",
				InstanceName: "services-snap",
				SnapID:       "services-snap-id",
				Channel:      "some-channel",
				CohortKey:    "some-cohort",
				Flags:        store.SnapActionEnforceValidation,
			},
			revno:  snap.R(11),
			userID: 1,
		},
		{
			op:   "storesvc-download",
			name: "services-snap",
		},
		{
			op:    "validate-snap:Doing",
			name:  "services-snap",
			revno: snap.R(11),
		},
		{
			op:  "current",
			old: filepath.Join(dirs.SnapMountDir, "services-snap/7"),
		},
		{
			op:   "open-snap-file",
			path: filepath.Join(dirs.SnapBlobDir, "services-snap_11.snap"),
			sinfo: snap.SideInfo{
				RealName: "services-snap",
				SnapID:   "services-snap-id",
				Channel:  "some-channel",
				Revision: snap.R(11),
			},
		},
		{
			op:    "setup-snap",
			name:  "services-snap",
			path:  filepath.Join(dirs.SnapBlobDir, "services-snap_11.snap"),
			revno: snap.R(11),
		},
		{
			op:   "stop-snap-services:refresh",
			path: filepath.Join(dirs.SnapMountDir, "services-snap/7"),
		},
		{
			op:   "remove-snap-aliases",
			name: "services-snap",
		},
		{
			op:   "unlink-snap",
			path: filepath.Join(dirs.SnapMountDir, "services-snap/7"),
		},
		{
			op:   "copy-data",
			path: filepath.Join(dirs.SnapMountDir, "services-snap/11"),
			old:  filepath.Join(dirs.SnapMountDir, "services-snap/7"),
		},
		{
			op:    "setup-profiles:Doing",
			name:  "services-snap",
			revno: snap.R(11),
		},
		{
			op: "candidate",
			sinfo: snap.SideInfo{
				RealName: "services-snap",
				SnapID:   "services-snap-id",
				Channel:  "some-channel",
				Revision: snap.R(11),
			},
		},
		{
			op:   "link-snap",
			path: filepath.Join(dirs.SnapMountDir, "services-snap/11"),
		},
		{
			op:    "auto-connect:Doing",
			name:  "services-snap",
			revno: snap.R(11),
		},
		{
			op: "update-aliases",
		},
		{
			op:       "start-snap-services",
			path:     filepath.Join(dirs.SnapMountDir, "services-snap/11"),
			services: []string{"svc1", "svc3", "svc2"},
		},
		{
			op:    "cleanup-trash",
			name:  "services-snap",
			revno: snap.R(11),
		},
	}

	// ensure all our tasks ran
	c.Check(s.fakeStore.downloads, DeepEquals, []fakeDownload{{
		macaroon: s.user.StoreMacaroon,
		name:     "services-snap",
		target:   filepath.Join(dirs.SnapBlobDir, "services-snap_11.snap"),
	}})
	c.Check(s.fakeStore.seenPrivacyKeys["privacy-key"], Equals, true, Commentf("salts seen: %v", s.fakeStore.seenPrivacyKeys))
	// start with an easier-to-read error if this fails:
	c.Assert(s.fakeBackend.ops.Ops(), DeepEquals, expected.Ops())
	c.Assert(s.fakeBackend.ops, DeepEquals, expected)

	// check progress
	task := ts.Tasks()[1]
	_, cur, total := task.Progress()
	c.Assert(cur, Equals, s.fakeStore.fakeCurrentProgress)
	c.Assert(total, Equals, s.fakeStore.fakeTotalProgress)

	// verify snapSetup info
	var snapsup snapstate.SnapSetup
	err = task.Get("snap-setup", &snapsup)
	c.Assert(err, IsNil)
	c.Assert(snapsup, DeepEquals, snapstate.SnapSetup{
		Channel:   "some-channel",
		CohortKey: "some-cohort",
		UserID:    s.user.ID,

		SnapPath: filepath.Join(dirs.SnapBlobDir, "services-snap_11.snap"),
		DownloadInfo: &snap.DownloadInfo{
			DownloadURL: "https://some-server.com/some/path.snap",
		},
		SideInfo:  snapsup.SideInfo,
		Type:      snap.TypeApp,
		PlugsOnly: true,
	})
	c.Assert(snapsup.SideInfo, DeepEquals, &snap.SideInfo{
		RealName: "services-snap",
		Revision: snap.R(11),
		Channel:  "some-channel",
		SnapID:   "services-snap-id",
	})

	// verify services stop reason
	verifyStopReason(c, ts, "refresh")

	// check post-refresh hook
	task = ts.Tasks()[14]
	c.Assert(task.Kind(), Equals, "run-hook")
	c.Assert(task.Summary(), Matches, `Run post-refresh hook of "services-snap" snap if present`)

	// verify snaps in the system state
	var snapst snapstate.SnapState
	err = snapstate.Get(s.state, "services-snap", &snapst)
	c.Assert(err, IsNil)

	c.Assert(snapst.Active, Equals, true)
	c.Assert(snapst.Sequence, HasLen, 2)
	c.Assert(snapst.Sequence[0], DeepEquals, &snap.SideInfo{
		RealName: "services-snap",
		SnapID:   "services-snap-id",
		Channel:  "",
		Revision: snap.R(7),
	})
	c.Assert(snapst.Sequence[1], DeepEquals, &snap.SideInfo{
		RealName: "services-snap",
		Channel:  "some-channel",
		SnapID:   "services-snap-id",
		Revision: snap.R(11),
	})
	c.Check(snapst.CohortKey, Equals, "some-cohort")

	// we end up with the auxiliary store info
	c.Check(snapstate.AuxStoreInfoFilename("services-snap-id"), testutil.FilePresent)
}

func (s *snapmgrTestSuite) TestParallelInstanceUpdateRunThrough(c *C) {
	// use services-snap here to make sure services would be stopped/started appropriately
	si := snap.SideInfo{
		RealName: "services-snap",
		Revision: snap.R(7),
		SnapID:   "services-snap-id",
	}
	snaptest.MockSnapInstance(c, "services-snap_instance", `name: services-snap`, &si)
	fi, err := os.Stat(snap.MountFile("services-snap_instance", si.Revision))
	c.Assert(err, IsNil)
	refreshedDate := fi.ModTime()
	// look at disk
	r := snapstate.MockRevisionDate(nil)
	defer r()

	s.state.Lock()
	defer s.state.Unlock()

	tr := config.NewTransaction(s.state)
	tr.Set("core", "experimental.parallel-instances", true)
	tr.Commit()

	snapstate.Set(s.state, "services-snap_instance", &snapstate.SnapState{
		Active:      true,
		Sequence:    []*snap.SideInfo{&si},
		Current:     si.Revision,
		SnapType:    "app",
		Channel:     "stable",
		InstanceKey: "instance",
	})

	chg := s.state.NewChange("refresh", "refresh a snap")
	ts, err := snapstate.Update(s.state, "services-snap_instance", &snapstate.RevisionOptions{Channel: "some-channel"}, s.user.ID, snapstate.Flags{})
	c.Assert(err, IsNil)
	chg.AddAll(ts)

	s.state.Unlock()
	s.settle(c)
	s.state.Lock()

	expected := fakeOps{
		{
			op: "storesvc-snap-action",
			curSnaps: []store.CurrentSnap{{
				InstanceName:    "services-snap_instance",
				SnapID:          "services-snap-id",
				Revision:        snap.R(7),
				TrackingChannel: "stable",
				RefreshedDate:   refreshedDate,
				Epoch:           snap.E("0"),
			}},
			userID: 1,
		},
		{
			op: "storesvc-snap-action:action",
			action: store.SnapAction{
				Action:       "refresh",
				SnapID:       "services-snap-id",
				InstanceName: "services-snap_instance",
				Channel:      "some-channel",
				Flags:        store.SnapActionEnforceValidation,
			},
			revno:  snap.R(11),
			userID: 1,
		},
		{
			op:   "storesvc-download",
			name: "services-snap",
		},
		{
			op:    "validate-snap:Doing",
			name:  "services-snap_instance",
			revno: snap.R(11),
		},
		{
			op:  "current",
			old: filepath.Join(dirs.SnapMountDir, "services-snap_instance/7"),
		},
		{
			op:   "open-snap-file",
			path: filepath.Join(dirs.SnapBlobDir, "services-snap_instance_11.snap"),
			sinfo: snap.SideInfo{
				RealName: "services-snap",
				SnapID:   "services-snap-id",
				Channel:  "some-channel",
				Revision: snap.R(11),
			},
		},
		{
			op:    "setup-snap",
			name:  "services-snap_instance",
			path:  filepath.Join(dirs.SnapBlobDir, "services-snap_instance_11.snap"),
			revno: snap.R(11),
		},
		{
			op:   "stop-snap-services:refresh",
			path: filepath.Join(dirs.SnapMountDir, "services-snap_instance/7"),
		},
		{
			op:   "remove-snap-aliases",
			name: "services-snap_instance",
		},
		{
			op:   "unlink-snap",
			path: filepath.Join(dirs.SnapMountDir, "services-snap_instance/7"),
		},
		{
			op:   "copy-data",
			path: filepath.Join(dirs.SnapMountDir, "services-snap_instance/11"),
			old:  filepath.Join(dirs.SnapMountDir, "services-snap_instance/7"),
		},
		{
			op:    "setup-profiles:Doing",
			name:  "services-snap_instance",
			revno: snap.R(11),
		},
		{
			op: "candidate",
			sinfo: snap.SideInfo{
				RealName: "services-snap",
				SnapID:   "services-snap-id",
				Channel:  "some-channel",
				Revision: snap.R(11),
			},
		},
		{
			op:   "link-snap",
			path: filepath.Join(dirs.SnapMountDir, "services-snap_instance/11"),
		},
		{
			op:    "auto-connect:Doing",
			name:  "services-snap_instance",
			revno: snap.R(11),
		},
		{
			op: "update-aliases",
		},
		{
			op:       "start-snap-services",
			path:     filepath.Join(dirs.SnapMountDir, "services-snap_instance/11"),
			services: []string{"svc1", "svc3", "svc2"},
		},
		{
			op:    "cleanup-trash",
			name:  "services-snap_instance",
			revno: snap.R(11),
		},
	}

	// ensure all our tasks ran
	c.Check(s.fakeStore.downloads, DeepEquals, []fakeDownload{{
		macaroon: s.user.StoreMacaroon,
		name:     "services-snap",
		target:   filepath.Join(dirs.SnapBlobDir, "services-snap_instance_11.snap"),
	}})
	c.Check(s.fakeStore.seenPrivacyKeys["privacy-key"], Equals, true, Commentf("salts seen: %v", s.fakeStore.seenPrivacyKeys))
	// start with an easier-to-read error if this fails:
	c.Assert(s.fakeBackend.ops.Ops(), DeepEquals, expected.Ops())
	c.Assert(s.fakeBackend.ops, DeepEquals, expected)

	// check progress
	task := ts.Tasks()[1]
	_, cur, total := task.Progress()
	c.Assert(cur, Equals, s.fakeStore.fakeCurrentProgress)
	c.Assert(total, Equals, s.fakeStore.fakeTotalProgress)

	// verify snapSetup info
	var snapsup snapstate.SnapSetup
	err = task.Get("snap-setup", &snapsup)
	c.Assert(err, IsNil)
	c.Assert(snapsup, DeepEquals, snapstate.SnapSetup{
		Channel: "some-channel",
		UserID:  s.user.ID,

		SnapPath: filepath.Join(dirs.SnapBlobDir, "services-snap_instance_11.snap"),
		DownloadInfo: &snap.DownloadInfo{
			DownloadURL: "https://some-server.com/some/path.snap",
		},
		SideInfo:    snapsup.SideInfo,
		Type:        snap.TypeApp,
		PlugsOnly:   true,
		InstanceKey: "instance",
	})
	c.Assert(snapsup.SideInfo, DeepEquals, &snap.SideInfo{
		RealName: "services-snap",
		Revision: snap.R(11),
		Channel:  "some-channel",
		SnapID:   "services-snap-id",
	})

	// verify services stop reason
	verifyStopReason(c, ts, "refresh")

	// check post-refresh hook
	task = ts.Tasks()[14]
	c.Assert(task.Kind(), Equals, "run-hook")
	c.Assert(task.Summary(), Matches, `Run post-refresh hook of "services-snap_instance" snap if present`)

	// verify snaps in the system state
	var snapst snapstate.SnapState
	err = snapstate.Get(s.state, "services-snap_instance", &snapst)
	c.Assert(err, IsNil)

	c.Assert(snapst.InstanceKey, Equals, "instance")
	c.Assert(snapst.Active, Equals, true)
	c.Assert(snapst.Sequence, HasLen, 2)
	c.Assert(snapst.Sequence[0], DeepEquals, &snap.SideInfo{
		RealName: "services-snap",
		SnapID:   "services-snap-id",
		Channel:  "",
		Revision: snap.R(7),
	})
	c.Assert(snapst.Sequence[1], DeepEquals, &snap.SideInfo{
		RealName: "services-snap",
		Channel:  "some-channel",
		SnapID:   "services-snap-id",
		Revision: snap.R(11),
	})
}

func (s *snapmgrTestSuite) TestUpdateWithNewBase(c *C) {
	si := &snap.SideInfo{
		RealName: "some-snap",
		SnapID:   "some-snap-id",
		Revision: snap.R(7),
	}
	snaptest.MockSnap(c, `name: some-snap`, si)

	s.state.Lock()
	defer s.state.Unlock()

	snapstate.Set(s.state, "some-snap", &snapstate.SnapState{
		Active:   true,
		Channel:  "edge",
		Sequence: []*snap.SideInfo{si},
		Current:  snap.R(7),
		SnapType: "app",
	})

	chg := s.state.NewChange("refresh", "refresh a snap")
	ts, err := snapstate.Update(s.state, "some-snap", &snapstate.RevisionOptions{Channel: "channel-for-base"}, s.user.ID, snapstate.Flags{})
	c.Assert(err, IsNil)
	chg.AddAll(ts)

	s.state.Unlock()
	defer s.se.Stop()
	s.settle(c)
	s.state.Lock()

	c.Check(s.fakeStore.downloads, DeepEquals, []fakeDownload{
		{macaroon: s.user.StoreMacaroon, name: "some-base", target: filepath.Join(dirs.SnapBlobDir, "some-base_11.snap")},
		{macaroon: s.user.StoreMacaroon, name: "some-snap", target: filepath.Join(dirs.SnapBlobDir, "some-snap_11.snap")},
	})
}

func (s *snapmgrTestSuite) TestUpdateWithAlreadyInstalledBase(c *C) {
	si := &snap.SideInfo{
		RealName: "some-snap",
		SnapID:   "some-snap-id",
		Revision: snap.R(7),
	}
	snaptest.MockSnap(c, `name: some-snap`, si)

	s.state.Lock()
	defer s.state.Unlock()

	snapstate.Set(s.state, "some-snap", &snapstate.SnapState{
		Active:   true,
		Channel:  "edge",
		Sequence: []*snap.SideInfo{si},
		Current:  snap.R(7),
		SnapType: "app",
	})
	snapstate.Set(s.state, "some-base", &snapstate.SnapState{
		Active:  true,
		Channel: "stable",
		Sequence: []*snap.SideInfo{{
			RealName: "some-base",
			SnapID:   "some-base-id",
			Revision: snap.R(1),
		}},
		Current:  snap.R(1),
		SnapType: "base",
	})

	chg := s.state.NewChange("refresh", "refresh a snap")
	ts, err := snapstate.Update(s.state, "some-snap", &snapstate.RevisionOptions{Channel: "channel-for-base"}, s.user.ID, snapstate.Flags{})
	c.Assert(err, IsNil)
	chg.AddAll(ts)

	s.state.Unlock()
	defer s.se.Stop()
	s.settle(c)
	s.state.Lock()

	c.Check(s.fakeStore.downloads, DeepEquals, []fakeDownload{
		{macaroon: s.user.StoreMacaroon, name: "some-snap", target: filepath.Join(dirs.SnapBlobDir, "some-snap_11.snap")},
	})
}

func (s *snapmgrTestSuite) TestUpdateWithNewDefaultProvider(c *C) {
	s.state.Lock()
	defer s.state.Unlock()

	snapstate.ReplaceStore(s.state, contentStore{fakeStore: s.fakeStore, state: s.state})
	repo := interfaces.NewRepository()
	ifacerepo.Replace(s.state, repo)

	si := &snap.SideInfo{
		RealName: "snap-content-plug",
		SnapID:   "snap-content-plug-id",
		Revision: snap.R(7),
	}
	snaptest.MockSnap(c, `name: snap-content-plug`, si)
	snapstate.Set(s.state, "snap-content-plug", &snapstate.SnapState{
		Active:   true,
		Channel:  "edge",
		Sequence: []*snap.SideInfo{si},
		Current:  snap.R(7),
		SnapType: "app",
	})

	chg := s.state.NewChange("refresh", "refresh a snap")
	ts, err := snapstate.Update(s.state, "snap-content-plug", &snapstate.RevisionOptions{Channel: "stable"}, s.user.ID, snapstate.Flags{})
	c.Assert(err, IsNil)
	chg.AddAll(ts)

	s.state.Unlock()
	defer s.se.Stop()
	s.settle(c)
	s.state.Lock()

	c.Check(s.fakeStore.downloads, DeepEquals, []fakeDownload{
		{macaroon: s.user.StoreMacaroon, name: "snap-content-plug", target: filepath.Join(dirs.SnapBlobDir, "snap-content-plug_11.snap")},
		{macaroon: s.user.StoreMacaroon, name: "snap-content-slot", target: filepath.Join(dirs.SnapBlobDir, "snap-content-slot_11.snap")},
	})
}

func (s *snapmgrTestSuite) TestUpdateWithInstalledDefaultProvider(c *C) {
	s.state.Lock()
	defer s.state.Unlock()

	snapstate.ReplaceStore(s.state, contentStore{fakeStore: s.fakeStore, state: s.state})
	repo := interfaces.NewRepository()
	ifacerepo.Replace(s.state, repo)

	si := &snap.SideInfo{
		RealName: "snap-content-plug",
		SnapID:   "snap-content-plug-id",
		Revision: snap.R(7),
	}
	snaptest.MockSnap(c, `name: snap-content-plug`, si)
	snapstate.Set(s.state, "snap-content-plug", &snapstate.SnapState{
		Active:   true,
		Channel:  "edge",
		Sequence: []*snap.SideInfo{si},
		Current:  snap.R(7),
		SnapType: "app",
	})
	snapstate.Set(s.state, "snap-content-slot", &snapstate.SnapState{
		Active:  true,
		Channel: "stable",
		Sequence: []*snap.SideInfo{{
			RealName: "snap-content-slot",
			SnapID:   "snap-content-slot-id",
			Revision: snap.R(1),
		}},
		Current:  snap.R(1),
		SnapType: "app",
	})

	chg := s.state.NewChange("refresh", "refresh a snap")
	ts, err := snapstate.Update(s.state, "snap-content-plug", &snapstate.RevisionOptions{Channel: "stable"}, s.user.ID, snapstate.Flags{})
	c.Assert(err, IsNil)
	chg.AddAll(ts)

	s.state.Unlock()
	defer s.se.Stop()
	s.settle(c)
	s.state.Lock()

	c.Check(s.fakeStore.downloads, DeepEquals, []fakeDownload{
		{macaroon: s.user.StoreMacaroon, name: "snap-content-plug", target: filepath.Join(dirs.SnapBlobDir, "snap-content-plug_11.snap")},
	})
}

func (s *snapmgrTestSuite) TestUpdateRememberedUserRunThrough(c *C) {
	s.state.Lock()
	defer s.state.Unlock()

	snapstate.Set(s.state, "some-snap", &snapstate.SnapState{
		Active: true,
		Sequence: []*snap.SideInfo{
			{RealName: "some-snap", Revision: snap.R(5), SnapID: "some-snap-id"},
		},
		Current:  snap.R(5),
		SnapType: "app",
		UserID:   1,
	})

	chg := s.state.NewChange("refresh", "refresh a snap")
	ts, err := snapstate.Update(s.state, "some-snap", &snapstate.RevisionOptions{Channel: "some-channel"}, 0, snapstate.Flags{})
	c.Assert(err, IsNil)
	chg.AddAll(ts)

	s.state.Unlock()
	defer s.se.Stop()
	s.settle(c)
	s.state.Lock()

	c.Assert(chg.Status(), Equals, state.DoneStatus)
	c.Assert(chg.Err(), IsNil)

	for _, op := range s.fakeBackend.ops {
		switch op.op {
		case "storesvc-snap-action":
			c.Check(op.userID, Equals, 1)
		case "storesvc-download":
			snapName := op.name
			c.Check(s.fakeStore.downloads[0], DeepEquals, fakeDownload{
				macaroon: "macaroon",
				name:     "some-snap",
				target:   filepath.Join(dirs.SnapBlobDir, "some-snap_11.snap"),
			}, Commentf(snapName))
		}
	}
}

func (s *snapmgrTestSuite) TestUpdateToRevisionRememberedUserRunThrough(c *C) {
	s.state.Lock()
	defer s.state.Unlock()

	snapstate.Set(s.state, "some-snap", &snapstate.SnapState{
		Active: true,
		Sequence: []*snap.SideInfo{
			{RealName: "some-snap", Revision: snap.R(5), SnapID: "some-snap-id"},
		},
		Current:  snap.R(5),
		SnapType: "app",
		UserID:   1,
	})

	chg := s.state.NewChange("refresh", "refresh a snap")
	ts, err := snapstate.Update(s.state, "some-snap", &snapstate.RevisionOptions{Channel: "some-channel", Revision: snap.R(11)}, 0, snapstate.Flags{})
	c.Assert(err, IsNil)
	chg.AddAll(ts)

	s.state.Unlock()
	defer s.se.Stop()
	s.settle(c)
	s.state.Lock()

	c.Assert(chg.Status(), Equals, state.DoneStatus)
	c.Assert(chg.Err(), IsNil)

	for _, op := range s.fakeBackend.ops {
		switch op.op {
		case "storesvc-snap-action:action":
			c.Check(op.userID, Equals, 1)
		case "storesvc-download":
			snapName := op.name
			c.Check(s.fakeStore.downloads[0], DeepEquals, fakeDownload{
				macaroon: "macaroon",
				name:     "some-snap",
				target:   filepath.Join(dirs.SnapBlobDir, "some-snap_11.snap"),
			}, Commentf(snapName))
		}
	}
}

func (s *snapmgrTestSuite) TestUpdateModelKernelSwitchTrackRunThrough(c *C) {
	// use services-snap here to make sure services would be stopped/started appropriately
	si := snap.SideInfo{
		RealName: "kernel",
		Revision: snap.R(7),
		SnapID:   "kernel-id",
	}
	snaptest.MockSnap(c, `name: kernel`, &si)
	fi, err := os.Stat(snap.MountFile("kernel", si.Revision))
	c.Assert(err, IsNil)
	refreshedDate := fi.ModTime()
	// look at disk
	r := snapstate.MockRevisionDate(nil)
	defer r()

	s.state.Lock()
	defer s.state.Unlock()

	r1 := snapstatetest.MockDeviceModel(ModelWithKernelTrack("18"))
	defer r1()
	snapstate.Set(s.state, "kernel", &snapstate.SnapState{
		Active:   true,
		Sequence: []*snap.SideInfo{&si},
		Current:  si.Revision,
		Channel:  "18/stable",
	})

	chg := s.state.NewChange("refresh", "refresh a snap")
	ts, err := snapstate.Update(s.state, "kernel", &snapstate.RevisionOptions{Channel: "edge"}, s.user.ID, snapstate.Flags{})
	c.Assert(err, IsNil)
	chg.AddAll(ts)

	s.state.Unlock()
	defer s.se.Stop()
	s.settle(c)
	s.state.Lock()

	c.Check(chg.Status(), Equals, state.DoneStatus)

	c.Assert(len(s.fakeBackend.ops) > 2, Equals, true)
	c.Assert(s.fakeBackend.ops[:2], DeepEquals, fakeOps{
		{
			op: "storesvc-snap-action",
			curSnaps: []store.CurrentSnap{{
				InstanceName:    "kernel",
				SnapID:          "kernel-id",
				Revision:        snap.R(7),
				TrackingChannel: "18/stable",
				RefreshedDate:   refreshedDate,
				Epoch:           snap.E("1*"),
			}},
			userID: 1,
		}, {
			op: "storesvc-snap-action:action",
			action: store.SnapAction{
				Action:       "refresh",
				InstanceName: "kernel",
				SnapID:       "kernel-id",
				Channel:      "18/edge",
				Flags:        store.SnapActionEnforceValidation,
			},
			revno:  snap.R(11),
			userID: 1,
		},
	})

	// check progress
	task := ts.Tasks()[1]
	_, cur, total := task.Progress()
	c.Assert(cur, Equals, s.fakeStore.fakeCurrentProgress)
	c.Assert(total, Equals, s.fakeStore.fakeTotalProgress)

	// verify snapSetup info
	var snapsup snapstate.SnapSetup
	err = task.Get("snap-setup", &snapsup)
	c.Assert(err, IsNil)
	c.Assert(snapsup, DeepEquals, snapstate.SnapSetup{
		Channel: "18/edge",
		UserID:  s.user.ID,

		SnapPath: filepath.Join(dirs.SnapBlobDir, "kernel_11.snap"),
		DownloadInfo: &snap.DownloadInfo{
			DownloadURL: "https://some-server.com/some/path.snap",
		},
		SideInfo:  snapsup.SideInfo,
		Type:      snap.TypeKernel,
		PlugsOnly: true,
	})
	c.Assert(snapsup.SideInfo, DeepEquals, &snap.SideInfo{
		RealName: "kernel",
		Revision: snap.R(11),
		Channel:  "18/edge",
		SnapID:   "kernel-id",
	})

	// verify snaps in the system state
	var snapst snapstate.SnapState
	err = snapstate.Get(s.state, "kernel", &snapst)
	c.Assert(err, IsNil)

	c.Assert(snapst.Active, Equals, true)
	c.Assert(snapst.Channel, Equals, "18/edge")
	c.Assert(snapst.Sequence, HasLen, 2)
	c.Assert(snapst.Sequence[0], DeepEquals, &snap.SideInfo{
		RealName: "kernel",
		SnapID:   "kernel-id",
		Channel:  "",
		Revision: snap.R(7),
	})
	c.Assert(snapst.Sequence[1], DeepEquals, &snap.SideInfo{
		RealName: "kernel",
		Channel:  "18/edge",
		SnapID:   "kernel-id",
		Revision: snap.R(11),
	})
}

func (s *snapmgrTestSuite) TestUpdateManyMultipleCredsNoUserRunThrough(c *C) {
	s.state.Lock()
	defer s.state.Unlock()

	snapstate.Set(s.state, "core", &snapstate.SnapState{
		Active: true,
		Sequence: []*snap.SideInfo{
			{RealName: "core", Revision: snap.R(1), SnapID: "core-snap-id"},
		},
		Current:  snap.R(1),
		SnapType: "os",
	})
	snapstate.Set(s.state, "some-snap", &snapstate.SnapState{
		Active: true,
		Sequence: []*snap.SideInfo{
			{RealName: "some-snap", Revision: snap.R(5), SnapID: "some-snap-id"},
		},
		Current:  snap.R(5),
		SnapType: "app",
		UserID:   1,
	})
	snapstate.Set(s.state, "services-snap", &snapstate.SnapState{
		Active: true,
		Sequence: []*snap.SideInfo{
			{RealName: "services-snap", Revision: snap.R(2), SnapID: "services-snap-id"},
		},
		Current:  snap.R(2),
		SnapType: "app",
		UserID:   2,
	})

	chg := s.state.NewChange("refresh", "refresh all snaps")
	// no user is passed to use for UpdateMany
	updated, tts, err := snapstate.UpdateMany(context.Background(), s.state, nil, 0, nil)
	c.Assert(err, IsNil)
	for _, ts := range tts {
		chg.AddAll(ts)
	}
	c.Check(updated, HasLen, 3)

	s.state.Unlock()
	defer s.se.Stop()
	s.settle(c)
	s.state.Lock()

	c.Assert(chg.Status(), Equals, state.DoneStatus)
	c.Assert(chg.Err(), IsNil)

	macaroonMap := map[string]string{
		"core":          "",
		"some-snap":     "macaroon",
		"services-snap": "macaroon2",
	}

	seen := make(map[string]int)
	ir := 0
	di := 0
	for _, op := range s.fakeBackend.ops {
		switch op.op {
		case "storesvc-snap-action":
			ir++
			c.Check(op.curSnaps, DeepEquals, []store.CurrentSnap{
				{
					InstanceName:  "core",
					SnapID:        "core-snap-id",
					Revision:      snap.R(1),
					RefreshedDate: fakeRevDateEpoch.AddDate(0, 0, 1),
					Epoch:         snap.E("1*"),
				},
				{
					InstanceName:  "services-snap",
					SnapID:        "services-snap-id",
					Revision:      snap.R(2),
					RefreshedDate: fakeRevDateEpoch.AddDate(0, 0, 2),
					Epoch:         snap.E("0"),
				},
				{
					InstanceName:  "some-snap",
					SnapID:        "some-snap-id",
					Revision:      snap.R(5),
					RefreshedDate: fakeRevDateEpoch.AddDate(0, 0, 5),
					Epoch:         snap.E("1*"),
				},
			})
		case "storesvc-snap-action:action":
			snapID := op.action.SnapID
			seen[snapID] = op.userID
		case "storesvc-download":
			snapName := op.name
			fakeDl := s.fakeStore.downloads[di]
			// check target path separately and clear it
			c.Check(fakeDl.target, Matches, filepath.Join(dirs.SnapBlobDir, fmt.Sprintf("%s_[0-9]+.snap", snapName)))
			fakeDl.target = ""
			c.Check(fakeDl, DeepEquals, fakeDownload{
				macaroon: macaroonMap[snapName],
				name:     snapName,
			}, Commentf(snapName))
			di++
		}
	}
	c.Check(ir, Equals, 2)
	// we check all snaps with each user
	c.Check(seen["some-snap-id"], Equals, 1)
	c.Check(seen["services-snap-id"], Equals, 2)
	// coalesced with one of the others
	c.Check(seen["core-snap-id"] > 0, Equals, true)
}

func (s *snapmgrTestSuite) TestUpdateManyMultipleCredsUserRunThrough(c *C) {
	s.state.Lock()
	defer s.state.Unlock()

	snapstate.Set(s.state, "core", &snapstate.SnapState{
		Active: true,
		Sequence: []*snap.SideInfo{
			{RealName: "core", Revision: snap.R(1), SnapID: "core-snap-id"},
		},
		Current:  snap.R(1),
		SnapType: "os",
	})
	snapstate.Set(s.state, "some-snap", &snapstate.SnapState{
		Active: true,
		Sequence: []*snap.SideInfo{
			{RealName: "some-snap", Revision: snap.R(5), SnapID: "some-snap-id"},
		},
		Current:  snap.R(5),
		SnapType: "app",
		UserID:   1,
	})
	snapstate.Set(s.state, "services-snap", &snapstate.SnapState{
		Active: true,
		Sequence: []*snap.SideInfo{
			{RealName: "services-snap", Revision: snap.R(2), SnapID: "services-snap-id"},
		},
		Current:  snap.R(2),
		SnapType: "app",
		UserID:   2,
	})

	chg := s.state.NewChange("refresh", "refresh all snaps")
	// do UpdateMany using user 2 as fallback
	updated, tts, err := snapstate.UpdateMany(context.Background(), s.state, nil, 2, nil)
	c.Assert(err, IsNil)
	for _, ts := range tts {
		chg.AddAll(ts)
	}
	c.Check(updated, HasLen, 3)

	s.state.Unlock()
	defer s.se.Stop()
	s.settle(c)
	s.state.Lock()

	c.Assert(chg.Status(), Equals, state.DoneStatus)
	c.Assert(chg.Err(), IsNil)

	macaroonMap := map[string]string{
		"core":          "macaroon2",
		"some-snap":     "macaroon",
		"services-snap": "macaroon2",
	}

	type snapIDuserID struct {
		snapID string
		userID int
	}
	seen := make(map[snapIDuserID]bool)
	ir := 0
	di := 0
	for _, op := range s.fakeBackend.ops {
		switch op.op {
		case "storesvc-snap-action":
			ir++
			c.Check(op.curSnaps, DeepEquals, []store.CurrentSnap{
				{
					InstanceName:  "core",
					SnapID:        "core-snap-id",
					Revision:      snap.R(1),
					RefreshedDate: fakeRevDateEpoch.AddDate(0, 0, 1),
					Epoch:         snap.E("1*"),
				},
				{
					InstanceName:  "services-snap",
					SnapID:        "services-snap-id",
					Revision:      snap.R(2),
					RefreshedDate: fakeRevDateEpoch.AddDate(0, 0, 2),
					Epoch:         snap.E("0"),
				},
				{
					InstanceName:  "some-snap",
					SnapID:        "some-snap-id",
					Revision:      snap.R(5),
					RefreshedDate: fakeRevDateEpoch.AddDate(0, 0, 5),
					Epoch:         snap.E("1*"),
				},
			})
		case "storesvc-snap-action:action":
			snapID := op.action.SnapID
			seen[snapIDuserID{snapID: snapID, userID: op.userID}] = true
		case "storesvc-download":
			snapName := op.name
			fakeDl := s.fakeStore.downloads[di]
			// check target path separately and clear it
			c.Check(fakeDl.target, Matches, filepath.Join(dirs.SnapBlobDir, fmt.Sprintf("%s_[0-9]+.snap", snapName)))
			fakeDl.target = ""
			c.Check(fakeDl, DeepEquals, fakeDownload{
				macaroon: macaroonMap[snapName],
				name:     snapName,
			}, Commentf(snapName))
			di++
		}
	}
	c.Check(ir, Equals, 2)
	// we check all snaps with each user
	c.Check(seen, DeepEquals, map[snapIDuserID]bool{
		{snapID: "core-snap-id", userID: 2}:     true,
		{snapID: "some-snap-id", userID: 1}:     true,
		{snapID: "services-snap-id", userID: 2}: true,
	})

	var coreState, snapState snapstate.SnapState
	// user in SnapState was preserved
	err = snapstate.Get(s.state, "some-snap", &snapState)
	c.Assert(err, IsNil)
	c.Check(snapState.UserID, Equals, 1)
	c.Check(snapState.Current, DeepEquals, snap.R(11))

	// user in SnapState was set
	err = snapstate.Get(s.state, "core", &coreState)
	c.Assert(err, IsNil)
	c.Check(coreState.UserID, Equals, 2)
	c.Check(coreState.Current, DeepEquals, snap.R(11))

}

func (s *snapmgrTestSuite) TestUpdateManyMultipleCredsUserWithNoStoreAuthRunThrough(c *C) {
	s.state.Lock()
	defer s.state.Unlock()

	snapstate.Set(s.state, "core", &snapstate.SnapState{
		Active: true,
		Sequence: []*snap.SideInfo{
			{RealName: "core", Revision: snap.R(1), SnapID: "core-snap-id"},
		},
		Current:  snap.R(1),
		SnapType: "os",
	})
	snapstate.Set(s.state, "some-snap", &snapstate.SnapState{
		Active: true,
		Sequence: []*snap.SideInfo{
			{RealName: "some-snap", Revision: snap.R(5), SnapID: "some-snap-id"},
		},
		Current:  snap.R(5),
		SnapType: "app",
		UserID:   1,
	})
	snapstate.Set(s.state, "services-snap", &snapstate.SnapState{
		Active: true,
		Sequence: []*snap.SideInfo{
			{RealName: "services-snap", Revision: snap.R(2), SnapID: "services-snap-id"},
		},
		Current:  snap.R(2),
		SnapType: "app",
		UserID:   3,
	})

	chg := s.state.NewChange("refresh", "refresh all snaps")
	// no user is passed to use for UpdateMany
	updated, tts, err := snapstate.UpdateMany(context.Background(), s.state, nil, 0, nil)
	c.Assert(err, IsNil)
	for _, ts := range tts {
		chg.AddAll(ts)
	}
	c.Check(updated, HasLen, 3)

	s.state.Unlock()
	defer s.se.Stop()
	s.settle(c)
	s.state.Lock()

	c.Assert(chg.Status(), Equals, state.DoneStatus)
	c.Assert(chg.Err(), IsNil)

	macaroonMap := map[string]string{
		"core":          "",
		"some-snap":     "macaroon",
		"services-snap": "",
	}

	seen := make(map[string]int)
	ir := 0
	di := 0
	for _, op := range s.fakeBackend.ops {
		switch op.op {
		case "storesvc-snap-action":
			ir++
			c.Check(op.curSnaps, DeepEquals, []store.CurrentSnap{
				{
					InstanceName:  "core",
					SnapID:        "core-snap-id",
					Revision:      snap.R(1),
					RefreshedDate: fakeRevDateEpoch.AddDate(0, 0, 1),
					Epoch:         snap.E("1*"),
				},
				{
					InstanceName:  "services-snap",
					SnapID:        "services-snap-id",
					Revision:      snap.R(2),
					RefreshedDate: fakeRevDateEpoch.AddDate(0, 0, 2),
					Epoch:         snap.E("0"),
				},
				{
					InstanceName:  "some-snap",
					SnapID:        "some-snap-id",
					Revision:      snap.R(5),
					RefreshedDate: fakeRevDateEpoch.AddDate(0, 0, 5),
					Epoch:         snap.E("1*"),
				},
			})
		case "storesvc-snap-action:action":
			snapID := op.action.SnapID
			if _, ok := seen[snapID]; !ok {
				seen[snapID] = op.userID
			}
		case "storesvc-download":
			snapName := op.name
			fakeDl := s.fakeStore.downloads[di]
			// check target path separately and clear it
			c.Check(fakeDl.target, Matches, filepath.Join(dirs.SnapBlobDir, fmt.Sprintf("%s_[0-9]+.snap", snapName)))
			fakeDl.target = ""
			c.Check(fakeDl, DeepEquals, fakeDownload{
				macaroon: macaroonMap[snapName],
				name:     snapName,
			}, Commentf(snapName))
			di++
		}
	}
	c.Check(ir, Equals, 1)
	// we check all snaps with each user
	c.Check(seen["some-snap-id"], Equals, 1)
	// coalesced with request for 1
	c.Check(seen["services-snap-id"], Equals, 1)
	c.Check(seen["core-snap-id"], Equals, 1)
}

func (s *snapmgrTestSuite) TestUpdateUndoRunThrough(c *C) {
	si := snap.SideInfo{
		RealName: "some-snap",
		SnapID:   "some-snap-id",
		Revision: snap.R(7),
	}

	s.state.Lock()
	defer s.state.Unlock()

	snapstate.Set(s.state, "some-snap", &snapstate.SnapState{
		Active:   true,
		Sequence: []*snap.SideInfo{&si},
		Current:  si.Revision,
		SnapType: "app",
	})

	chg := s.state.NewChange("install", "install a snap")
	ts, err := snapstate.Update(s.state, "some-snap", &snapstate.RevisionOptions{Channel: "some-channel"}, s.user.ID, snapstate.Flags{})
	c.Assert(err, IsNil)
	chg.AddAll(ts)

	s.fakeBackend.linkSnapFailTrigger = filepath.Join(dirs.SnapMountDir, "/some-snap/11")

	s.state.Unlock()
	defer s.se.Stop()
	s.settle(c)
	s.state.Lock()

	expected := fakeOps{
		{
			op: "storesvc-snap-action",
			curSnaps: []store.CurrentSnap{{
				InstanceName:  "some-snap",
				SnapID:        "some-snap-id",
				Revision:      snap.R(7),
				RefreshedDate: fakeRevDateEpoch.AddDate(0, 0, 7),
				Epoch:         snap.E("1*"),
			}},
			userID: 1,
		},
		{
			op: "storesvc-snap-action:action",
			action: store.SnapAction{
				Action:       "refresh",
				InstanceName: "some-snap",
				SnapID:       "some-snap-id",
				Channel:      "some-channel",
				Flags:        store.SnapActionEnforceValidation,
			},
			revno:  snap.R(11),
			userID: 1,
		},
		{
			op:   "storesvc-download",
			name: "some-snap",
		},
		{
			op:    "validate-snap:Doing",
			name:  "some-snap",
			revno: snap.R(11),
		},
		{
			op:  "current",
			old: filepath.Join(dirs.SnapMountDir, "some-snap/7"),
		},
		{
			op:   "open-snap-file",
			path: filepath.Join(dirs.SnapBlobDir, "some-snap_11.snap"),
			sinfo: snap.SideInfo{
				RealName: "some-snap",
				SnapID:   "some-snap-id",
				Channel:  "some-channel",
				Revision: snap.R(11),
			},
		},
		{
			op:    "setup-snap",
			name:  "some-snap",
			path:  filepath.Join(dirs.SnapBlobDir, "some-snap_11.snap"),
			revno: snap.R(11),
		},
		{
			op:   "remove-snap-aliases",
			name: "some-snap",
		},
		{
			op:   "unlink-snap",
			path: filepath.Join(dirs.SnapMountDir, "some-snap/7"),
		},
		{
			op:   "copy-data",
			path: filepath.Join(dirs.SnapMountDir, "some-snap/11"),
			old:  filepath.Join(dirs.SnapMountDir, "some-snap/7"),
		},
		{
			op:    "setup-profiles:Doing",
			name:  "some-snap",
			revno: snap.R(11),
		},
		{
			op: "candidate",
			sinfo: snap.SideInfo{
				RealName: "some-snap",
				SnapID:   "some-snap-id",
				Channel:  "some-channel",
				Revision: snap.R(11),
			},
		},
		{
			op:   "link-snap.failed",
			path: filepath.Join(dirs.SnapMountDir, "some-snap/11"),
		},
		{
			op:   "unlink-snap",
			path: filepath.Join(dirs.SnapMountDir, "some-snap/11"),
		},
		{
			op:    "setup-profiles:Undoing",
			name:  "some-snap",
			revno: snap.R(11),
		},
		{
			op:   "undo-copy-snap-data",
			path: filepath.Join(dirs.SnapMountDir, "some-snap/11"),
			old:  filepath.Join(dirs.SnapMountDir, "some-snap/7"),
		},
		{
			op:   "link-snap",
			path: filepath.Join(dirs.SnapMountDir, "some-snap/7"),
		},
		{
			op: "update-aliases",
		},
		{
			op:    "undo-setup-snap",
			name:  "some-snap",
			path:  filepath.Join(dirs.SnapMountDir, "some-snap/11"),
			stype: "app",
		},
		{
			op:   "remove-snap-dir",
			name: "some-snap",
			path: filepath.Join(dirs.SnapMountDir, "some-snap"),
		},
	}

	// ensure all our tasks ran
	c.Check(s.fakeStore.downloads, DeepEquals, []fakeDownload{{
		macaroon: s.user.StoreMacaroon,
		name:     "some-snap",
		target:   filepath.Join(dirs.SnapBlobDir, "some-snap_11.snap"),
	}})
	// start with an easier-to-read error if this fails:
	c.Assert(s.fakeBackend.ops.Ops(), DeepEquals, expected.Ops())
	c.Assert(s.fakeBackend.ops, DeepEquals, expected)

	// verify snaps in the system state
	var snapst snapstate.SnapState
	err = snapstate.Get(s.state, "some-snap", &snapst)
	c.Assert(err, IsNil)

	c.Assert(snapst.Active, Equals, true)
	c.Assert(snapst.Sequence, HasLen, 1)
	c.Assert(snapst.Sequence[0], DeepEquals, &snap.SideInfo{
		RealName: "some-snap",
		SnapID:   "some-snap-id",
		Channel:  "",
		Revision: snap.R(7),
	})
}

func lastWithLane(tasks []*state.Task) *state.Task {
	for i := len(tasks) - 1; i >= 0; i-- {
		if lanes := tasks[i].Lanes(); len(lanes) == 1 && lanes[0] != 0 {
			return tasks[i]
		}
	}
	return nil
}

func (s *snapmgrTestSuite) TestUpdateUndoRestoresRevisionConfig(c *C) {
	var errorTaskExecuted bool

	// overwrite error-trigger task handler with custom one for this test
	erroringHandler := func(task *state.Task, _ *tomb.Tomb) error {
		st := task.State()
		st.Lock()
		defer st.Unlock()

		// modify current config of some-snap
		tr := config.NewTransaction(st)
		tr.Set("some-snap", "foo", "canary")
		tr.Commit()

		errorTaskExecuted = true
		return errors.New("error out")
	}
	s.o.TaskRunner().AddHandler("error-trigger", erroringHandler, nil)

	si := snap.SideInfo{
		RealName: "some-snap",
		SnapID:   "some-snap-id",
		Revision: snap.R(7),
	}
	si2 := snap.SideInfo{
		RealName: "some-snap",
		SnapID:   "some-snap-id",
		Revision: snap.R(6),
	}

	s.state.Lock()
	defer s.state.Unlock()

	snapstate.Set(s.state, "some-snap", &snapstate.SnapState{
		Active:   true,
		Sequence: []*snap.SideInfo{&si2, &si},
		Channel:  "stable",
		Current:  si.Revision,
		SnapType: "app",
	})

	// set some configuration
	tr := config.NewTransaction(s.state)
	tr.Set("some-snap", "foo", "revision 7 value")
	tr.Commit()
	config.SaveRevisionConfig(s.state, "some-snap", snap.R(7))

	chg := s.state.NewChange("install", "install a snap")
	ts, err := snapstate.Update(s.state, "some-snap", &snapstate.RevisionOptions{Channel: "some-channel"}, s.user.ID, snapstate.Flags{})
	c.Assert(err, IsNil)
	chg.AddAll(ts)

	last := lastWithLane(ts.Tasks())
	c.Assert(last, NotNil)

	terr := s.state.NewTask("error-trigger", "provoking total undo")
	terr.WaitFor(last)
	terr.JoinLane(last.Lanes()[0])
	chg.AddTask(terr)

	s.state.Unlock()
	defer s.se.Stop()
	s.settle(c)
	s.state.Lock()

	c.Check(chg.Status(), Equals, state.ErrorStatus)
	c.Check(errorTaskExecuted, Equals, true)

	// after undoing the update some-snap config should be restored to that of rev.7
	var val string
	tr = config.NewTransaction(s.state)
	c.Assert(tr.Get("some-snap", "foo", &val), IsNil)
	c.Check(val, Equals, "revision 7 value")
}

func (s *snapmgrTestSuite) TestUpdateTotalUndoRunThrough(c *C) {
	si := snap.SideInfo{
		RealName: "some-snap",
		SnapID:   "some-snap-id",
		Revision: snap.R(7),
	}

	s.state.Lock()
	defer s.state.Unlock()

	snapstate.Set(s.state, "some-snap", &snapstate.SnapState{
		Active:   true,
		Sequence: []*snap.SideInfo{&si},
		Channel:  "stable",
		Current:  si.Revision,
		SnapType: "app",
	})

	chg := s.state.NewChange("install", "install a snap")
	ts, err := snapstate.Update(s.state, "some-snap", &snapstate.RevisionOptions{Channel: "some-channel"}, s.user.ID, snapstate.Flags{})
	c.Assert(err, IsNil)
	chg.AddAll(ts)

	// We need to make it not be rerefresh, and we could do just
	// that but instead we do the 'right' thing and attach it to
	// the last task that's on a lane.
	last := lastWithLane(ts.Tasks())
	c.Assert(last, NotNil)

	terr := s.state.NewTask("error-trigger", "provoking total undo")
	terr.WaitFor(last)
	terr.JoinLane(last.Lanes()[0])
	chg.AddTask(terr)

	s.state.Unlock()
	defer s.se.Stop()
	s.settle(c)
	s.state.Lock()

	expected := fakeOps{
		{
			op: "storesvc-snap-action",
			curSnaps: []store.CurrentSnap{{
				InstanceName:    "some-snap",
				SnapID:          "some-snap-id",
				Revision:        snap.R(7),
				TrackingChannel: "stable",
				RefreshedDate:   fakeRevDateEpoch.AddDate(0, 0, 7),
				Epoch:           snap.E("1*"),
			}},
			userID: 1,
		},
		{
			op: "storesvc-snap-action:action",
			action: store.SnapAction{
				Action:       "refresh",
				InstanceName: "some-snap",
				SnapID:       "some-snap-id",
				Channel:      "some-channel",
				Flags:        store.SnapActionEnforceValidation,
			},
			revno:  snap.R(11),
			userID: 1,
		},
		{
			op:   "storesvc-download",
			name: "some-snap",
		},
		{
			op:    "validate-snap:Doing",
			name:  "some-snap",
			revno: snap.R(11),
		},
		{
			op:  "current",
			old: filepath.Join(dirs.SnapMountDir, "some-snap/7"),
		},
		{
			op:   "open-snap-file",
			path: filepath.Join(dirs.SnapBlobDir, "some-snap_11.snap"),
			sinfo: snap.SideInfo{
				RealName: "some-snap",
				SnapID:   "some-snap-id",
				Channel:  "some-channel",
				Revision: snap.R(11),
			},
		},
		{
			op:    "setup-snap",
			name:  "some-snap",
			path:  filepath.Join(dirs.SnapBlobDir, "some-snap_11.snap"),
			revno: snap.R(11),
		},
		{
			op:   "remove-snap-aliases",
			name: "some-snap",
		},
		{
			op:   "unlink-snap",
			path: filepath.Join(dirs.SnapMountDir, "some-snap/7"),
		},
		{
			op:   "copy-data",
			path: filepath.Join(dirs.SnapMountDir, "some-snap/11"),
			old:  filepath.Join(dirs.SnapMountDir, "some-snap/7"),
		},
		{
			op:    "setup-profiles:Doing",
			name:  "some-snap",
			revno: snap.R(11),
		},
		{
			op: "candidate",
			sinfo: snap.SideInfo{
				RealName: "some-snap",
				SnapID:   "some-snap-id",
				Channel:  "some-channel",
				Revision: snap.R(11),
			},
		},
		{
			op:   "link-snap",
			path: filepath.Join(dirs.SnapMountDir, "some-snap/11"),
		},
		{
			op:    "auto-connect:Doing",
			name:  "some-snap",
			revno: snap.R(11),
		},
		{
			op: "update-aliases",
		},
		// undoing everything from here down...
		{
			op:   "remove-snap-aliases",
			name: "some-snap",
		},
		{
			op:   "unlink-snap",
			path: filepath.Join(dirs.SnapMountDir, "some-snap/11"),
		},
		{
			op:    "setup-profiles:Undoing",
			name:  "some-snap",
			revno: snap.R(11),
		},
		{
			op:   "undo-copy-snap-data",
			path: filepath.Join(dirs.SnapMountDir, "some-snap/11"),
			old:  filepath.Join(dirs.SnapMountDir, "some-snap/7"),
		},
		{
			op:   "link-snap",
			path: filepath.Join(dirs.SnapMountDir, "some-snap/7"),
		},
		{
			op: "update-aliases",
		},
		{
			op:    "undo-setup-snap",
			name:  "some-snap",
			path:  filepath.Join(dirs.SnapMountDir, "some-snap/11"),
			stype: "app",
		},
		{
			op:   "remove-snap-dir",
			name: "some-snap",
			path: filepath.Join(dirs.SnapMountDir, "some-snap"),
		},
	}

	// ensure all our tasks ran
	c.Check(s.fakeStore.downloads, DeepEquals, []fakeDownload{{
		macaroon: s.user.StoreMacaroon,
		name:     "some-snap",
		target:   filepath.Join(dirs.SnapBlobDir, "some-snap_11.snap"),
	}})
	// friendlier failure first
	c.Assert(s.fakeBackend.ops.Ops(), DeepEquals, expected.Ops())
	c.Assert(s.fakeBackend.ops, DeepEquals, expected)

	// verify snaps in the system state
	var snapst snapstate.SnapState
	err = snapstate.Get(s.state, "some-snap", &snapst)
	c.Assert(err, IsNil)

	c.Assert(snapst.Active, Equals, true)
	c.Assert(snapst.Channel, Equals, "stable")
	c.Assert(snapst.Sequence, HasLen, 1)
	c.Assert(snapst.Sequence[0], DeepEquals, &snap.SideInfo{
		RealName: "some-snap",
		SnapID:   "some-snap-id",
		Channel:  "",
		Revision: snap.R(7),
	})
}

func (s *snapmgrTestSuite) TestUpdateSameRevision(c *C) {
	si := snap.SideInfo{
		RealName: "some-snap",
		SnapID:   "some-snap-id",
		Revision: snap.R(7),
	}

	s.state.Lock()
	defer s.state.Unlock()

	snapstate.Set(s.state, "some-snap", &snapstate.SnapState{
		Active:   true,
		Sequence: []*snap.SideInfo{&si},
		Channel:  "channel-for-7",
		Current:  si.Revision,
	})

	_, err := snapstate.Update(s.state, "some-snap", &snapstate.RevisionOptions{Channel: "channel-for-7"}, s.user.ID, snapstate.Flags{})
	c.Assert(err, Equals, store.ErrNoUpdateAvailable)
}

// A noResultsStore returns no results for install/refresh requests
type noResultsStore struct {
	*fakeStore
}

func (n noResultsStore) SnapAction(ctx context.Context, currentSnaps []*store.CurrentSnap, actions []*store.SnapAction, user *auth.UserState, opts *store.RefreshOptions) ([]*snap.Info, error) {
	return nil, &store.SnapActionError{NoResults: true}
}

func (s *snapmgrTestSuite) TestUpdateNoStoreResults(c *C) {
	s.state.Lock()
	defer s.state.Unlock()

	snapstate.ReplaceStore(s.state, noResultsStore{fakeStore: s.fakeStore})

	// this is an atypical case in which the store didn't return
	// an error nor a result, we are defensive and return
	// a reasonable error
	si := snap.SideInfo{
		RealName: "some-snap",
		SnapID:   "some-snap-id",
		Revision: snap.R(7),
	}

	snapstate.Set(s.state, "some-snap", &snapstate.SnapState{
		Active:   true,
		Sequence: []*snap.SideInfo{&si},
		Channel:  "channel-for-7",
		Current:  si.Revision,
	})

	_, err := snapstate.Update(s.state, "some-snap", &snapstate.RevisionOptions{Channel: "channel-for-7"}, s.user.ID, snapstate.Flags{})
	c.Assert(err, Equals, snapstate.ErrMissingExpectedResult)
}

func (s *snapmgrTestSuite) TestUpdateNoStoreResultsWithChannelChange(c *C) {
	s.state.Lock()
	defer s.state.Unlock()

	snapstate.ReplaceStore(s.state, noResultsStore{fakeStore: s.fakeStore})

	// this is an atypical case in which the store didn't return
	// an error nor a result, we are defensive and return
	// a reasonable error
	si := snap.SideInfo{
		RealName: "some-snap",
		SnapID:   "some-snap-id",
		Revision: snap.R(7),
	}

	snapstate.Set(s.state, "some-snap", &snapstate.SnapState{
		Active:   true,
		Sequence: []*snap.SideInfo{&si},
		Channel:  "channel-for-9",
		Current:  si.Revision,
	})

	_, err := snapstate.Update(s.state, "some-snap", &snapstate.RevisionOptions{Channel: "channel-for-7"}, s.user.ID, snapstate.Flags{})
	c.Assert(err, Equals, snapstate.ErrMissingExpectedResult)
}

func (s *snapmgrTestSuite) TestUpdateSameRevisionSwitchesChannel(c *C) {
	si := snap.SideInfo{
		RealName: "some-snap",
		SnapID:   "some-snap-id",
		Revision: snap.R(7),
	}

	s.state.Lock()
	defer s.state.Unlock()

	snapstate.Set(s.state, "some-snap", &snapstate.SnapState{
		Active:   true,
		Sequence: []*snap.SideInfo{&si},
		Channel:  "other-chanenl",
		Current:  si.Revision,
	})

	ts, err := snapstate.Update(s.state, "some-snap", &snapstate.RevisionOptions{Channel: "channel-for-7"}, s.user.ID, snapstate.Flags{})
	c.Assert(err, IsNil)
	c.Check(ts.Tasks(), HasLen, 1)
	c.Check(ts.Tasks()[0].Kind(), Equals, "switch-snap-channel")
}

func (s *snapmgrTestSuite) TestUpdateSameRevisionSwitchesChannelConflict(c *C) {
	si := snap.SideInfo{
		RealName: "some-snap",
		SnapID:   "some-snap-id",
		Revision: snap.R(7),
	}

	s.state.Lock()
	defer s.state.Unlock()

	snapstate.Set(s.state, "some-snap", &snapstate.SnapState{
		Active:   true,
		Sequence: []*snap.SideInfo{&si},
		Channel:  "other-channel",
		Current:  si.Revision,
	})

	ts, err := snapstate.Update(s.state, "some-snap", &snapstate.RevisionOptions{Channel: "channel-for-7"}, s.user.ID, snapstate.Flags{})
	c.Assert(err, IsNil)
	// make it visible
	s.state.NewChange("refresh", "refresh a snap").AddAll(ts)

	_, err = snapstate.Update(s.state, "some-snap", &snapstate.RevisionOptions{Channel: "channel-for-7"}, s.user.ID, snapstate.Flags{})
	c.Check(err, ErrorMatches, `snap "some-snap" has "refresh" change in progress`)
}

func (s *snapmgrTestSuite) TestUpdateSameRevisionSwitchChannelRunThrough(c *C) {
	si := snap.SideInfo{
		RealName: "some-snap",
		SnapID:   "some-snap-id",
		Channel:  "other-channel",
		Revision: snap.R(7),
	}

	s.state.Lock()
	defer s.state.Unlock()

	snapstate.Set(s.state, "some-snap", &snapstate.SnapState{
		Active:   true,
		Sequence: []*snap.SideInfo{&si},
		Channel:  "other-channel",
		Current:  si.Revision,
	})

	ts, err := snapstate.Update(s.state, "some-snap", &snapstate.RevisionOptions{Channel: "channel-for-7"}, s.user.ID, snapstate.Flags{})
	c.Assert(err, IsNil)
	chg := s.state.NewChange("refresh", "refresh a snap")
	chg.AddAll(ts)

	s.state.Unlock()
	defer s.se.Stop()
	s.settle(c)
	s.state.Lock()

	expected := fakeOps{
		// we just expect the "storesvc-snap-action" ops, we
		// don't have a fakeOp for switchChannel because it has
		// not a backend method, it just manipulates the state
		{
			op: "storesvc-snap-action",
			curSnaps: []store.CurrentSnap{{
				InstanceName:    "some-snap",
				SnapID:          "some-snap-id",
				Revision:        snap.R(7),
				TrackingChannel: "other-channel",
				RefreshedDate:   fakeRevDateEpoch.AddDate(0, 0, 7),
				Epoch:           snap.E("1*"),
			}},
			userID: 1,
		},

		{
			op: "storesvc-snap-action:action",
			action: store.SnapAction{
				Action:       "refresh",
				InstanceName: "some-snap",
				SnapID:       "some-snap-id",
				Channel:      "channel-for-7",
				Flags:        store.SnapActionEnforceValidation,
			},
			userID: 1,
		},
	}

	// start with an easier-to-read error if this fails:
	c.Assert(s.fakeBackend.ops.Ops(), DeepEquals, expected.Ops())
	c.Assert(s.fakeBackend.ops, DeepEquals, expected)

	// verify snapSetup info
	var snapsup snapstate.SnapSetup
	task := ts.Tasks()[0]
	err = task.Get("snap-setup", &snapsup)
	c.Assert(err, IsNil)
	c.Assert(snapsup, DeepEquals, snapstate.SnapSetup{
		Channel:  "channel-for-7",
		SideInfo: snapsup.SideInfo,
	})
	c.Assert(snapsup.SideInfo, DeepEquals, &snap.SideInfo{
		RealName: "some-snap",
		SnapID:   "some-snap-id",
		Revision: snap.R(7),
		Channel:  "channel-for-7",
	})

	// verify snaps in the system state
	var snapst snapstate.SnapState
	err = snapstate.Get(s.state, "some-snap", &snapst)
	c.Assert(err, IsNil)

	c.Assert(snapst.Active, Equals, true)
	c.Assert(snapst.Sequence, HasLen, 1)
	c.Assert(snapst.Sequence[0], DeepEquals, &snap.SideInfo{
		RealName: "some-snap",
		SnapID:   "some-snap-id",
		Channel:  "channel-for-7",
		Revision: snap.R(7),
	})
}

func (s *snapmgrTestSuite) TestUpdateSameRevisionToggleIgnoreValidation(c *C) {
	si := snap.SideInfo{
		RealName: "some-snap",
		SnapID:   "some-snap-id",
		Revision: snap.R(7),
	}

	s.state.Lock()
	defer s.state.Unlock()

	snapstate.Set(s.state, "some-snap", &snapstate.SnapState{
		Active:   true,
		Sequence: []*snap.SideInfo{&si},
		Channel:  "channel-for-7",
		Current:  si.Revision,
	})

	ts, err := snapstate.Update(s.state, "some-snap", &snapstate.RevisionOptions{Channel: "channel-for-7"}, s.user.ID, snapstate.Flags{IgnoreValidation: true})
	c.Assert(err, IsNil)
	c.Check(ts.Tasks(), HasLen, 1)
	c.Check(ts.Tasks()[0].Kind(), Equals, "toggle-snap-flags")
}

func (s *snapmgrTestSuite) TestUpdateSameRevisionToggleIgnoreValidationConflict(c *C) {
	si := snap.SideInfo{
		RealName: "some-snap",
		SnapID:   "some-snap-id",
		Revision: snap.R(7),
	}

	s.state.Lock()
	defer s.state.Unlock()

	snapstate.Set(s.state, "some-snap", &snapstate.SnapState{
		Active:   true,
		Sequence: []*snap.SideInfo{&si},
		Channel:  "channel-for-7",
		Current:  si.Revision,
	})

	ts, err := snapstate.Update(s.state, "some-snap", &snapstate.RevisionOptions{Channel: "channel-for-7"}, s.user.ID, snapstate.Flags{IgnoreValidation: true})
	c.Assert(err, IsNil)
	// make it visible
	s.state.NewChange("refresh", "refresh a snap").AddAll(ts)

	_, err = snapstate.Update(s.state, "some-snap", &snapstate.RevisionOptions{Channel: "channel-for-7"}, s.user.ID, snapstate.Flags{IgnoreValidation: true})
	c.Check(err, ErrorMatches, `snap "some-snap" has "refresh" change in progress`)

}

func (s *snapmgrTestSuite) TestUpdateSameRevisionToggleIgnoreValidationRunThrough(c *C) {
	si := snap.SideInfo{
		RealName: "some-snap",
		SnapID:   "some-snap-id",
		Revision: snap.R(7),
		Channel:  "channel-for-7",
	}

	s.state.Lock()
	defer s.state.Unlock()

	snapstate.Set(s.state, "some-snap", &snapstate.SnapState{
		Active:   true,
		Sequence: []*snap.SideInfo{&si},
		Channel:  "channel-for-7",
		Current:  si.Revision,
	})

	ts, err := snapstate.Update(s.state, "some-snap", &snapstate.RevisionOptions{Channel: "channel-for-7"}, s.user.ID, snapstate.Flags{IgnoreValidation: true})
	c.Assert(err, IsNil)

	chg := s.state.NewChange("refresh", "refresh a snap")
	chg.AddAll(ts)

	s.state.Unlock()
	defer s.se.Stop()
	s.settle(c)
	s.state.Lock()

	// verify snapSetup info
	var snapsup snapstate.SnapSetup
	task := ts.Tasks()[0]
	err = task.Get("snap-setup", &snapsup)
	c.Assert(err, IsNil)
	c.Check(snapsup, DeepEquals, snapstate.SnapSetup{
		SideInfo: snapsup.SideInfo,
		Flags: snapstate.Flags{
			IgnoreValidation: true,
		},
	})
	c.Check(snapsup.SideInfo, DeepEquals, &snap.SideInfo{
		RealName: "some-snap",
		SnapID:   "some-snap-id",
		Revision: snap.R(7),
		Channel:  "channel-for-7",
	})

	// verify snaps in the system state
	var snapst snapstate.SnapState
	err = snapstate.Get(s.state, "some-snap", &snapst)
	c.Assert(err, IsNil)

	c.Check(snapst.Active, Equals, true)
	c.Check(snapst.Sequence, HasLen, 1)
	c.Check(snapst.Sequence[0], DeepEquals, &snap.SideInfo{
		RealName: "some-snap",
		SnapID:   "some-snap-id",
		Channel:  "channel-for-7",
		Revision: snap.R(7),
	})
	c.Check(snapst.IgnoreValidation, Equals, true)
}

func (s *snapmgrTestSuite) TestUpdateValidateRefreshesSaysNo(c *C) {
	si := snap.SideInfo{
		RealName: "some-snap",
		SnapID:   "some-snap-id",
		Revision: snap.R(7),
	}

	s.state.Lock()
	defer s.state.Unlock()

	snapstate.Set(s.state, "some-snap", &snapstate.SnapState{
		Active:   true,
		Sequence: []*snap.SideInfo{&si},
		Current:  si.Revision,
	})

	validateErr := errors.New("refresh control error")
	validateRefreshes := func(st *state.State, refreshes []*snap.Info, ignoreValidation map[string]bool, userID int, deviceCtx snapstate.DeviceContext) ([]*snap.Info, error) {
		c.Check(refreshes, HasLen, 1)
		c.Check(refreshes[0].SnapID, Equals, "some-snap-id")
		c.Check(refreshes[0].Revision, Equals, snap.R(11))
		c.Check(ignoreValidation, HasLen, 0)
		return nil, validateErr
	}
	// hook it up
	snapstate.ValidateRefreshes = validateRefreshes

	_, err := snapstate.Update(s.state, "some-snap", &snapstate.RevisionOptions{Channel: "stable"}, s.user.ID, snapstate.Flags{})
	c.Assert(err, Equals, validateErr)
}

func (s *snapmgrTestSuite) TestUpdateValidateRefreshesSaysNoButIgnoreValidationIsSet(c *C) {
	si := snap.SideInfo{
		RealName: "some-snap",
		SnapID:   "some-snap-id",
		Revision: snap.R(7),
	}

	s.state.Lock()
	defer s.state.Unlock()

	snapstate.Set(s.state, "some-snap", &snapstate.SnapState{
		Active:   true,
		Sequence: []*snap.SideInfo{&si},
		Current:  si.Revision,
		SnapType: "app",
	})

	validateErr := errors.New("refresh control error")
	validateRefreshes := func(st *state.State, refreshes []*snap.Info, ignoreValidation map[string]bool, userID int, deviceCtx snapstate.DeviceContext) ([]*snap.Info, error) {
		return nil, validateErr
	}
	// hook it up
	snapstate.ValidateRefreshes = validateRefreshes

	flags := snapstate.Flags{JailMode: true, IgnoreValidation: true}
	ts, err := snapstate.Update(s.state, "some-snap", &snapstate.RevisionOptions{Channel: "stable"}, s.user.ID, flags)
	c.Assert(err, IsNil)

	var snapsup snapstate.SnapSetup
	err = ts.Tasks()[0].Get("snap-setup", &snapsup)
	c.Assert(err, IsNil)
	c.Check(snapsup.Flags, DeepEquals, flags.ForSnapSetup())
}

func (s *snapmgrTestSuite) TestUpdateIgnoreValidationSticky(c *C) {
	si := snap.SideInfo{
		RealName: "some-snap",
		SnapID:   "some-snap-id",
		Revision: snap.R(7),
	}

	s.state.Lock()
	defer s.state.Unlock()

	snapstate.Set(s.state, "some-snap", &snapstate.SnapState{
		Active:   true,
		Sequence: []*snap.SideInfo{&si},
		Current:  si.Revision,
		SnapType: "app",
	})

	validateErr := errors.New("refresh control error")
	validateRefreshesFail := func(st *state.State, refreshes []*snap.Info, ignoreValidation map[string]bool, userID int, deviceCtx snapstate.DeviceContext) ([]*snap.Info, error) {
		c.Check(refreshes, HasLen, 1)
		if len(ignoreValidation) == 0 {
			return nil, validateErr
		}
		c.Check(ignoreValidation, DeepEquals, map[string]bool{
			"some-snap": true,
		})
		return refreshes, nil
	}
	// hook it up
	snapstate.ValidateRefreshes = validateRefreshesFail

	flags := snapstate.Flags{IgnoreValidation: true}
	ts, err := snapstate.Update(s.state, "some-snap", &snapstate.RevisionOptions{Channel: "stable"}, s.user.ID, flags)
	c.Assert(err, IsNil)

	c.Check(s.fakeBackend.ops[0], DeepEquals, fakeOp{
		op: "storesvc-snap-action",
		curSnaps: []store.CurrentSnap{{
			InstanceName:     "some-snap",
			SnapID:           "some-snap-id",
			Revision:         snap.R(7),
			IgnoreValidation: false,
			RefreshedDate:    fakeRevDateEpoch.AddDate(0, 0, 7),
			Epoch:            snap.E("1*"),
		}},
		userID: 1,
	})
	c.Check(s.fakeBackend.ops[1], DeepEquals, fakeOp{
		op:    "storesvc-snap-action:action",
		revno: snap.R(11),
		action: store.SnapAction{
			Action:       "refresh",
			InstanceName: "some-snap",
			SnapID:       "some-snap-id",
			Channel:      "stable",
			Flags:        store.SnapActionIgnoreValidation,
		},
		userID: 1,
	})

	chg := s.state.NewChange("refresh", "refresh snap")
	chg.AddAll(ts)

	s.state.Unlock()
	defer s.se.Stop()
	s.settle(c)
	s.state.Lock()

	// verify snap has IgnoreValidation set
	var snapst snapstate.SnapState
	err = snapstate.Get(s.state, "some-snap", &snapst)
	c.Assert(err, IsNil)
	c.Check(snapst.IgnoreValidation, Equals, true)
	c.Check(snapst.Current, Equals, snap.R(11))

	s.fakeBackend.ops = nil
	s.fakeStore.refreshRevnos = map[string]snap.Revision{
		"some-snap-id": snap.R(12),
	}
	_, tts, err := snapstate.UpdateMany(context.Background(), s.state, []string{"some-snap"}, s.user.ID, nil)
	c.Assert(err, IsNil)
	c.Check(tts, HasLen, 2)
	verifyLastTasksetIsReRefresh(c, tts)

	c.Check(s.fakeBackend.ops[0], DeepEquals, fakeOp{
		op: "storesvc-snap-action",
		curSnaps: []store.CurrentSnap{{
			InstanceName:     "some-snap",
			SnapID:           "some-snap-id",
			Revision:         snap.R(11),
			TrackingChannel:  "stable",
			IgnoreValidation: true,
			RefreshedDate:    fakeRevDateEpoch.AddDate(0, 0, 11),
			Epoch:            snap.E("1*"),
		}},
		userID: 1,
	})
	c.Check(s.fakeBackend.ops[1], DeepEquals, fakeOp{
		op:    "storesvc-snap-action:action",
		revno: snap.R(12),
		action: store.SnapAction{
			Action:       "refresh",
			InstanceName: "some-snap",
			SnapID:       "some-snap-id",
			Flags:        0,
		},
		userID: 1,
	})

	chg = s.state.NewChange("refresh", "refresh snaps")
	chg.AddAll(tts[0])

	s.state.Unlock()
	defer s.se.Stop()
	s.settle(c)
	s.state.Lock()

	snapst = snapstate.SnapState{}
	err = snapstate.Get(s.state, "some-snap", &snapst)
	c.Assert(err, IsNil)
	c.Check(snapst.IgnoreValidation, Equals, true)
	c.Check(snapst.Current, Equals, snap.R(12))

	// reset ignore validation
	s.fakeBackend.ops = nil
	s.fakeStore.refreshRevnos = map[string]snap.Revision{
		"some-snap-id": snap.R(11),
	}
	validateRefreshes := func(st *state.State, refreshes []*snap.Info, ignoreValidation map[string]bool, userID int, deviceCtx snapstate.DeviceContext) ([]*snap.Info, error) {
		return refreshes, nil
	}
	// hook it up
	snapstate.ValidateRefreshes = validateRefreshes
	flags = snapstate.Flags{}
	ts, err = snapstate.Update(s.state, "some-snap", &snapstate.RevisionOptions{Channel: "stable"}, s.user.ID, flags)
	c.Assert(err, IsNil)

	c.Check(s.fakeBackend.ops[0], DeepEquals, fakeOp{
		op: "storesvc-snap-action",
		curSnaps: []store.CurrentSnap{{
			InstanceName:     "some-snap",
			SnapID:           "some-snap-id",
			Revision:         snap.R(12),
			TrackingChannel:  "stable",
			IgnoreValidation: true,
			RefreshedDate:    fakeRevDateEpoch.AddDate(0, 0, 12),
			Epoch:            snap.E("1*"),
		}},
		userID: 1,
	})
	c.Check(s.fakeBackend.ops[1], DeepEquals, fakeOp{
		op:    "storesvc-snap-action:action",
		revno: snap.R(11),
		action: store.SnapAction{
			Action:       "refresh",
			InstanceName: "some-snap",
			SnapID:       "some-snap-id",
			Channel:      "stable",
			Flags:        store.SnapActionEnforceValidation,
		},
		userID: 1,
	})

	chg = s.state.NewChange("refresh", "refresh snap")
	chg.AddAll(ts)

	s.state.Unlock()
	defer s.se.Stop()
	s.settle(c)
	s.state.Lock()

	snapst = snapstate.SnapState{}
	err = snapstate.Get(s.state, "some-snap", &snapst)
	c.Assert(err, IsNil)
	c.Check(snapst.IgnoreValidation, Equals, false)
	c.Check(snapst.Current, Equals, snap.R(11))
}

func (s *snapmgrTestSuite) TestParallelInstanceUpdateIgnoreValidationSticky(c *C) {
	si := snap.SideInfo{
		RealName: "some-snap",
		SnapID:   "some-snap-id",
		Revision: snap.R(7),
	}

	s.state.Lock()
	defer s.state.Unlock()

	tr := config.NewTransaction(s.state)
	tr.Set("core", "experimental.parallel-instances", true)
	tr.Commit()

	snapstate.Set(s.state, "some-snap", &snapstate.SnapState{
		Active:   true,
		Sequence: []*snap.SideInfo{&si},
		Current:  si.Revision,
		SnapType: "app",
	})
	snapstate.Set(s.state, "some-snap_instance", &snapstate.SnapState{
		Active:      true,
		Sequence:    []*snap.SideInfo{&si},
		Current:     si.Revision,
		SnapType:    "app",
		InstanceKey: "instance",
	})

	validateErr := errors.New("refresh control error")
	validateRefreshesFail := func(st *state.State, refreshes []*snap.Info, ignoreValidation map[string]bool, userID int, deviceCtx snapstate.DeviceContext) ([]*snap.Info, error) {
		c.Check(refreshes, HasLen, 2)
		if len(ignoreValidation) == 0 {
			return nil, validateErr
		}
		c.Check(ignoreValidation, DeepEquals, map[string]bool{
			"some-snap_instance": true,
		})
		return refreshes, nil
	}
	// hook it up
	snapstate.ValidateRefreshes = validateRefreshesFail

	flags := snapstate.Flags{IgnoreValidation: true}
	ts, err := snapstate.Update(s.state, "some-snap_instance", &snapstate.RevisionOptions{Channel: "stable"}, s.user.ID, flags)
	c.Assert(err, IsNil)

	c.Check(s.fakeBackend.ops[0], DeepEquals, fakeOp{
		op: "storesvc-snap-action",
		curSnaps: []store.CurrentSnap{{
			InstanceName:     "some-snap",
			SnapID:           "some-snap-id",
			Revision:         snap.R(7),
			IgnoreValidation: false,
			RefreshedDate:    fakeRevDateEpoch.AddDate(0, 0, 7),
			Epoch:            snap.E("1*"),
		}, {
			InstanceName:     "some-snap_instance",
			SnapID:           "some-snap-id",
			Revision:         snap.R(7),
			IgnoreValidation: false,
			RefreshedDate:    fakeRevDateEpoch.AddDate(0, 0, 7),
			Epoch:            snap.E("1*"),
		}},
		userID: 1,
	})
	c.Check(s.fakeBackend.ops[1], DeepEquals, fakeOp{
		op:    "storesvc-snap-action:action",
		revno: snap.R(11),
		action: store.SnapAction{
			Action:       "refresh",
			InstanceName: "some-snap_instance",
			SnapID:       "some-snap-id",
			Channel:      "stable",
			Flags:        store.SnapActionIgnoreValidation,
		},
		userID: 1,
	})

	chg := s.state.NewChange("refresh", "refresh snaps")
	chg.AddAll(ts)

	s.state.Unlock()
	defer s.se.Stop()
	s.settle(c)
	s.state.Lock()

	// ensure all our tasks ran
	c.Assert(chg.Err(), IsNil)
	c.Assert(chg.IsReady(), Equals, true)

	// verify snap 'instance' has IgnoreValidation set and the snap was
	// updated
	var snapst snapstate.SnapState
	err = snapstate.Get(s.state, "some-snap_instance", &snapst)
	c.Assert(err, IsNil)
	c.Check(snapst.IgnoreValidation, Equals, true)
	c.Check(snapst.Current, Equals, snap.R(11))
	// and the other snap does not
	err = snapstate.Get(s.state, "some-snap", &snapst)
	c.Assert(err, IsNil)
	c.Check(snapst.Current, Equals, snap.R(7))
	c.Check(snapst.IgnoreValidation, Equals, false)

	s.fakeBackend.ops = nil
	s.fakeStore.refreshRevnos = map[string]snap.Revision{
		"some-snap-id": snap.R(12),
	}
	updates, tts, err := snapstate.UpdateMany(context.Background(), s.state, []string{"some-snap", "some-snap_instance"}, s.user.ID, nil)
	c.Assert(err, IsNil)
	c.Check(tts, HasLen, 3)
	verifyLastTasksetIsReRefresh(c, tts)
	sort.Strings(updates)
	c.Check(updates, DeepEquals, []string{"some-snap", "some-snap_instance"})

	chg = s.state.NewChange("refresh", "refresh snaps")
	for _, ts := range tts[:len(tts)-1] {
		chg.AddAll(ts)
	}

	s.state.Unlock()
	s.settle(c)
	s.state.Lock()

	// ensure all our tasks ran
	c.Assert(chg.Err(), IsNil)
	c.Assert(chg.IsReady(), Equals, true)

	err = snapstate.Get(s.state, "some-snap", &snapst)
	c.Assert(err, IsNil)
	c.Check(snapst.IgnoreValidation, Equals, false)
	c.Check(snapst.Current, Equals, snap.R(12))

	err = snapstate.Get(s.state, "some-snap_instance", &snapst)
	c.Assert(err, IsNil)
	c.Check(snapst.IgnoreValidation, Equals, true)
	c.Check(snapst.Current, Equals, snap.R(12))

	for i := 0; i < 2; i++ {
		op := s.fakeBackend.ops[i]
		switch op.op {
		case "storesvc-snap-action":
			c.Check(op, DeepEquals, fakeOp{
				op: "storesvc-snap-action",
				curSnaps: []store.CurrentSnap{{
					InstanceName:     "some-snap",
					SnapID:           "some-snap-id",
					Revision:         snap.R(7),
					IgnoreValidation: false,
					RefreshedDate:    fakeRevDateEpoch.AddDate(0, 0, 7),
					Epoch:            snap.E("1*"),
				}, {
					InstanceName:     "some-snap_instance",
					SnapID:           "some-snap-id",
					Revision:         snap.R(11),
					TrackingChannel:  "stable",
					IgnoreValidation: true,
					RefreshedDate:    fakeRevDateEpoch.AddDate(0, 0, 11),
					Epoch:            snap.E("1*"),
				}},
				userID: 1,
			})
		case "storesvc-snap-action:action":
			switch op.action.InstanceName {
			case "some-snap":
				c.Check(op, DeepEquals, fakeOp{
					op:    "storesvc-snap-action:action",
					revno: snap.R(12),
					action: store.SnapAction{
						Action:       "refresh",
						InstanceName: "some-snap",
						SnapID:       "some-snap-id",
						Flags:        0,
					},
					userID: 1,
				})
			case "some-snap_instance":
				c.Check(op, DeepEquals, fakeOp{
					op:    "storesvc-snap-action:action",
					revno: snap.R(12),
					action: store.SnapAction{
						Action:       "refresh",
						InstanceName: "some-snap_instance",
						SnapID:       "some-snap-id",
						Flags:        0,
					},
					userID: 1,
				})
			default:
				c.Fatalf("unexpected instance name %q", op.action.InstanceName)
			}
		default:
			c.Fatalf("unexpected action %q", op.op)
		}
	}

}

func (s *snapmgrTestSuite) TestUpdateFromLocal(c *C) {
	si := snap.SideInfo{
		RealName: "some-snap",
		Revision: snap.R("x1"),
	}

	s.state.Lock()
	defer s.state.Unlock()

	snapstate.Set(s.state, "some-snap", &snapstate.SnapState{
		Active:   true,
		Sequence: []*snap.SideInfo{&si},
		Channel:  "channel-for-7",
		Current:  si.Revision,
	})

	_, err := snapstate.Update(s.state, "some-snap", &snapstate.RevisionOptions{Channel: "channel-for-7"}, s.user.ID, snapstate.Flags{})
	c.Assert(err, Equals, store.ErrLocalSnap)
}

func (s *snapmgrTestSuite) TestUpdateAmend(c *C) {
	si := snap.SideInfo{
		RealName: "some-snap",
		Revision: snap.R("x1"),
	}

	s.state.Lock()
	defer s.state.Unlock()

	snapstate.Set(s.state, "some-snap", &snapstate.SnapState{
		Active:   true,
		Sequence: []*snap.SideInfo{&si},
		Channel:  "channel-for-7",
		Current:  si.Revision,
	})

	ts, err := snapstate.Update(s.state, "some-snap", &snapstate.RevisionOptions{Channel: "channel-for-7"}, s.user.ID, snapstate.Flags{Amend: true})
	c.Assert(err, IsNil)
	verifyUpdateTasks(c, unlinkBefore|cleanupAfter|doesReRefresh, 0, ts, s.state)

	// ensure we go from local to store revision-7
	var snapsup snapstate.SnapSetup
	tasks := ts.Tasks()
	c.Check(tasks[1].Kind(), Equals, "download-snap")
	err = tasks[1].Get("snap-setup", &snapsup)
	c.Assert(err, IsNil)
	c.Check(snapsup.Revision(), Equals, snap.R(7))
}

func (s *snapmgrTestSuite) TestUpdateAmendSnapNotFound(c *C) {
	si := snap.SideInfo{
		RealName: "snap-unknown",
		Revision: snap.R("x1"),
	}

	s.state.Lock()
	defer s.state.Unlock()

	snapstate.Set(s.state, "snap-unknown", &snapstate.SnapState{
		Active:   true,
		Sequence: []*snap.SideInfo{&si},
		Channel:  "stable",
		Current:  si.Revision,
	})

	_, err := snapstate.Update(s.state, "snap-unknown", &snapstate.RevisionOptions{Channel: "stable"}, s.user.ID, snapstate.Flags{Amend: true})
	c.Assert(err, Equals, store.ErrSnapNotFound)
}

func (s *snapmgrTestSuite) TestSingleUpdateBlockedRevision(c *C) {
	// single updates should *not* set the block list
	si7 := snap.SideInfo{
		RealName: "some-snap",
		SnapID:   "some-snap-id",
		Revision: snap.R(7),
	}
	si11 := snap.SideInfo{
		RealName: "some-snap",
		SnapID:   "some-snap-id",
		Revision: snap.R(11),
	}

	s.state.Lock()
	defer s.state.Unlock()

	snapstate.Set(s.state, "some-snap", &snapstate.SnapState{
		Active:   true,
		Sequence: []*snap.SideInfo{&si7, &si11},
		Current:  si7.Revision,
		SnapType: "app",
	})

	_, err := snapstate.Update(s.state, "some-snap", &snapstate.RevisionOptions{Channel: "some-channel"}, s.user.ID, snapstate.Flags{})
	c.Assert(err, IsNil)

	c.Assert(s.fakeBackend.ops, HasLen, 2)
	c.Check(s.fakeBackend.ops[0], DeepEquals, fakeOp{
		op: "storesvc-snap-action",
		curSnaps: []store.CurrentSnap{{
			InstanceName:  "some-snap",
			SnapID:        "some-snap-id",
			Revision:      snap.R(7),
			RefreshedDate: fakeRevDateEpoch.AddDate(0, 0, 7),
			Epoch:         snap.E("1*"),
		}},
		userID: 1,
	})
}

func (s *snapmgrTestSuite) TestMultiUpdateBlockedRevision(c *C) {
	// multi-updates should *not* set the block list
	si7 := snap.SideInfo{
		RealName: "some-snap",
		SnapID:   "some-snap-id",
		Revision: snap.R(7),
	}
	si11 := snap.SideInfo{
		RealName: "some-snap",
		SnapID:   "some-snap-id",
		Revision: snap.R(11),
	}

	s.state.Lock()
	defer s.state.Unlock()

	snapstate.Set(s.state, "some-snap", &snapstate.SnapState{
		Active:   true,
		Sequence: []*snap.SideInfo{&si7, &si11},
		Current:  si7.Revision,
		SnapType: "app",
	})

	updates, _, err := snapstate.UpdateMany(context.Background(), s.state, []string{"some-snap"}, s.user.ID, nil)
	c.Assert(err, IsNil)
	c.Check(updates, DeepEquals, []string{"some-snap"})

	c.Assert(s.fakeBackend.ops, HasLen, 2)
	c.Check(s.fakeBackend.ops[0], DeepEquals, fakeOp{
		op: "storesvc-snap-action",
		curSnaps: []store.CurrentSnap{{
			InstanceName:  "some-snap",
			SnapID:        "some-snap-id",
			Revision:      snap.R(7),
			RefreshedDate: fakeRevDateEpoch.AddDate(0, 0, 7),
			Epoch:         snap.E("1*"),
		}},
		userID: 1,
	})
}

func (s *snapmgrTestSuite) TestAllUpdateBlockedRevision(c *C) {
	//  update-all *should* set the block list
	si7 := snap.SideInfo{
		RealName: "some-snap",
		SnapID:   "some-snap-id",
		Revision: snap.R(7),
	}
	si11 := snap.SideInfo{
		RealName: "some-snap",
		SnapID:   "some-snap-id",
		Revision: snap.R(11),
	}

	s.state.Lock()
	defer s.state.Unlock()

	snapstate.Set(s.state, "some-snap", &snapstate.SnapState{
		Active:   true,
		Sequence: []*snap.SideInfo{&si7, &si11},
		Current:  si7.Revision,
	})

	updates, _, err := snapstate.UpdateMany(context.Background(), s.state, nil, s.user.ID, nil)
	c.Check(err, IsNil)
	c.Check(updates, HasLen, 0)

	c.Assert(s.fakeBackend.ops, HasLen, 2)
	c.Check(s.fakeBackend.ops[0], DeepEquals, fakeOp{
		op: "storesvc-snap-action",
		curSnaps: []store.CurrentSnap{{
			InstanceName:  "some-snap",
			SnapID:        "some-snap-id",
			Revision:      snap.R(7),
			RefreshedDate: fakeRevDateEpoch.AddDate(0, 0, 7),
			Block:         []snap.Revision{snap.R(11)},
			Epoch:         snap.E("1*"),
		}},
		userID: 1,
	})
}

var orthogonalAutoAliasesScenarios = []struct {
	aliasesBefore map[string][]string
	names         []string
	prune         []string
	update        bool
	new           bool
}{
	{nil, nil, nil, true, true},
	{nil, []string{"some-snap"}, nil, true, false},
	{nil, []string{"other-snap"}, nil, false, true},
	{map[string][]string{"some-snap": {"aliasA", "aliasC"}}, []string{"some-snap"}, nil, true, false},
	{map[string][]string{"other-snap": {"aliasB", "aliasC"}}, []string{"other-snap"}, []string{"other-snap"}, false, false},
	{map[string][]string{"other-snap": {"aliasB", "aliasC"}}, nil, []string{"other-snap"}, true, false},
	{map[string][]string{"other-snap": {"aliasB", "aliasC"}}, []string{"some-snap"}, nil, true, false},
	{map[string][]string{"other-snap": {"aliasC"}}, []string{"other-snap"}, []string{"other-snap"}, false, true},
	{map[string][]string{"other-snap": {"aliasC"}}, nil, []string{"other-snap"}, true, true},
	{map[string][]string{"other-snap": {"aliasC"}}, []string{"some-snap"}, nil, true, false},
	{map[string][]string{"some-snap": {"aliasB"}, "other-snap": {"aliasA"}}, []string{"some-snap"}, []string{"other-snap"}, true, false},
	{map[string][]string{"some-snap": {"aliasB"}, "other-snap": {"aliasA"}}, nil, []string{"other-snap", "some-snap"}, true, true},
	{map[string][]string{"some-snap": {"aliasB"}, "other-snap": {"aliasA"}}, []string{"other-snap"}, []string{"other-snap", "some-snap"}, false, true},
	{map[string][]string{"some-snap": {"aliasB"}}, nil, []string{"some-snap"}, true, true},
	{map[string][]string{"some-snap": {"aliasB"}}, []string{"other-snap"}, []string{"some-snap"}, false, true},
	{map[string][]string{"some-snap": {"aliasB"}}, []string{"some-snap"}, nil, true, false},
	{map[string][]string{"other-snap": {"aliasA"}}, nil, []string{"other-snap"}, true, true},
	{map[string][]string{"other-snap": {"aliasA"}}, []string{"other-snap"}, []string{"other-snap"}, false, true},
	{map[string][]string{"other-snap": {"aliasA"}}, []string{"some-snap"}, []string{"other-snap"}, true, false},
}

func (s *snapmgrTestSuite) TestUpdateManyAutoAliasesScenarios(c *C) {
	s.state.Lock()
	defer s.state.Unlock()

	snapstate.Set(s.state, "other-snap", &snapstate.SnapState{
		Active: true,
		Sequence: []*snap.SideInfo{
			{RealName: "other-snap", SnapID: "other-snap-id", Revision: snap.R(2)},
		},
		Current:  snap.R(2),
		SnapType: "app",
	})

	snapstate.AutoAliases = func(st *state.State, info *snap.Info) (map[string]string, error) {
		switch info.InstanceName() {
		case "some-snap":
			return map[string]string{"aliasA": "cmdA"}, nil
		case "other-snap":
			return map[string]string{"aliasB": "cmdB"}, nil
		}
		return nil, nil
	}

	snapstate.Set(s.state, "some-snap", &snapstate.SnapState{
		Active: true,
		Sequence: []*snap.SideInfo{
			{RealName: "some-snap", SnapID: "some-snap-id", Revision: snap.R(4)},
		},
		Current:  snap.R(4),
		SnapType: "app",
	})

	expectedSet := func(aliases []string) map[string]bool {
		res := make(map[string]bool, len(aliases))
		for _, alias := range aliases {
			res[alias] = true
		}
		return res
	}

	for _, scenario := range orthogonalAutoAliasesScenarios {
		for _, instanceName := range []string{"some-snap", "other-snap"} {
			var snapst snapstate.SnapState
			err := snapstate.Get(s.state, instanceName, &snapst)
			c.Assert(err, IsNil)
			snapst.Aliases = nil
			snapst.AutoAliasesDisabled = false
			if autoAliases := scenario.aliasesBefore[instanceName]; autoAliases != nil {
				targets := make(map[string]*snapstate.AliasTarget)
				for _, alias := range autoAliases {
					targets[alias] = &snapstate.AliasTarget{Auto: "cmd" + alias[len(alias)-1:]}
				}

				snapst.Aliases = targets
			}
			snapstate.Set(s.state, instanceName, &snapst)
		}

		updates, tts, err := snapstate.UpdateMany(context.Background(), s.state, scenario.names, s.user.ID, nil)
		c.Check(err, IsNil)
		verifyLastTasksetIsReRefresh(c, tts)

		_, dropped, err := snapstate.AutoAliasesDelta(s.state, []string{"some-snap", "other-snap"})
		c.Assert(err, IsNil)

		j := 0
		expectedUpdatesSet := make(map[string]bool)
		var expectedPruned map[string]map[string]bool
		var pruneTs *state.TaskSet
		if len(scenario.prune) != 0 {
			pruneTs = tts[0]
			j++
			taskAliases := make(map[string]map[string]bool)
			for _, aliasTask := range pruneTs.Tasks() {
				c.Check(aliasTask.Kind(), Equals, "prune-auto-aliases")
				var aliases []string
				err := aliasTask.Get("aliases", &aliases)
				c.Assert(err, IsNil)
				snapsup, err := snapstate.TaskSnapSetup(aliasTask)
				c.Assert(err, IsNil)
				taskAliases[snapsup.InstanceName()] = expectedSet(aliases)
			}
			expectedPruned = make(map[string]map[string]bool)
			for _, instanceName := range scenario.prune {
				expectedPruned[instanceName] = expectedSet(dropped[instanceName])
				if instanceName == "other-snap" && !scenario.new && !scenario.update {
					expectedUpdatesSet["other-snap"] = true
				}
			}
			c.Check(taskAliases, DeepEquals, expectedPruned)
		}
		if scenario.update {
			updateTs := tts[j]
			j++
			expectedUpdatesSet["some-snap"] = true
			first := updateTs.Tasks()[0]
			c.Check(first.Kind(), Equals, "prerequisites")
			wait := false
			if expectedPruned["other-snap"]["aliasA"] {
				wait = true
			} else if expectedPruned["some-snap"] != nil {
				wait = true
			}
			if wait {
				c.Check(first.WaitTasks(), DeepEquals, pruneTs.Tasks())
			} else {
				c.Check(first.WaitTasks(), HasLen, 0)
			}
		}
		if scenario.new {
			newTs := tts[j]
			j++
			expectedUpdatesSet["other-snap"] = true
			tasks := newTs.Tasks()
			c.Check(tasks, HasLen, 1)
			aliasTask := tasks[0]
			c.Check(aliasTask.Kind(), Equals, "refresh-aliases")

			wait := false
			if expectedPruned["some-snap"]["aliasB"] {
				wait = true
			} else if expectedPruned["other-snap"] != nil {
				wait = true
			}
			if wait {
				c.Check(aliasTask.WaitTasks(), DeepEquals, pruneTs.Tasks())
			} else {
				c.Check(aliasTask.WaitTasks(), HasLen, 0)
			}
		}
		c.Assert(j, Equals, len(tts)-1, Commentf("%#v", scenario))

		// check reported updated names
		c.Check(len(updates) > 0, Equals, true)
		sort.Strings(updates)
		expectedUpdates := make([]string, 0, len(expectedUpdatesSet))
		for x := range expectedUpdatesSet {
			expectedUpdates = append(expectedUpdates, x)
		}
		sort.Strings(expectedUpdates)
		c.Check(updates, DeepEquals, expectedUpdates)
	}
}

func (s *snapmgrTestSuite) TestUpdateOneAutoAliasesScenarios(c *C) {
	s.state.Lock()
	defer s.state.Unlock()

	snapstate.Set(s.state, "other-snap", &snapstate.SnapState{
		Active: true,
		Sequence: []*snap.SideInfo{
			{RealName: "other-snap", SnapID: "other-snap-id", Revision: snap.R(2)},
		},
		Current:  snap.R(2),
		SnapType: "app",
	})

	snapstate.AutoAliases = func(st *state.State, info *snap.Info) (map[string]string, error) {
		switch info.InstanceName() {
		case "some-snap":
			return map[string]string{"aliasA": "cmdA"}, nil
		case "other-snap":
			return map[string]string{"aliasB": "cmdB"}, nil
		}
		return nil, nil
	}

	snapstate.Set(s.state, "some-snap", &snapstate.SnapState{
		Active: true,
		Sequence: []*snap.SideInfo{
			{RealName: "some-snap", SnapID: "some-snap-id", Revision: snap.R(4)},
		},
		Current:  snap.R(4),
		SnapType: "app",
	})

	expectedSet := func(aliases []string) map[string]bool {
		res := make(map[string]bool, len(aliases))
		for _, alias := range aliases {
			res[alias] = true
		}
		return res
	}

	for _, scenario := range orthogonalAutoAliasesScenarios {
		if len(scenario.names) != 1 {
			continue
		}

		for _, instanceName := range []string{"some-snap", "other-snap"} {
			var snapst snapstate.SnapState
			err := snapstate.Get(s.state, instanceName, &snapst)
			c.Assert(err, IsNil)
			snapst.Aliases = nil
			snapst.AutoAliasesDisabled = false
			if autoAliases := scenario.aliasesBefore[instanceName]; autoAliases != nil {
				targets := make(map[string]*snapstate.AliasTarget)
				for _, alias := range autoAliases {
					targets[alias] = &snapstate.AliasTarget{Auto: "cmd" + alias[len(alias)-1:]}
				}

				snapst.Aliases = targets
			}
			snapstate.Set(s.state, instanceName, &snapst)
		}

		ts, err := snapstate.Update(s.state, scenario.names[0], nil, s.user.ID, snapstate.Flags{})
		c.Assert(err, IsNil)
		_, dropped, err := snapstate.AutoAliasesDelta(s.state, []string{"some-snap", "other-snap"})
		c.Assert(err, IsNil)

		j := 0

		tasks := ts.Tasks()
		// make sure the last task from Update is the rerefresh
		c.Assert(tasks[len(tasks)-1].Kind(), Equals, "check-rerefresh")
		tasks = tasks[:len(tasks)-1] // and now forget about it

		var expectedPruned map[string]map[string]bool
		var pruneTasks []*state.Task
		if len(scenario.prune) != 0 {
			nprune := len(scenario.prune)
			pruneTasks = tasks[:nprune]
			j += nprune
			taskAliases := make(map[string]map[string]bool)
			for _, aliasTask := range pruneTasks {
				c.Check(aliasTask.Kind(), Equals, "prune-auto-aliases")
				var aliases []string
				err := aliasTask.Get("aliases", &aliases)
				c.Assert(err, IsNil)
				snapsup, err := snapstate.TaskSnapSetup(aliasTask)
				c.Assert(err, IsNil)
				taskAliases[snapsup.InstanceName()] = expectedSet(aliases)
			}
			expectedPruned = make(map[string]map[string]bool)
			for _, instanceName := range scenario.prune {
				expectedPruned[instanceName] = expectedSet(dropped[instanceName])
			}
			c.Check(taskAliases, DeepEquals, expectedPruned)
		}
		if scenario.update {
			first := tasks[j]
			j += 19
			c.Check(first.Kind(), Equals, "prerequisites")
			wait := false
			if expectedPruned["other-snap"]["aliasA"] {
				wait = true
			} else if expectedPruned["some-snap"] != nil {
				wait = true
			}
			if wait {
				c.Check(first.WaitTasks(), DeepEquals, pruneTasks)
			} else {
				c.Check(first.WaitTasks(), HasLen, 0)
			}
		}
		if scenario.new {
			aliasTask := tasks[j]
			j++
			c.Check(aliasTask.Kind(), Equals, "refresh-aliases")
			wait := false
			if expectedPruned["some-snap"]["aliasB"] {
				wait = true
			} else if expectedPruned["other-snap"] != nil {
				wait = true
			}
			if wait {
				c.Check(aliasTask.WaitTasks(), DeepEquals, pruneTasks)
			} else {
				c.Check(aliasTask.WaitTasks(), HasLen, 0)
			}
		}
		c.Assert(len(tasks), Equals, j, Commentf("%#v", scenario))

		// conflict checks are triggered
		chg := s.state.NewChange("update", "...")
		chg.AddAll(ts)
		err = snapstate.CheckChangeConflict(s.state, scenario.names[0], nil)
		c.Check(err, ErrorMatches, `.* has "update" change in progress`)
		chg.SetStatus(state.DoneStatus)
	}
}

func (s *snapmgrTestSuite) TestUpdateLocalSnapFails(c *C) {
	si := snap.SideInfo{
		RealName: "some-snap",
		Revision: snap.R(7),
	}

	s.state.Lock()
	defer s.state.Unlock()

	snapstate.Set(s.state, "some-snap", &snapstate.SnapState{
		Active:   true,
		Sequence: []*snap.SideInfo{&si},
		Current:  si.Revision,
	})

	_, err := snapstate.Update(s.state, "some-snap", &snapstate.RevisionOptions{Channel: "some-channel"}, s.user.ID, snapstate.Flags{})
	c.Assert(err, Equals, store.ErrLocalSnap)
}

func (s *snapmgrTestSuite) TestUpdateDisabledUnsupported(c *C) {
	si := snap.SideInfo{
		RealName: "some-snap",
		SnapID:   "some-snap-id",
		Revision: snap.R(7),
	}

	s.state.Lock()
	defer s.state.Unlock()

	snapstate.Set(s.state, "some-snap", &snapstate.SnapState{
		Active:   false,
		Sequence: []*snap.SideInfo{&si},
		Current:  si.Revision,
	})

	_, err := snapstate.Update(s.state, "some-snap", &snapstate.RevisionOptions{Channel: "some-channel"}, s.user.ID, snapstate.Flags{})
	c.Assert(err, ErrorMatches, `refreshing disabled snap "some-snap" not supported`)
}

func (s *snapmgrTestSuite) TestUpdateKernelTrackChecksSwitchingTracks(c *C) {
	si := snap.SideInfo{
		RealName: "kernel",
		SnapID:   "kernel-id",
		Revision: snap.R(7),
	}

	s.state.Lock()
	defer s.state.Unlock()

	r := snapstatetest.MockDeviceModel(ModelWithKernelTrack("18"))
	defer r()
	snapstate.Set(s.state, "kernel", &snapstate.SnapState{
		Active:   true,
		Sequence: []*snap.SideInfo{&si},
		Current:  si.Revision,
		Channel:  "18/stable",
	})

	// switching tracks is not ok
	_, err := snapstate.Update(s.state, "kernel", &snapstate.RevisionOptions{Channel: "new-channel"}, s.user.ID, snapstate.Flags{})
	c.Assert(err, ErrorMatches, `cannot switch from kernel track "18" as specified for the \(device\) model to "new-channel/stable"`)

	// no change to the channel is ok
	_, err = snapstate.Update(s.state, "kernel", nil, s.user.ID, snapstate.Flags{})
	c.Assert(err, IsNil)

	// switching risk level is ok
	_, err = snapstate.Update(s.state, "kernel", &snapstate.RevisionOptions{Channel: "18/beta"}, s.user.ID, snapstate.Flags{})
	c.Assert(err, IsNil)

	// switching just risk within the pinned track is ok
	_, err = snapstate.Update(s.state, "kernel", &snapstate.RevisionOptions{Channel: "beta"}, s.user.ID, snapstate.Flags{})
	c.Assert(err, IsNil)
}

func (s *snapmgrTestSuite) TestUpdateGadgetTrackChecksSwitchingTracks(c *C) {
	si := snap.SideInfo{
		RealName: "brand-gadget",
		SnapID:   "brand-gadget-id",
		Revision: snap.R(7),
	}

	s.state.Lock()
	defer s.state.Unlock()

	r := snapstatetest.MockDeviceModel(ModelWithGadgetTrack("18"))
	defer r()
	snapstate.Set(s.state, "brand-gadget", &snapstate.SnapState{
		Active:   true,
		Sequence: []*snap.SideInfo{&si},
		Current:  si.Revision,
		Channel:  "18/stable",
	})

	// switching tracks is not ok
	_, err := snapstate.Update(s.state, "brand-gadget", &snapstate.RevisionOptions{Channel: "new-channel"}, s.user.ID, snapstate.Flags{})
	c.Assert(err, ErrorMatches, `cannot switch from gadget track "18" as specified for the \(device\) model to "new-channel/stable"`)

	// no change to the channel is ok
	_, err = snapstate.Update(s.state, "brand-gadget", nil, s.user.ID, snapstate.Flags{})
	c.Assert(err, IsNil)

	// switching risk level is ok
	_, err = snapstate.Update(s.state, "brand-gadget", &snapstate.RevisionOptions{Channel: "18/beta"}, s.user.ID, snapstate.Flags{})
	c.Assert(err, IsNil)

	// switching just risk within the pinned track is ok
	_, err = snapstate.Update(s.state, "brand-gadget", &snapstate.RevisionOptions{Channel: "beta"}, s.user.ID, snapstate.Flags{})
	c.Assert(err, IsNil)

}

func makeTestSnap(c *C, snapYamlContent string) (snapFilePath string) {
	return snaptest.MakeTestSnapWithFiles(c, snapYamlContent, nil)
}

func (s *snapmgrTestSuite) TestInstallFirstLocalRunThrough(c *C) {
	// use the real thing for this one
	snapstate.MockOpenSnapFile(backend.OpenSnapFile)

	s.state.Lock()
	defer s.state.Unlock()

	mockSnap := makeTestSnap(c, `name: mock
version: 1.0`)
	chg := s.state.NewChange("install", "install a local snap")
	ts, info, err := snapstate.InstallPath(s.state, &snap.SideInfo{RealName: "mock"}, mockSnap, "", "", snapstate.Flags{})
	c.Assert(err, IsNil)
	chg.AddAll(ts)

	// ensure the returned info is correct
	c.Check(info.SideInfo.RealName, Equals, "mock")
	c.Check(info.Version, Equals, "1.0")

	s.state.Unlock()
	defer s.se.Stop()
	s.settle(c)
	s.state.Lock()

	expected := fakeOps{
		{
			// only local install was run, i.e. first actions are pseudo-action current
			op:  "current",
			old: "<no-current>",
		},
		{
			// and setup-snap
			op:    "setup-snap",
			name:  "mock",
			path:  mockSnap,
			revno: snap.R("x1"),
		},
		{
			op:   "copy-data",
			path: filepath.Join(dirs.SnapMountDir, "mock/x1"),
			old:  "<no-old>",
		},
		{
			op:    "setup-profiles:Doing",
			name:  "mock",
			revno: snap.R("x1"),
		},
		{
			op: "candidate",
			sinfo: snap.SideInfo{
				RealName: "mock",
				Revision: snap.R("x1"),
			},
		},
		{
			op:   "link-snap",
			path: filepath.Join(dirs.SnapMountDir, "mock/x1"),
		},
		{
			op:    "auto-connect:Doing",
			name:  "mock",
			revno: snap.R("x1"),
		},
		{
			op: "update-aliases",
		},
		{
			op:    "cleanup-trash",
			name:  "mock",
			revno: snap.R("x1"),
		},
	}

	c.Assert(s.fakeBackend.ops.Ops(), DeepEquals, expected.Ops())
	c.Check(s.fakeBackend.ops, DeepEquals, expected)

	// verify snapSetup info
	var snapsup snapstate.SnapSetup
	task := ts.Tasks()[1]
	err = task.Get("snap-setup", &snapsup)
	c.Assert(err, IsNil)
	c.Assert(snapsup, DeepEquals, snapstate.SnapSetup{
		SnapPath:  mockSnap,
		SideInfo:  snapsup.SideInfo,
		Type:      snap.TypeApp,
		PlugsOnly: true,
	})
	c.Assert(snapsup.SideInfo, DeepEquals, &snap.SideInfo{
		RealName: "mock",
		Revision: snap.R(-1),
	})

	// verify snaps in the system state
	var snapst snapstate.SnapState
	err = snapstate.Get(s.state, "mock", &snapst)
	c.Assert(err, IsNil)

	c.Assert(snapst.Active, Equals, true)
	c.Assert(snapst.Sequence[0], DeepEquals, &snap.SideInfo{
		RealName: "mock",
		Channel:  "",
		Revision: snap.R(-1),
	})
	c.Assert(snapst.LocalRevision(), Equals, snap.R(-1))
}

func (s *snapmgrTestSuite) TestInstallSubsequentLocalRunThrough(c *C) {
	// use the real thing for this one
	snapstate.MockOpenSnapFile(backend.OpenSnapFile)

	s.state.Lock()
	defer s.state.Unlock()

	snapstate.Set(s.state, "mock", &snapstate.SnapState{
		Active: true,
		Sequence: []*snap.SideInfo{
			{RealName: "mock", Revision: snap.R(-2)},
		},
		Current:  snap.R(-2),
		SnapType: "app",
	})

	mockSnap := makeTestSnap(c, `name: mock
version: 1.0
epoch: 1*
`)
	chg := s.state.NewChange("install", "install a local snap")
	ts, _, err := snapstate.InstallPath(s.state, &snap.SideInfo{RealName: "mock"}, mockSnap, "", "", snapstate.Flags{})
	c.Assert(err, IsNil)
	chg.AddAll(ts)

	s.state.Unlock()
	defer s.se.Stop()
	s.settle(c)
	s.state.Lock()

	ops := s.fakeBackend.ops
	// ensure only local install was run, i.e. first action is pseudo-action current
	c.Assert(ops.Ops(), HasLen, 11)
	c.Check(ops[0].op, Equals, "current")
	c.Check(ops[0].old, Equals, filepath.Join(dirs.SnapMountDir, "mock/x2"))
	// and setup-snap
	c.Check(ops[1].op, Equals, "setup-snap")
	c.Check(ops[1].name, Matches, "mock")
	c.Check(ops[1].path, Matches, `.*/mock_1.0_all.snap`)
	c.Check(ops[1].revno, Equals, snap.R("x3"))
	// and cleanup
	c.Check(ops[len(ops)-1], DeepEquals, fakeOp{
		op:    "cleanup-trash",
		name:  "mock",
		revno: snap.R("x3"),
	})

	c.Check(ops[3].op, Equals, "unlink-snap")
	c.Check(ops[3].path, Equals, filepath.Join(dirs.SnapMountDir, "mock/x2"))

	c.Check(ops[4].op, Equals, "copy-data")
	c.Check(ops[4].path, Equals, filepath.Join(dirs.SnapMountDir, "mock/x3"))
	c.Check(ops[4].old, Equals, filepath.Join(dirs.SnapMountDir, "mock/x2"))

	c.Check(ops[5].op, Equals, "setup-profiles:Doing")
	c.Check(ops[5].name, Equals, "mock")
	c.Check(ops[5].revno, Equals, snap.R(-3))

	c.Check(ops[6].op, Equals, "candidate")
	c.Check(ops[6].sinfo, DeepEquals, snap.SideInfo{
		RealName: "mock",
		Revision: snap.R(-3),
	})
	c.Check(ops[7].op, Equals, "link-snap")
	c.Check(ops[7].path, Equals, filepath.Join(dirs.SnapMountDir, "mock/x3"))

	// verify snapSetup info
	var snapsup snapstate.SnapSetup
	task := ts.Tasks()[1]
	err = task.Get("snap-setup", &snapsup)
	c.Assert(err, IsNil)
	c.Assert(snapsup, DeepEquals, snapstate.SnapSetup{
		SnapPath:  mockSnap,
		SideInfo:  snapsup.SideInfo,
		Type:      snap.TypeApp,
		PlugsOnly: true,
	})
	c.Assert(snapsup.SideInfo, DeepEquals, &snap.SideInfo{
		RealName: "mock",
		Revision: snap.R(-3),
	})

	// verify snaps in the system state
	var snapst snapstate.SnapState
	err = snapstate.Get(s.state, "mock", &snapst)
	c.Assert(err, IsNil)

	c.Assert(snapst.Active, Equals, true)
	c.Assert(snapst.Sequence, HasLen, 2)
	c.Assert(snapst.CurrentSideInfo(), DeepEquals, &snap.SideInfo{
		RealName: "mock",
		Channel:  "",
		Revision: snap.R(-3),
	})
	c.Assert(snapst.LocalRevision(), Equals, snap.R(-3))
}

func (s *snapmgrTestSuite) TestInstallOldSubsequentLocalRunThrough(c *C) {
	// use the real thing for this one
	snapstate.MockOpenSnapFile(backend.OpenSnapFile)

	s.state.Lock()
	defer s.state.Unlock()

	snapstate.Set(s.state, "mock", &snapstate.SnapState{
		Active: true,
		Sequence: []*snap.SideInfo{
			{RealName: "mock", Revision: snap.R(100001)},
		},
		Current:  snap.R(100001),
		SnapType: "app",
	})

	mockSnap := makeTestSnap(c, `name: mock
version: 1.0
epoch: 1*
`)
	chg := s.state.NewChange("install", "install a local snap")
	ts, _, err := snapstate.InstallPath(s.state, &snap.SideInfo{RealName: "mock"}, mockSnap, "", "", snapstate.Flags{})
	c.Assert(err, IsNil)
	chg.AddAll(ts)

	s.state.Unlock()
	defer s.se.Stop()
	s.settle(c)
	s.state.Lock()

	expected := fakeOps{
		{
			// ensure only local install was run, i.e. first action is pseudo-action current
			op:  "current",
			old: filepath.Join(dirs.SnapMountDir, "mock/100001"),
		},
		{
			// and setup-snap
			op:    "setup-snap",
			name:  "mock",
			path:  mockSnap,
			revno: snap.R("x1"),
		},
		{
			op:   "remove-snap-aliases",
			name: "mock",
		},
		{
			op:   "unlink-snap",
			path: filepath.Join(dirs.SnapMountDir, "mock/100001"),
		},
		{
			op:   "copy-data",
			path: filepath.Join(dirs.SnapMountDir, "mock/x1"),
			old:  filepath.Join(dirs.SnapMountDir, "mock/100001"),
		},
		{
			op:    "setup-profiles:Doing",
			name:  "mock",
			revno: snap.R("x1"),
		},
		{
			op: "candidate",
			sinfo: snap.SideInfo{
				RealName: "mock",
				Revision: snap.R("x1"),
			},
		},
		{
			op:   "link-snap",
			path: filepath.Join(dirs.SnapMountDir, "mock/x1"),
		},
		{
			op:    "auto-connect:Doing",
			name:  "mock",
			revno: snap.R("x1"),
		},
		{
			op: "update-aliases",
		},
		{
			// and cleanup
			op:    "cleanup-trash",
			name:  "mock",
			revno: snap.R("x1"),
		},
	}
	c.Assert(s.fakeBackend.ops.Ops(), DeepEquals, expected.Ops())
	c.Check(s.fakeBackend.ops, DeepEquals, expected)

	var snapst snapstate.SnapState
	err = snapstate.Get(s.state, "mock", &snapst)
	c.Assert(err, IsNil)

	c.Assert(snapst.Active, Equals, true)
	c.Assert(snapst.Sequence, HasLen, 2)
	c.Assert(snapst.CurrentSideInfo(), DeepEquals, &snap.SideInfo{
		RealName: "mock",
		Channel:  "",
		Revision: snap.R(-1),
	})
	c.Assert(snapst.LocalRevision(), Equals, snap.R(-1))
}

func (s *snapmgrTestSuite) TestInstallPathWithMetadataRunThrough(c *C) {
	// use the real thing for this one
	snapstate.MockOpenSnapFile(backend.OpenSnapFile)

	s.state.Lock()
	defer s.state.Unlock()

	someSnap := makeTestSnap(c, `name: orig-name
version: 1.0`)
	chg := s.state.NewChange("install", "install a local snap")

	si := &snap.SideInfo{
		RealName: "some-snap",
		SnapID:   "some-snap-id",
		Revision: snap.R(42),
	}
	ts, _, err := snapstate.InstallPath(s.state, si, someSnap, "", "", snapstate.Flags{Required: true})
	c.Assert(err, IsNil)
	chg.AddAll(ts)

	s.state.Unlock()
	defer s.se.Stop()
	s.settle(c)
	s.state.Lock()

	// ensure only local install was run, i.e. first actions are pseudo-action current
	c.Assert(s.fakeBackend.ops.Ops(), HasLen, 9)
	c.Check(s.fakeBackend.ops[0].op, Equals, "current")
	c.Check(s.fakeBackend.ops[0].old, Equals, "<no-current>")
	// and setup-snap
	c.Check(s.fakeBackend.ops[1].op, Equals, "setup-snap")
	c.Check(s.fakeBackend.ops[1].name, Equals, "some-snap")
	c.Check(s.fakeBackend.ops[1].path, Matches, `.*/orig-name_1.0_all.snap`)
	c.Check(s.fakeBackend.ops[1].revno, Equals, snap.R(42))

	c.Check(s.fakeBackend.ops[4].op, Equals, "candidate")
	c.Check(s.fakeBackend.ops[4].sinfo, DeepEquals, *si)
	c.Check(s.fakeBackend.ops[5].op, Equals, "link-snap")
	c.Check(s.fakeBackend.ops[5].path, Equals, filepath.Join(dirs.SnapMountDir, "some-snap/42"))

	// verify snapSetup info
	var snapsup snapstate.SnapSetup
	task := ts.Tasks()[0]
	err = task.Get("snap-setup", &snapsup)
	c.Assert(err, IsNil)
	c.Assert(snapsup, DeepEquals, snapstate.SnapSetup{
		SnapPath: someSnap,
		SideInfo: snapsup.SideInfo,
		Flags: snapstate.Flags{
			Required: true,
		},
		Type:      snap.TypeApp,
		PlugsOnly: true,
	})
	c.Assert(snapsup.SideInfo, DeepEquals, si)

	// verify snaps in the system state
	var snapst snapstate.SnapState
	err = snapstate.Get(s.state, "some-snap", &snapst)
	c.Assert(err, IsNil)

	c.Assert(snapst.Active, Equals, true)
	c.Assert(snapst.Channel, Equals, "")
	c.Assert(snapst.Sequence[0], DeepEquals, si)
	c.Assert(snapst.LocalRevision().Unset(), Equals, true)
	c.Assert(snapst.Required, Equals, true)
}

func (s *snapmgrTestSuite) TestRemoveRunThrough(c *C) {
	c.Assert(snapstate.KeepAuxStoreInfo("some-snap-id", nil), IsNil)
	c.Check(snapstate.AuxStoreInfoFilename("some-snap-id"), testutil.FilePresent)
	si := snap.SideInfo{
		SnapID:   "some-snap-id",
		RealName: "some-snap",
		Revision: snap.R(7),
	}

	s.state.Lock()
	defer s.state.Unlock()

	snapstate.Set(s.state, "some-snap", &snapstate.SnapState{
		Active:   true,
		Sequence: []*snap.SideInfo{&si},
		Current:  si.Revision,
		SnapType: "app",
	})

	chg := s.state.NewChange("remove", "remove a snap")
	ts, err := snapstate.Remove(s.state, "some-snap", snap.R(0), nil)
	c.Assert(err, IsNil)
	chg.AddAll(ts)

	s.state.Unlock()
	defer s.se.Stop()
	s.settle(c)
	s.state.Lock()

	expected := fakeOps{
		{
			op:    "auto-disconnect:Doing",
			name:  "some-snap",
			revno: snap.R(7),
		},
		{
			op:   "remove-snap-aliases",
			name: "some-snap",
		},
		{
			op:   "unlink-snap",
			path: filepath.Join(dirs.SnapMountDir, "some-snap/7"),
		},
		{
			op:    "remove-profiles:Doing",
			name:  "some-snap",
			revno: snap.R(7),
		},
		{
			op:   "remove-snap-data",
			path: filepath.Join(dirs.SnapMountDir, "some-snap/7"),
		},
		{
			op:   "remove-snap-common-data",
			path: filepath.Join(dirs.SnapMountDir, "some-snap/7"),
		},
		{
			op:   "remove-snap-data-dir",
			name: "some-snap",
			path: filepath.Join(dirs.SnapDataDir, "some-snap"),
		},
		{
			op:    "remove-snap-files",
			path:  filepath.Join(dirs.SnapMountDir, "some-snap/7"),
			stype: "app",
		},
		{
			op:   "discard-namespace",
			name: "some-snap",
		},
		{
			op:   "remove-snap-dir",
			name: "some-snap",
			path: filepath.Join(dirs.SnapMountDir, "some-snap"),
		},
	}
	// start with an easier-to-read error if this fails:
	c.Check(len(s.fakeBackend.ops), Equals, len(expected))
	c.Assert(s.fakeBackend.ops.Ops(), DeepEquals, expected.Ops())
	c.Check(s.fakeBackend.ops, DeepEquals, expected)

	// verify snapSetup info
	tasks := ts.Tasks()
	for _, t := range tasks {
		if t.Kind() == "run-hook" {
			continue
		}
		if t.Kind() == "save-snapshot" {
			continue
		}
		snapsup, err := snapstate.TaskSnapSetup(t)
		c.Assert(err, IsNil)

		var expSnapSetup *snapstate.SnapSetup
		switch t.Kind() {
		case "discard-conns":
			expSnapSetup = &snapstate.SnapSetup{
				SideInfo: &snap.SideInfo{
					RealName: "some-snap",
				},
			}
		case "clear-snap", "discard-snap":
			expSnapSetup = &snapstate.SnapSetup{
				SideInfo: &snap.SideInfo{
					RealName: "some-snap",
					SnapID:   "some-snap-id",
					Revision: snap.R(7),
				},
			}
		default:
			expSnapSetup = &snapstate.SnapSetup{
				SideInfo: &snap.SideInfo{
					RealName: "some-snap",
					Revision: snap.R(7),
					SnapID:   "some-snap-id",
				},
				Type:      snap.TypeApp,
				PlugsOnly: true,
			}

		}

		c.Check(snapsup, DeepEquals, expSnapSetup, Commentf(t.Kind()))
	}

	// verify snaps in the system state
	var snapst snapstate.SnapState
	err = snapstate.Get(s.state, "some-snap", &snapst)
	c.Assert(err, Equals, state.ErrNoState)
	c.Check(snapstate.AuxStoreInfoFilename("some-snap-id"), testutil.FileAbsent)

}

func (s *snapmgrTestSuite) TestParallelInstanceRemoveRunThrough(c *C) {
	si := snap.SideInfo{
		RealName: "some-snap",
		Revision: snap.R(7),
	}

	s.state.Lock()
	defer s.state.Unlock()

	// pretend we have both a regular snap and a parallel instance
	snapstate.Set(s.state, "some-snap_instance", &snapstate.SnapState{
		Active:      true,
		Sequence:    []*snap.SideInfo{&si},
		Current:     si.Revision,
		SnapType:    "app",
		InstanceKey: "instance",
	})
	snapstate.Set(s.state, "some-snap", &snapstate.SnapState{
		Active:   true,
		Sequence: []*snap.SideInfo{&si},
		Current:  si.Revision,
		SnapType: "app",
	})

	chg := s.state.NewChange("remove", "remove a snap")
	ts, err := snapstate.Remove(s.state, "some-snap_instance", snap.R(0), nil)
	c.Assert(err, IsNil)
	chg.AddAll(ts)

	s.state.Unlock()
	s.settle(c)
	s.state.Lock()

	expected := fakeOps{
		{
			op:    "auto-disconnect:Doing",
			name:  "some-snap_instance",
			revno: snap.R(7),
		},
		{
			op:   "remove-snap-aliases",
			name: "some-snap_instance",
		},
		{
			op:   "unlink-snap",
			path: filepath.Join(dirs.SnapMountDir, "some-snap_instance/7"),
		},
		{
			op:    "remove-profiles:Doing",
			name:  "some-snap_instance",
			revno: snap.R(7),
		},
		{
			op:   "remove-snap-data",
			path: filepath.Join(dirs.SnapMountDir, "some-snap_instance/7"),
		},
		{
			op:   "remove-snap-common-data",
			path: filepath.Join(dirs.SnapMountDir, "some-snap_instance/7"),
		},
		{
			op:             "remove-snap-data-dir",
			name:           "some-snap_instance",
			path:           filepath.Join(dirs.SnapDataDir, "some-snap"),
			otherInstances: true,
		},
		{
			op:    "remove-snap-files",
			path:  filepath.Join(dirs.SnapMountDir, "some-snap_instance/7"),
			stype: "app",
		},
		{
			op:   "discard-namespace",
			name: "some-snap_instance",
		},
		{
			op:             "remove-snap-dir",
			name:           "some-snap_instance",
			path:           filepath.Join(dirs.SnapMountDir, "some-snap"),
			otherInstances: true,
		},
	}
	// start with an easier-to-read error if this fails:
	c.Check(len(s.fakeBackend.ops), Equals, len(expected))
	c.Assert(s.fakeBackend.ops.Ops(), DeepEquals, expected.Ops())
	c.Check(s.fakeBackend.ops, DeepEquals, expected)

	// verify snapSetup info
	tasks := ts.Tasks()
	for _, t := range tasks {
		if t.Kind() == "run-hook" {
			continue
		}
		if t.Kind() == "save-snapshot" {
			continue
		}
		snapsup, err := snapstate.TaskSnapSetup(t)
		c.Assert(err, IsNil)

		var expSnapSetup *snapstate.SnapSetup
		switch t.Kind() {
		case "discard-conns":
			expSnapSetup = &snapstate.SnapSetup{
				SideInfo: &snap.SideInfo{
					RealName: "some-snap",
				},
				InstanceKey: "instance",
			}
		case "clear-snap", "discard-snap":
			expSnapSetup = &snapstate.SnapSetup{
				SideInfo: &snap.SideInfo{
					RealName: "some-snap",
					Revision: snap.R(7),
				},
				InstanceKey: "instance",
			}
		default:
			expSnapSetup = &snapstate.SnapSetup{
				SideInfo: &snap.SideInfo{
					RealName: "some-snap",
					Revision: snap.R(7),
				},
				Type:        snap.TypeApp,
				PlugsOnly:   true,
				InstanceKey: "instance",
			}

		}

		c.Check(snapsup, DeepEquals, expSnapSetup, Commentf(t.Kind()))
	}

	// verify snaps in the system state
	var snapst snapstate.SnapState
	err = snapstate.Get(s.state, "some-snap_instance", &snapst)
	c.Assert(err, Equals, state.ErrNoState)

	// the non-instance snap is still there
	err = snapstate.Get(s.state, "some-snap", &snapst)
	c.Assert(err, IsNil)
}

func (s *snapmgrTestSuite) TestParallelInstanceRemoveRunThroughOtherInstances(c *C) {
	si := snap.SideInfo{
		RealName: "some-snap",
		Revision: snap.R(7),
	}

	s.state.Lock()
	defer s.state.Unlock()

	// pretend we have both a regular snap and a parallel instance
	snapstate.Set(s.state, "some-snap_instance", &snapstate.SnapState{
		Active:      true,
		Sequence:    []*snap.SideInfo{&si},
		Current:     si.Revision,
		SnapType:    "app",
		InstanceKey: "instance",
	})
	snapstate.Set(s.state, "some-snap_other", &snapstate.SnapState{
		Active:      true,
		Sequence:    []*snap.SideInfo{&si},
		Current:     si.Revision,
		SnapType:    "app",
		InstanceKey: "other",
	})

	chg := s.state.NewChange("remove", "remove a snap")
	ts, err := snapstate.Remove(s.state, "some-snap_instance", snap.R(0), nil)
	c.Assert(err, IsNil)
	chg.AddAll(ts)

	s.state.Unlock()
	s.settle(c)
	s.state.Lock()

	expected := fakeOps{
		{
			op:    "auto-disconnect:Doing",
			name:  "some-snap_instance",
			revno: snap.R(7),
		},
		{
			op:   "remove-snap-aliases",
			name: "some-snap_instance",
		},
		{
			op:   "unlink-snap",
			path: filepath.Join(dirs.SnapMountDir, "some-snap_instance/7"),
		},
		{
			op:    "remove-profiles:Doing",
			name:  "some-snap_instance",
			revno: snap.R(7),
		},
		{
			op:   "remove-snap-data",
			path: filepath.Join(dirs.SnapMountDir, "some-snap_instance/7"),
		},
		{
			op:   "remove-snap-common-data",
			path: filepath.Join(dirs.SnapMountDir, "some-snap_instance/7"),
		},
		{
			op:             "remove-snap-data-dir",
			name:           "some-snap_instance",
			path:           filepath.Join(dirs.SnapDataDir, "some-snap"),
			otherInstances: true,
		},
		{
			op:    "remove-snap-files",
			path:  filepath.Join(dirs.SnapMountDir, "some-snap_instance/7"),
			stype: "app",
		},
		{
			op:   "discard-namespace",
			name: "some-snap_instance",
		},
		{
			op:             "remove-snap-dir",
			name:           "some-snap_instance",
			path:           filepath.Join(dirs.SnapMountDir, "some-snap"),
			otherInstances: true,
		},
	}
	// start with an easier-to-read error if this fails:
	c.Check(len(s.fakeBackend.ops), Equals, len(expected))
	c.Assert(s.fakeBackend.ops.Ops(), DeepEquals, expected.Ops())
	c.Check(s.fakeBackend.ops, DeepEquals, expected)

	// verify snaps in the system state
	var snapst snapstate.SnapState
	err = snapstate.Get(s.state, "some-snap_instance", &snapst)
	c.Assert(err, Equals, state.ErrNoState)

	// the other instance is still there
	err = snapstate.Get(s.state, "some-snap_other", &snapst)
	c.Assert(err, IsNil)
}

func (s *snapmgrTestSuite) TestRemoveWithManyRevisionsRunThrough(c *C) {
	si3 := snap.SideInfo{
		SnapID:   "some-snap-id",
		RealName: "some-snap",
		Revision: snap.R(3),
	}

	si5 := snap.SideInfo{
		SnapID:   "some-snap-id",
		RealName: "some-snap",
		Revision: snap.R(5),
	}

	si7 := snap.SideInfo{
		SnapID:   "some-snap-id",
		RealName: "some-snap",
		Revision: snap.R(7),
	}

	s.state.Lock()
	defer s.state.Unlock()

	snapstate.Set(s.state, "some-snap", &snapstate.SnapState{
		Active:   true,
		Sequence: []*snap.SideInfo{&si5, &si3, &si7},
		Current:  si7.Revision,
		SnapType: "app",
	})

	chg := s.state.NewChange("remove", "remove a snap")
	ts, err := snapstate.Remove(s.state, "some-snap", snap.R(0), nil)
	c.Assert(err, IsNil)
	chg.AddAll(ts)

	s.state.Unlock()
	defer s.se.Stop()
	s.settle(c)
	s.state.Lock()

	expected := fakeOps{
		{
			op:    "auto-disconnect:Doing",
			name:  "some-snap",
			revno: snap.R(7),
		},
		{
			op:   "remove-snap-aliases",
			name: "some-snap",
		},
		{
			op:   "unlink-snap",
			path: filepath.Join(dirs.SnapMountDir, "some-snap/7"),
		},
		{
			op:    "remove-profiles:Doing",
			name:  "some-snap",
			revno: snap.R(7),
		},
		{
			op:   "remove-snap-data",
			path: filepath.Join(dirs.SnapMountDir, "some-snap/7"),
		},
		{
			op:    "remove-snap-files",
			path:  filepath.Join(dirs.SnapMountDir, "some-snap/7"),
			stype: "app",
		},
		{
			op:   "remove-snap-data",
			path: filepath.Join(dirs.SnapMountDir, "some-snap/3"),
		},
		{
			op:    "remove-snap-files",
			path:  filepath.Join(dirs.SnapMountDir, "some-snap/3"),
			stype: "app",
		},
		{
			op:   "remove-snap-data",
			path: filepath.Join(dirs.SnapMountDir, "some-snap/5"),
		},
		{
			op:   "remove-snap-common-data",
			path: filepath.Join(dirs.SnapMountDir, "some-snap/5"),
		},
		{
			op:   "remove-snap-data-dir",
			name: "some-snap",
			path: filepath.Join(dirs.SnapDataDir, "some-snap"),
		},
		{
			op:    "remove-snap-files",
			path:  filepath.Join(dirs.SnapMountDir, "some-snap/5"),
			stype: "app",
		},
		{
			op:   "discard-namespace",
			name: "some-snap",
		},
		{
			op:   "remove-snap-dir",
			name: "some-snap",
			path: filepath.Join(dirs.SnapMountDir, "some-snap"),
		},
	}
	// start with an easier-to-read error if this fails:
	c.Assert(s.fakeBackend.ops.Ops(), DeepEquals, expected.Ops())
	c.Assert(s.fakeBackend.ops, DeepEquals, expected)

	// verify snapSetup info
	tasks := ts.Tasks()
	revnos := []snap.Revision{{N: 7}, {N: 3}, {N: 5}}
	whichRevno := 0
	for _, t := range tasks {
		if t.Kind() == "run-hook" {
			continue
		}
		if t.Kind() == "save-snapshot" {
			continue
		}
		snapsup, err := snapstate.TaskSnapSetup(t)
		c.Assert(err, IsNil)

		var expSnapSetup *snapstate.SnapSetup
		switch t.Kind() {
		case "discard-conns":
			expSnapSetup = &snapstate.SnapSetup{
				SideInfo: &snap.SideInfo{
					SnapID:   "some-snap-id",
					RealName: "some-snap",
				},
			}
		case "clear-snap", "discard-snap":
			expSnapSetup = &snapstate.SnapSetup{
				SideInfo: &snap.SideInfo{
					SnapID:   "some-snap-id",
					RealName: "some-snap",
					Revision: revnos[whichRevno],
				},
			}
		default:
			expSnapSetup = &snapstate.SnapSetup{
				SideInfo: &snap.SideInfo{
					SnapID:   "some-snap-id",
					RealName: "some-snap",
					Revision: snap.R(7),
				},
				Type:      snap.TypeApp,
				PlugsOnly: true,
			}

		}

		c.Check(snapsup, DeepEquals, expSnapSetup, Commentf(t.Kind()))

		if t.Kind() == "discard-snap" {
			whichRevno++
		}
	}

	// verify snaps in the system state
	var snapst snapstate.SnapState
	err = snapstate.Get(s.state, "some-snap", &snapst)
	c.Assert(err, Equals, state.ErrNoState)
}

func (s *snapmgrTestSuite) TestRemoveOneRevisionRunThrough(c *C) {
	si3 := snap.SideInfo{
		RealName: "some-snap",
		Revision: snap.R(3),
	}

	si5 := snap.SideInfo{
		RealName: "some-snap",
		Revision: snap.R(5),
	}

	si7 := snap.SideInfo{
		RealName: "some-snap",
		Revision: snap.R(7),
	}

	s.state.Lock()
	defer s.state.Unlock()

	snapstate.Set(s.state, "some-snap", &snapstate.SnapState{
		Active:   true,
		Sequence: []*snap.SideInfo{&si5, &si3, &si7},
		Current:  si7.Revision,
		SnapType: "app",
	})

	chg := s.state.NewChange("remove", "remove a snap")
	ts, err := snapstate.Remove(s.state, "some-snap", snap.R(3), nil)
	c.Assert(err, IsNil)
	chg.AddAll(ts)

	s.state.Unlock()
	defer s.se.Stop()
	s.settle(c)
	s.state.Lock()

	c.Check(len(s.fakeBackend.ops), Equals, 2)
	expected := fakeOps{
		{
			op:   "remove-snap-data",
			path: filepath.Join(dirs.SnapMountDir, "some-snap/3"),
		},
		{
			op:    "remove-snap-files",
			path:  filepath.Join(dirs.SnapMountDir, "some-snap/3"),
			stype: "app",
		},
	}
	// start with an easier-to-read error if this fails:
	c.Assert(s.fakeBackend.ops.Ops(), DeepEquals, expected.Ops())
	c.Assert(s.fakeBackend.ops, DeepEquals, expected)

	// verify snapSetup info
	tasks := ts.Tasks()
	for _, t := range tasks {
		if t.Kind() == "save-snapshot" {
			continue
		}
		snapsup, err := snapstate.TaskSnapSetup(t)
		c.Assert(err, IsNil)

		expSnapSetup := &snapstate.SnapSetup{
			SideInfo: &snap.SideInfo{
				RealName: "some-snap",
				Revision: snap.R(3),
			},
		}

		c.Check(snapsup, DeepEquals, expSnapSetup, Commentf(t.Kind()))
	}

	// verify snaps in the system state
	var snapst snapstate.SnapState
	err = snapstate.Get(s.state, "some-snap", &snapst)
	c.Assert(err, IsNil)
	c.Check(snapst.Sequence, HasLen, 2)
}

func (s *snapmgrTestSuite) TestRemoveLastRevisionRunThrough(c *C) {
	si := snap.SideInfo{
		RealName: "some-snap",
		Revision: snap.R(2),
	}

	s.state.Lock()
	defer s.state.Unlock()

	snapstate.Set(s.state, "some-snap", &snapstate.SnapState{
		Active:   false,
		Sequence: []*snap.SideInfo{&si},
		Current:  si.Revision,
		SnapType: "app",
	})

	chg := s.state.NewChange("remove", "remove a snap")
	ts, err := snapstate.Remove(s.state, "some-snap", snap.R(2), nil)
	c.Assert(err, IsNil)
	chg.AddAll(ts)

	s.state.Unlock()
	defer s.se.Stop()
	s.settle(c)
	s.state.Lock()

	c.Check(len(s.fakeBackend.ops), Equals, 7)
	expected := fakeOps{
		{
			op:    "auto-disconnect:Doing",
			name:  "some-snap",
			revno: snap.R(2),
		},
		{
			op:   "remove-snap-data",
			path: filepath.Join(dirs.SnapMountDir, "some-snap/2"),
		},
		{
			op:   "remove-snap-common-data",
			path: filepath.Join(dirs.SnapMountDir, "some-snap/2"),
		},
		{
			op:   "remove-snap-data-dir",
			name: "some-snap",
			path: filepath.Join(dirs.SnapDataDir, "some-snap"),
		},
		{
			op:    "remove-snap-files",
			path:  filepath.Join(dirs.SnapMountDir, "some-snap/2"),
			stype: "app",
		},
		{
			op:   "discard-namespace",
			name: "some-snap",
		},
		{
			op:   "remove-snap-dir",
			name: "some-snap",
			path: filepath.Join(dirs.SnapMountDir, "some-snap"),
		},
	}
	// start with an easier-to-read error if this fails:
	c.Assert(s.fakeBackend.ops.Ops(), DeepEquals, expected.Ops())
	c.Assert(s.fakeBackend.ops, DeepEquals, expected)

	// verify snapSetup info
	tasks := ts.Tasks()
	for _, t := range tasks {
		if t.Kind() == "run-hook" {
			continue
		}
		if t.Kind() == "save-snapshot" {
			continue
		}
		snapsup, err := snapstate.TaskSnapSetup(t)
		c.Assert(err, IsNil)

		expSnapSetup := &snapstate.SnapSetup{
			SideInfo: &snap.SideInfo{
				RealName: "some-snap",
			},
		}
		if t.Kind() != "discard-conns" {
			expSnapSetup.SideInfo.Revision = snap.R(2)
		}
		if t.Kind() == "auto-disconnect" {
			expSnapSetup.PlugsOnly = true
			expSnapSetup.Type = "app"
		}

		c.Check(snapsup, DeepEquals, expSnapSetup, Commentf(t.Kind()))
	}

	// verify snaps in the system state
	var snapst snapstate.SnapState
	err = snapstate.Get(s.state, "some-snap", &snapst)
	c.Assert(err, Equals, state.ErrNoState)
}

func (s *snapmgrTestSuite) TestRemoveCurrentActiveRevisionRefused(c *C) {
	si := snap.SideInfo{
		RealName: "some-snap",
		Revision: snap.R(2),
	}

	s.state.Lock()
	defer s.state.Unlock()

	snapstate.Set(s.state, "some-snap", &snapstate.SnapState{
		Active:   true,
		Sequence: []*snap.SideInfo{&si},
		Current:  si.Revision,
		SnapType: "app",
	})

	_, err := snapstate.Remove(s.state, "some-snap", snap.R(2), nil)

	c.Check(err, ErrorMatches, `cannot remove active revision 2 of snap "some-snap"`)
}

func (s *snapmgrTestSuite) TestRemoveCurrentRevisionOfSeveralRefused(c *C) {
	si := snap.SideInfo{
		RealName: "some-snap",
		Revision: snap.R(2),
	}

	s.state.Lock()
	defer s.state.Unlock()

	snapstate.Set(s.state, "some-snap", &snapstate.SnapState{
		Active:   true,
		Sequence: []*snap.SideInfo{&si, &si},
		Current:  si.Revision,
		SnapType: "app",
	})

	_, err := snapstate.Remove(s.state, "some-snap", snap.R(2), nil)
	c.Assert(err, NotNil)
	c.Check(err.Error(), Equals, `cannot remove active revision 2 of snap "some-snap" (revert first?)`)
}

func (s *snapmgrTestSuite) TestRemoveMissingRevisionRefused(c *C) {
	si := snap.SideInfo{
		RealName: "some-snap",
		Revision: snap.R(2),
	}

	s.state.Lock()
	defer s.state.Unlock()

	snapstate.Set(s.state, "some-snap", &snapstate.SnapState{
		Active:   true,
		Sequence: []*snap.SideInfo{&si},
		Current:  si.Revision,
		SnapType: "app",
	})

	_, err := snapstate.Remove(s.state, "some-snap", snap.R(1), nil)

	c.Check(err, ErrorMatches, `revision 1 of snap "some-snap" is not installed`)
}

func (s *snapmgrTestSuite) TestRemoveRefused(c *C) {
	si := snap.SideInfo{
		RealName: "gadget",
		Revision: snap.R(7),
	}

	s.state.Lock()
	defer s.state.Unlock()

	snapstate.Set(s.state, "gadget", &snapstate.SnapState{
		Active:   true,
		Sequence: []*snap.SideInfo{&si},
		Current:  si.Revision,
		SnapType: "app",
	})

	_, err := snapstate.Remove(s.state, "gadget", snap.R(0), nil)

	c.Check(err, ErrorMatches, `snap "gadget" is not removable`)
}

func (s *snapmgrTestSuite) TestRemoveRefusedLastRevision(c *C) {
	si := snap.SideInfo{
		RealName: "gadget",
		Revision: snap.R(7),
	}

	s.state.Lock()
	defer s.state.Unlock()

	snapstate.Set(s.state, "gadget", &snapstate.SnapState{
		Active:   false,
		Sequence: []*snap.SideInfo{&si},
		Current:  si.Revision,
		SnapType: "app",
	})

	_, err := snapstate.Remove(s.state, "gadget", snap.R(7), nil)

	c.Check(err, ErrorMatches, `snap "gadget" is not removable`)
}

func (s *snapmgrTestSuite) TestRemoveDeletesConfigOnLastRevision(c *C) {
	si := snap.SideInfo{
		RealName: "some-snap",
		Revision: snap.R(7),
	}

	s.state.Lock()
	defer s.state.Unlock()

	snapstate.Set(s.state, "some-snap", &snapstate.SnapState{
		Active:   true,
		Sequence: []*snap.SideInfo{&si},
		Current:  si.Revision,
		SnapType: "app",
	})

	snapstate.Set(s.state, "another-snap", &snapstate.SnapState{
		Active:   true,
		Sequence: []*snap.SideInfo{&si},
		Current:  si.Revision,
		SnapType: "app",
	})

	tr := config.NewTransaction(s.state)
	tr.Set("some-snap", "foo", "bar")
	tr.Commit()

	// a config for some other snap to verify its not accidentally destroyed
	tr = config.NewTransaction(s.state)
	tr.Set("another-snap", "bar", "baz")
	tr.Commit()

	var res string
	tr = config.NewTransaction(s.state)
	c.Assert(tr.Get("some-snap", "foo", &res), IsNil)
	c.Assert(tr.Get("another-snap", "bar", &res), IsNil)

	chg := s.state.NewChange("remove", "remove a snap")
	ts, err := snapstate.Remove(s.state, "some-snap", snap.R(0), nil)
	c.Assert(err, IsNil)
	chg.AddAll(ts)

	s.state.Unlock()
	defer s.se.Stop()
	s.settle(c)
	s.state.Lock()

	// verify snaps in the system state
	var snapst snapstate.SnapState
	err = snapstate.Get(s.state, "some-snap", &snapst)
	c.Assert(err, Equals, state.ErrNoState)

	tr = config.NewTransaction(s.state)
	err = tr.Get("some-snap", "foo", &res)
	c.Assert(err, NotNil)
	c.Assert(err, ErrorMatches, `snap "some-snap" has no "foo" configuration option`)

	// and another snap has its config intact
	c.Assert(tr.Get("another-snap", "bar", &res), IsNil)
	c.Assert(res, Equals, "baz")
}

func (s *snapmgrTestSuite) TestRemoveDoesntDeleteConfigIfNotLastRevision(c *C) {
	si1 := snap.SideInfo{
		RealName: "some-snap",
		Revision: snap.R(7),
	}
	si2 := snap.SideInfo{
		RealName: "some-snap",
		Revision: snap.R(8),
	}

	s.state.Lock()
	defer s.state.Unlock()

	snapstate.Set(s.state, "some-snap", &snapstate.SnapState{
		Active:   true,
		Sequence: []*snap.SideInfo{&si1, &si2},
		Current:  si2.Revision,
		SnapType: "app",
	})

	tr := config.NewTransaction(s.state)
	tr.Set("some-snap", "foo", "bar")
	tr.Commit()

	var res string
	tr = config.NewTransaction(s.state)
	c.Assert(tr.Get("some-snap", "foo", &res), IsNil)

	chg := s.state.NewChange("remove", "remove a snap")
	ts, err := snapstate.Remove(s.state, "some-snap", si1.Revision, nil)
	c.Assert(err, IsNil)
	chg.AddAll(ts)

	s.state.Unlock()
	defer s.se.Stop()
	s.settle(c)
	s.state.Lock()

	// verify snaps in the system state
	var snapst snapstate.SnapState
	err = snapstate.Get(s.state, "some-snap", &snapst)
	c.Assert(err, IsNil)

	tr = config.NewTransaction(s.state)
	c.Assert(tr.Get("some-snap", "foo", &res), IsNil)
	c.Assert(res, Equals, "bar")
}

func (s *snapmgrTestSuite) TestUpdateMakesConfigSnapshot(c *C) {
	s.state.Lock()
	defer s.state.Unlock()

	snapstate.Set(s.state, "some-snap", &snapstate.SnapState{
		Active: true,
		Sequence: []*snap.SideInfo{
			{RealName: "some-snap", SnapID: "some-snap-id", Revision: snap.R(1)},
		},
		Current:  snap.R(1),
		SnapType: "app",
	})

	tr := config.NewTransaction(s.state)
	tr.Set("some-snap", "foo", "bar")
	tr.Commit()

	var cfgs map[string]interface{}
	// we don't have config snapshots yet
	c.Assert(s.state.Get("revision-config", &cfgs), Equals, state.ErrNoState)

	chg := s.state.NewChange("update", "update a snap")
	opts := &snapstate.RevisionOptions{Channel: "some-channel", Revision: snap.R(2)}
	ts, err := snapstate.Update(s.state, "some-snap", opts, s.user.ID, snapstate.Flags{})
	c.Assert(err, IsNil)
	chg.AddAll(ts)

	s.state.Unlock()
	defer s.se.Stop()
	s.settle(c)

	s.state.Lock()
	cfgs = nil
	// config copy of rev. 1 has been made
	c.Assert(s.state.Get("revision-config", &cfgs), IsNil)
	c.Assert(cfgs["some-snap"], DeepEquals, map[string]interface{}{
		"1": map[string]interface{}{
			"foo": "bar",
		},
	})
}

func (s *snapmgrTestSuite) TestRevertRestoresConfigSnapshot(c *C) {
	s.state.Lock()
	defer s.state.Unlock()

	snapstate.Set(s.state, "some-snap", &snapstate.SnapState{
		Active: true,
		Sequence: []*snap.SideInfo{
			{RealName: "some-snap", SnapID: "some-snap-id", Revision: snap.R(1)},
			{RealName: "some-snap", Revision: snap.R(2)},
		},
		Current:  snap.R(2),
		SnapType: "app",
	})

	// set configuration for current snap
	tr := config.NewTransaction(s.state)
	tr.Set("some-snap", "foo", "100")
	tr.Commit()

	// make config snapshot for rev.1
	config.SaveRevisionConfig(s.state, "some-snap", snap.R(1))

	// modify for rev. 2
	tr = config.NewTransaction(s.state)
	tr.Set("some-snap", "foo", "200")
	tr.Commit()

	chg := s.state.NewChange("revert", "revert snap")
	ts, err := snapstate.Revert(s.state, "some-snap", snapstate.Flags{})
	c.Assert(err, IsNil)
	chg.AddAll(ts)

	s.state.Unlock()
	defer s.se.Stop()
	s.settle(c)

	s.state.Lock()
	// config snapshot of rev. 2 has been made by 'revert'
	var cfgs map[string]interface{}
	c.Assert(s.state.Get("revision-config", &cfgs), IsNil)
	c.Assert(cfgs["some-snap"], DeepEquals, map[string]interface{}{
		"1": map[string]interface{}{"foo": "100"},
		"2": map[string]interface{}{"foo": "200"},
	})

	// current snap configuration has been restored from rev. 1 config snapshot
	tr = config.NewTransaction(s.state)
	var res string
	c.Assert(tr.Get("some-snap", "foo", &res), IsNil)
	c.Assert(res, Equals, "100")
}

func (s *snapmgrTestSuite) TestUpdateDoesGC(c *C) {
	s.state.Lock()
	defer s.state.Unlock()
	restore := release.MockOnClassic(false)
	defer restore()

	snapstate.Set(s.state, "some-snap", &snapstate.SnapState{
		Active: true,
		Sequence: []*snap.SideInfo{
			{RealName: "some-snap", SnapID: "some-snap-id", Revision: snap.R(1)},
			{RealName: "some-snap", SnapID: "some-snap-id", Revision: snap.R(2)},
			{RealName: "some-snap", SnapID: "some-snap-id", Revision: snap.R(3)},
			{RealName: "some-snap", SnapID: "some-snap-id", Revision: snap.R(4)},
		},
		Current:  snap.R(4),
		SnapType: "app",
	})

	chg := s.state.NewChange("update", "update a snap")
	ts, err := snapstate.Update(s.state, "some-snap", &snapstate.RevisionOptions{Channel: "some-channel"}, s.user.ID, snapstate.Flags{})
	c.Assert(err, IsNil)
	chg.AddAll(ts)

	s.state.Unlock()
	defer s.se.Stop()
	s.settle(c)
	s.state.Lock()

	// ensure garbage collection runs as the last tasks
	expectedTail := fakeOps{
		{
			op:   "link-snap",
			path: filepath.Join(dirs.SnapMountDir, "some-snap/11"),
		},
		{
			op:    "auto-connect:Doing",
			name:  "some-snap",
			revno: snap.R(11),
		},
		{
			op: "update-aliases",
		},
		{
			op:   "remove-snap-data",
			path: filepath.Join(dirs.SnapMountDir, "some-snap/1"),
		},
		{
			op:    "remove-snap-files",
			path:  filepath.Join(dirs.SnapMountDir, "some-snap/1"),
			stype: "app",
		},
		{
			op:   "remove-snap-data",
			path: filepath.Join(dirs.SnapMountDir, "some-snap/2"),
		},
		{
			op:    "remove-snap-files",
			path:  filepath.Join(dirs.SnapMountDir, "some-snap/2"),
			stype: "app",
		},
		{
			op:    "cleanup-trash",
			name:  "some-snap",
			revno: snap.R(11),
		},
	}

	opsTail := s.fakeBackend.ops[len(s.fakeBackend.ops)-len(expectedTail):]
	c.Assert(opsTail.Ops(), DeepEquals, expectedTail.Ops())
	c.Check(opsTail, DeepEquals, expectedTail)
}

func (s *snapmgrTestSuite) TestRevertNoRevertAgain(c *C) {
	siNew := snap.SideInfo{
		RealName: "some-snap",
		Revision: snap.R(77),
	}

	si := snap.SideInfo{
		RealName: "some-snap",
		Revision: snap.R(7),
	}

	s.state.Lock()
	defer s.state.Unlock()

	snapstate.Set(s.state, "some-snap", &snapstate.SnapState{
		Active:   true,
		Sequence: []*snap.SideInfo{&si, &siNew},
		Current:  snap.R(7),
	})

	ts, err := snapstate.Revert(s.state, "some-snap", snapstate.Flags{})
	c.Assert(err, ErrorMatches, "no revision to revert to")
	c.Assert(ts, IsNil)
}

func (s *snapmgrTestSuite) TestRevertNothingToRevertTo(c *C) {
	si := snap.SideInfo{
		RealName: "some-snap",
		Revision: snap.R(7),
	}

	s.state.Lock()
	defer s.state.Unlock()

	snapstate.Set(s.state, "some-snap", &snapstate.SnapState{
		Active:   true,
		Sequence: []*snap.SideInfo{&si},
		Current:  si.Revision,
	})

	ts, err := snapstate.Revert(s.state, "some-snap", snapstate.Flags{})
	c.Assert(err, ErrorMatches, "no revision to revert to")
	c.Assert(ts, IsNil)
}

func (s *snapmgrTestSuite) TestRevertToRevisionNoValidVersion(c *C) {
	si := snap.SideInfo{
		RealName: "some-snap",
		Revision: snap.R(7),
	}
	si2 := snap.SideInfo{
		RealName: "some-snap",
		Revision: snap.R(77),
	}

	s.state.Lock()
	defer s.state.Unlock()

	snapstate.Set(s.state, "some-snap", &snapstate.SnapState{
		Active:   true,
		Sequence: []*snap.SideInfo{&si, &si2},
		Current:  snap.R(77),
	})

	ts, err := snapstate.RevertToRevision(s.state, "some-snap", snap.R("99"), snapstate.Flags{})
	c.Assert(err, ErrorMatches, `cannot find revision 99 for snap "some-snap"`)
	c.Assert(ts, IsNil)
}

func (s *snapmgrTestSuite) TestRevertToRevisionAlreadyCurrent(c *C) {
	si := snap.SideInfo{
		RealName: "some-snap",
		Revision: snap.R(7),
	}
	si2 := snap.SideInfo{
		RealName: "some-snap",
		Revision: snap.R(77),
	}

	s.state.Lock()
	defer s.state.Unlock()

	snapstate.Set(s.state, "some-snap", &snapstate.SnapState{
		Active:   true,
		Sequence: []*snap.SideInfo{&si, &si2},
		Current:  snap.R(77),
	})

	ts, err := snapstate.RevertToRevision(s.state, "some-snap", snap.R("77"), snapstate.Flags{})
	c.Assert(err, ErrorMatches, `already on requested revision`)
	c.Assert(ts, IsNil)
}

func (s *snapmgrTestSuite) TestRevertRunThrough(c *C) {
	si := snap.SideInfo{
		RealName: "some-snap",
		Revision: snap.R(7),
	}
	siOld := snap.SideInfo{
		RealName: "some-snap",
		Revision: snap.R(2),
	}

	s.state.Lock()
	defer s.state.Unlock()

	snapstate.Set(s.state, "some-snap", &snapstate.SnapState{
		Active:   true,
		SnapType: "app",
		Sequence: []*snap.SideInfo{&siOld, &si},
		Current:  si.Revision,
	})

	chg := s.state.NewChange("revert", "revert a snap backwards")
	ts, err := snapstate.Revert(s.state, "some-snap", snapstate.Flags{})
	c.Assert(err, IsNil)
	chg.AddAll(ts)

	s.state.Unlock()
	defer s.se.Stop()
	s.settle(c)
	s.state.Lock()

	expected := fakeOps{
		{
			op:   "remove-snap-aliases",
			name: "some-snap",
		},
		{
			op:   "unlink-snap",
			path: filepath.Join(dirs.SnapMountDir, "some-snap/7"),
		},
		{
			op:    "setup-profiles:Doing",
			name:  "some-snap",
			revno: snap.R(2),
		},
		{
			op: "candidate",
			sinfo: snap.SideInfo{
				RealName: "some-snap",
				Revision: snap.R(2),
			},
		},
		{
			op:   "link-snap",
			path: filepath.Join(dirs.SnapMountDir, "some-snap/2"),
		},
		{
			op:    "auto-connect:Doing",
			name:  "some-snap",
			revno: snap.R(2),
		},
		{
			op: "update-aliases",
		},
	}
	// start with an easier-to-read error if this fails:
	c.Assert(s.fakeBackend.ops.Ops(), DeepEquals, expected.Ops())
	c.Assert(s.fakeBackend.ops, DeepEquals, expected)

	// verify that the R(2) version is active now and R(7) is still there
	var snapst snapstate.SnapState
	err = snapstate.Get(s.state, "some-snap", &snapst)
	c.Assert(err, IsNil)

	c.Assert(snapst.Active, Equals, true)
	c.Assert(snapst.Current, Equals, snap.R(2))
	c.Assert(snapst.Sequence, HasLen, 2)
	c.Assert(snapst.Sequence[0], DeepEquals, &snap.SideInfo{
		RealName: "some-snap",
		Channel:  "",
		Revision: snap.R(2),
	})
	c.Assert(snapst.Sequence[1], DeepEquals, &snap.SideInfo{
		RealName: "some-snap",
		Channel:  "",
		Revision: snap.R(7),
	})
	c.Assert(snapst.Block(), DeepEquals, []snap.Revision{snap.R(7)})
}

func (s *snapmgrTestSuite) TestParallelInstanceRevertRunThrough(c *C) {
	si := snap.SideInfo{
		RealName: "some-snap",
		Revision: snap.R(7),
	}
	siOld := snap.SideInfo{
		RealName: "some-snap",
		Revision: snap.R(2),
	}

	s.state.Lock()
	defer s.state.Unlock()

	snapstate.Set(s.state, "some-snap_instance", &snapstate.SnapState{
		Active:      true,
		SnapType:    "app",
		Sequence:    []*snap.SideInfo{&siOld, &si},
		Current:     si.Revision,
		InstanceKey: "instance",
	})

	// another snap withouth instance key
	snapstate.Set(s.state, "some-snap", &snapstate.SnapState{
		Active:   true,
		SnapType: "app",
		Sequence: []*snap.SideInfo{&siOld, &si},
		Current:  si.Revision,
	})

	chg := s.state.NewChange("revert", "revert a snap backwards")
	ts, err := snapstate.Revert(s.state, "some-snap_instance", snapstate.Flags{})
	c.Assert(err, IsNil)
	chg.AddAll(ts)

	s.state.Unlock()
	defer s.se.Stop()
	s.settle(c)
	s.state.Lock()

	expected := fakeOps{
		{
			op:   "remove-snap-aliases",
			name: "some-snap_instance",
		},
		{
			op:   "unlink-snap",
			path: filepath.Join(dirs.SnapMountDir, "some-snap_instance/7"),
		},
		{
			op:    "setup-profiles:Doing",
			name:  "some-snap_instance",
			revno: snap.R(2),
		},
		{
			op: "candidate",
			sinfo: snap.SideInfo{
				RealName: "some-snap",
				Revision: snap.R(2),
			},
		},
		{
			op:   "link-snap",
			path: filepath.Join(dirs.SnapMountDir, "some-snap_instance/2"),
		},
		{
			op:    "auto-connect:Doing",
			name:  "some-snap_instance",
			revno: snap.R(2),
		},
		{
			op: "update-aliases",
		},
	}
	// start with an easier-to-read error if this fails:
	c.Assert(s.fakeBackend.ops.Ops(), DeepEquals, expected.Ops())
	c.Assert(s.fakeBackend.ops, DeepEquals, expected)

	// verify that the R(2) version is active now and R(7) is still there
	var snapst snapstate.SnapState
	err = snapstate.Get(s.state, "some-snap_instance", &snapst)
	c.Assert(err, IsNil)

	c.Assert(snapst.Active, Equals, true)
	c.Assert(snapst.Current, Equals, snap.R(2))
	c.Assert(snapst.InstanceKey, Equals, "instance")
	c.Assert(snapst.Sequence, HasLen, 2)
	c.Assert(snapst.Sequence[0], DeepEquals, &snap.SideInfo{
		RealName: "some-snap",
		Channel:  "",
		Revision: snap.R(2),
	})
	c.Assert(snapst.Sequence[1], DeepEquals, &snap.SideInfo{
		RealName: "some-snap",
		Channel:  "",
		Revision: snap.R(7),
	})
	c.Assert(snapst.Block(), DeepEquals, []snap.Revision{snap.R(7)})

	// non instance snap is not affected
	var nonInstanceSnapst snapstate.SnapState
	err = snapstate.Get(s.state, "some-snap", &nonInstanceSnapst)
	c.Assert(err, IsNil)
	c.Assert(nonInstanceSnapst.Current, Equals, snap.R(7))

}

func (s *snapmgrTestSuite) TestRevertWithLocalRevisionRunThrough(c *C) {
	si := snap.SideInfo{
		RealName: "some-snap",
		Revision: snap.R(-7),
	}
	siOld := snap.SideInfo{
		RealName: "some-snap",
		Revision: snap.R(-2),
	}

	s.state.Lock()
	defer s.state.Unlock()

	snapstate.Set(s.state, "some-snap", &snapstate.SnapState{
		Active:   true,
		SnapType: "app",
		Sequence: []*snap.SideInfo{&siOld, &si},
		Current:  si.Revision,
	})

	chg := s.state.NewChange("revert", "revert a snap backwards")
	ts, err := snapstate.Revert(s.state, "some-snap", snapstate.Flags{})
	c.Assert(err, IsNil)
	chg.AddAll(ts)

	s.state.Unlock()
	defer s.se.Stop()
	s.settle(c)
	s.state.Lock()

	c.Assert(s.fakeBackend.ops.Ops(), HasLen, 7)

	// verify that LocalRevision is still -7
	var snapst snapstate.SnapState
	err = snapstate.Get(s.state, "some-snap", &snapst)
	c.Assert(err, IsNil)

	c.Assert(snapst.LocalRevision(), Equals, snap.R(-7))
}

func (s *snapmgrTestSuite) TestRevertToRevisionNewVersion(c *C) {
	siNew := snap.SideInfo{
		RealName: "some-snap",
		Revision: snap.R(7),
		SnapID:   "october",
	}

	si := snap.SideInfo{
		RealName: "some-snap",
		Revision: snap.R(2),
		SnapID:   "october",
	}

	s.state.Lock()
	defer s.state.Unlock()

	snapstate.Set(s.state, "some-snap", &snapstate.SnapState{
		Active:   true,
		SnapType: "app",
		Sequence: []*snap.SideInfo{&si, &siNew},
		Current:  snap.R(2),
		Channel:  "edge",
	})

	chg := s.state.NewChange("revert", "revert a snap forward")
	ts, err := snapstate.RevertToRevision(s.state, "some-snap", snap.R(7), snapstate.Flags{})
	c.Assert(err, IsNil)
	chg.AddAll(ts)

	s.state.Unlock()
	defer s.se.Stop()
	s.settle(c)
	s.state.Lock()

	expected := fakeOps{
		{
			op:   "remove-snap-aliases",
			name: "some-snap",
		},
		{
			op:   "unlink-snap",
			path: filepath.Join(dirs.SnapMountDir, "some-snap/2"),
		},
		{
			op:    "setup-profiles:Doing",
			name:  "some-snap",
			revno: snap.R(7),
		},
		{
			op:    "candidate",
			sinfo: siNew,
		},
		{
			op:   "link-snap",
			path: filepath.Join(dirs.SnapMountDir, "some-snap/7"),
		},
		{
			op:    "auto-connect:Doing",
			name:  "some-snap",
			revno: snap.R(7),
		},
		{
			op: "update-aliases",
		},
	}
	// start with an easier-to-read error if this fails:
	c.Assert(s.fakeBackend.ops.Ops(), DeepEquals, expected.Ops())
	c.Assert(s.fakeBackend.ops, DeepEquals, expected)

	// verify that the R(7) version is active now
	var snapst snapstate.SnapState
	err = snapstate.Get(s.state, "some-snap", &snapst)
	c.Assert(err, IsNil)

	c.Check(snapst.Active, Equals, true)
	c.Check(snapst.Current, Equals, snap.R(7))
	c.Check(snapst.Sequence, HasLen, 2)
	c.Check(snapst.Channel, Equals, "edge")
	c.Check(snapst.CurrentSideInfo(), DeepEquals, &siNew)

	c.Check(snapst.Block(), HasLen, 0)
}

func (s *snapmgrTestSuite) TestRevertTotalUndoRunThrough(c *C) {
	si := snap.SideInfo{
		RealName: "some-snap",
		Revision: snap.R(1),
	}
	si2 := snap.SideInfo{
		RealName: "some-snap",
		Revision: snap.R(2),
	}

	s.state.Lock()
	defer s.state.Unlock()

	snapstate.Set(s.state, "some-snap", &snapstate.SnapState{
		Active:   true,
		SnapType: "app",
		Sequence: []*snap.SideInfo{&si, &si2},
		Current:  si2.Revision,
	})

	chg := s.state.NewChange("revert", "revert a snap")
	ts, err := snapstate.Revert(s.state, "some-snap", snapstate.Flags{})
	c.Assert(err, IsNil)
	chg.AddAll(ts)

	tasks := ts.Tasks()
	last := tasks[len(tasks)-1]

	terr := s.state.NewTask("error-trigger", "provoking total undo")
	terr.WaitFor(last)
	chg.AddTask(terr)

	s.state.Unlock()
	defer s.se.Stop()
	s.settle(c)
	s.state.Lock()

	expected := fakeOps{
		{
			op:   "remove-snap-aliases",
			name: "some-snap",
		},
		{
			op:   "unlink-snap",
			path: filepath.Join(dirs.SnapMountDir, "some-snap/2"),
		},
		{
			op:    "setup-profiles:Doing",
			name:  "some-snap",
			revno: snap.R(1),
		},
		{
			op: "candidate",
			sinfo: snap.SideInfo{
				RealName: "some-snap",
				Revision: snap.R(1),
			},
		},
		{
			op:   "link-snap",
			path: filepath.Join(dirs.SnapMountDir, "some-snap/1"),
		},
		{
			op:    "auto-connect:Doing",
			name:  "some-snap",
			revno: snap.R(1),
		},
		{
			op: "update-aliases",
		},
		// undoing everything from here down...
		{
			op:   "remove-snap-aliases",
			name: "some-snap",
		},
		{
			op:   "unlink-snap",
			path: filepath.Join(dirs.SnapMountDir, "some-snap/1"),
		},
		{
			op:    "setup-profiles:Undoing",
			name:  "some-snap",
			revno: snap.R(1),
		},
		{
			op:   "link-snap",
			path: filepath.Join(dirs.SnapMountDir, "some-snap/2"),
		},
		{
			op: "update-aliases",
		},
	}
	// start with an easier-to-read error if this fails:
	c.Assert(s.fakeBackend.ops.Ops(), DeepEquals, expected.Ops())
	c.Check(s.fakeBackend.ops, DeepEquals, expected)

	// verify snaps in the system state
	var snapst snapstate.SnapState
	err = snapstate.Get(s.state, "some-snap", &snapst)
	c.Assert(err, IsNil)

	c.Assert(snapst.Active, Equals, true)
	c.Assert(snapst.Sequence, HasLen, 2)
	c.Assert(snapst.Current, Equals, si2.Revision)
}

func (s *snapmgrTestSuite) TestRevertUndoRunThrough(c *C) {
	si := snap.SideInfo{
		RealName: "some-snap",
		Revision: snap.R(1),
	}
	si2 := snap.SideInfo{
		RealName: "some-snap",
		Revision: snap.R(2),
	}

	s.state.Lock()
	defer s.state.Unlock()

	snapstate.Set(s.state, "some-snap", &snapstate.SnapState{
		Active:   true,
		SnapType: "app",
		Sequence: []*snap.SideInfo{&si, &si2},
		Current:  si2.Revision,
	})

	chg := s.state.NewChange("revert", "install a revert")
	ts, err := snapstate.Revert(s.state, "some-snap", snapstate.Flags{})
	c.Assert(err, IsNil)
	chg.AddAll(ts)

	s.fakeBackend.linkSnapFailTrigger = filepath.Join(dirs.SnapMountDir, "some-snap/1")

	s.state.Unlock()
	defer s.se.Stop()
	s.settle(c)
	s.state.Lock()

	expected := fakeOps{
		{
			op:   "remove-snap-aliases",
			name: "some-snap",
		},
		{
			op:   "unlink-snap",
			path: filepath.Join(dirs.SnapMountDir, "some-snap/2"),
		},
		{
			op:    "setup-profiles:Doing",
			name:  "some-snap",
			revno: snap.R(1),
		},
		{
			op: "candidate",
			sinfo: snap.SideInfo{
				RealName: "some-snap",
				Revision: snap.R(1),
			},
		},
		{
			op:   "link-snap.failed",
			path: filepath.Join(dirs.SnapMountDir, "some-snap/1"),
		},
		// undo stuff here
		{
			op:   "unlink-snap",
			path: filepath.Join(dirs.SnapMountDir, "some-snap/1"),
		},
		{
			op:    "setup-profiles:Undoing",
			name:  "some-snap",
			revno: snap.R(1),
		},
		{
			op:   "link-snap",
			path: filepath.Join(dirs.SnapMountDir, "some-snap/2"),
		},
		{
			op: "update-aliases",
		},
	}

	// ensure all our tasks ran
	// start with an easier-to-read error if this fails:
	c.Assert(s.fakeBackend.ops.Ops(), DeepEquals, expected.Ops())
	c.Assert(s.fakeBackend.ops, DeepEquals, expected)

	// verify snaps in the system state
	var snapst snapstate.SnapState
	err = snapstate.Get(s.state, "some-snap", &snapst)
	c.Assert(err, IsNil)

	c.Assert(snapst.Active, Equals, true)
	c.Assert(snapst.Sequence, HasLen, 2)
	c.Assert(snapst.Current, Equals, snap.R(2))
}

func (s *snapmgrTestSuite) TestEnableDoesNotEnableAgain(c *C) {
	si := snap.SideInfo{
		RealName: "some-snap",
		Revision: snap.R(7),
	}

	s.state.Lock()
	defer s.state.Unlock()

	snapstate.Set(s.state, "some-snap", &snapstate.SnapState{
		Sequence: []*snap.SideInfo{&si},
		Current:  snap.R(7),
		Active:   true,
	})

	ts, err := snapstate.Enable(s.state, "some-snap")
	c.Assert(err, ErrorMatches, `snap "some-snap" already enabled`)
	c.Assert(ts, IsNil)
}

func (s *snapmgrTestSuite) TestEnableRunThrough(c *C) {
	si := snap.SideInfo{
		RealName: "some-snap",
		Revision: snap.R(7),
		Channel:  "edge",
		SnapID:   "foo",
	}

	s.state.Lock()
	defer s.state.Unlock()

	flags := snapstate.Flags{
		DevMode:  true,
		JailMode: true,
		Classic:  true,
		TryMode:  true,
		Required: true,
	}
	snapstate.Set(s.state, "some-snap", &snapstate.SnapState{
		Sequence:            []*snap.SideInfo{&si},
		Current:             si.Revision,
		Active:              false,
		Channel:             "edge",
		Flags:               flags,
		AliasesPending:      true,
		AutoAliasesDisabled: true,
	})

	chg := s.state.NewChange("enable", "enable a snap")
	ts, err := snapstate.Enable(s.state, "some-snap")
	c.Assert(err, IsNil)
	chg.AddAll(ts)

	s.state.Unlock()
	defer s.se.Stop()
	s.settle(c)
	s.state.Lock()

	expected := fakeOps{
		{
			op:    "setup-profiles:Doing",
			name:  "some-snap",
			revno: snap.R(7),
		},
		{
			op:    "candidate",
			sinfo: si,
		},
		{
			op:   "link-snap",
			path: filepath.Join(dirs.SnapMountDir, "some-snap/7"),
		},
		{
			op:    "auto-connect:Doing",
			name:  "some-snap",
			revno: snap.R(7),
		},
		{
			op: "update-aliases",
		},
	}
	// start with an easier-to-read error if this fails:
	c.Assert(s.fakeBackend.ops.Ops(), DeepEquals, expected.Ops())
	c.Assert(s.fakeBackend.ops, DeepEquals, expected)

	var snapst snapstate.SnapState
	err = snapstate.Get(s.state, "some-snap", &snapst)
	c.Assert(err, IsNil)
	c.Check(snapst.Flags, DeepEquals, flags)

	c.Assert(snapst.Active, Equals, true)
	c.Assert(snapst.AliasesPending, Equals, false)
	c.Assert(snapst.AutoAliasesDisabled, Equals, true)

	info, err := snapst.CurrentInfo()
	c.Assert(err, IsNil)
	c.Assert(info.Channel, Equals, "edge")
	c.Assert(info.SnapID, Equals, "foo")

	first := ts.Tasks()[0]
	snapsup, err := snapstate.TaskSnapSetup(first)
	c.Assert(err, IsNil)
	c.Check(snapsup, DeepEquals, &snapstate.SnapSetup{
		SideInfo:  &si,
		Flags:     flags,
		Type:      snap.TypeApp,
		PlugsOnly: true,
	})
}

func (s *snapmgrTestSuite) TestDisableRunThrough(c *C) {
	si := snap.SideInfo{
		RealName: "some-snap",
		Revision: snap.R(7),
	}

	s.state.Lock()
	defer s.state.Unlock()

	snapstate.Set(s.state, "some-snap", &snapstate.SnapState{
		Sequence: []*snap.SideInfo{&si},
		Current:  si.Revision,
		Active:   true,
		SnapType: "app",
	})

	chg := s.state.NewChange("disable", "disable a snap")
	ts, err := snapstate.Disable(s.state, "some-snap")
	c.Assert(err, IsNil)
	chg.AddAll(ts)

	s.state.Unlock()
	defer s.se.Stop()
	s.settle(c)
	s.state.Lock()

	expected := fakeOps{
		{
			op:   "remove-snap-aliases",
			name: "some-snap",
		},
		{
			op:   "unlink-snap",
			path: filepath.Join(dirs.SnapMountDir, "some-snap/7"),
		},
		{
			op:    "remove-profiles:Doing",
			name:  "some-snap",
			revno: snap.R(7),
		},
	}
	// start with an easier-to-read error if this fails:
	c.Assert(s.fakeBackend.ops.Ops(), DeepEquals, expected.Ops())
	c.Assert(s.fakeBackend.ops, DeepEquals, expected)

	var snapst snapstate.SnapState
	err = snapstate.Get(s.state, "some-snap", &snapst)
	c.Assert(err, IsNil)

	c.Assert(snapst.Active, Equals, false)
	c.Assert(snapst.AliasesPending, Equals, true)

	first := ts.Tasks()[0]
	snapsup, err := snapstate.TaskSnapSetup(first)
	c.Assert(err, IsNil)
	c.Check(snapsup, DeepEquals, &snapstate.SnapSetup{
		SideInfo: &snap.SideInfo{
			RealName: "some-snap",
			Revision: snap.R(7),
		},
		Type:      snap.TypeApp,
		PlugsOnly: true,
	})
}

func (s *snapmgrTestSuite) TestParallelInstanceEnableRunThrough(c *C) {
	si := snap.SideInfo{
		RealName: "some-snap",
		Revision: snap.R(7),
		Channel:  "edge",
		SnapID:   "foo",
	}

	s.state.Lock()
	defer s.state.Unlock()

	flags := snapstate.Flags{
		DevMode:  true,
		JailMode: true,
		Classic:  true,
		TryMode:  true,
		Required: true,
	}
	snapstate.Set(s.state, "some-snap_instance", &snapstate.SnapState{
		Sequence:            []*snap.SideInfo{&si},
		Current:             si.Revision,
		Active:              false,
		Channel:             "edge",
		Flags:               flags,
		AliasesPending:      true,
		AutoAliasesDisabled: true,
		InstanceKey:         "instance",
	})
	snapstate.Set(s.state, "some-snap", &snapstate.SnapState{
		Sequence:            []*snap.SideInfo{&si},
		Current:             si.Revision,
		Active:              false,
		Channel:             "edge",
		Flags:               flags,
		AliasesPending:      true,
		AutoAliasesDisabled: true,
	})

	chg := s.state.NewChange("enable", "enable a snap")
	ts, err := snapstate.Enable(s.state, "some-snap_instance")
	c.Assert(err, IsNil)
	chg.AddAll(ts)

	s.state.Unlock()
	s.settle(c)
	s.state.Lock()

	expected := fakeOps{
		{
			op:    "setup-profiles:Doing",
			name:  "some-snap_instance",
			revno: snap.R(7),
		},
		{
			op:    "candidate",
			sinfo: si,
		},
		{
			op:   "link-snap",
			path: filepath.Join(dirs.SnapMountDir, "some-snap_instance/7"),
		},
		{
			op:    "auto-connect:Doing",
			name:  "some-snap_instance",
			revno: snap.R(7),
		},
		{
			op: "update-aliases",
		},
	}
	// start with an easier-to-read error if this fails:
	c.Assert(s.fakeBackend.ops.Ops(), DeepEquals, expected.Ops())
	c.Assert(s.fakeBackend.ops, DeepEquals, expected)

	var snapst snapstate.SnapState
	err = snapstate.Get(s.state, "some-snap_instance", &snapst)
	c.Assert(err, IsNil)
	c.Check(snapst.Flags, DeepEquals, flags)

	c.Assert(snapst.InstanceKey, Equals, "instance")
	c.Assert(snapst.Active, Equals, true)
	c.Assert(snapst.AliasesPending, Equals, false)
	c.Assert(snapst.AutoAliasesDisabled, Equals, true)

	info, err := snapst.CurrentInfo()
	c.Assert(err, IsNil)
	c.Assert(info.Channel, Equals, "edge")
	c.Assert(info.SnapID, Equals, "foo")

	// the non-parallel instance is still disabled
	snapst = snapstate.SnapState{}
	err = snapstate.Get(s.state, "some-snap", &snapst)
	c.Assert(err, IsNil)
	c.Assert(snapst.InstanceKey, Equals, "")
	c.Assert(snapst.Active, Equals, false)
}

func (s *snapmgrTestSuite) TestParallelInstanceDisableRunThrough(c *C) {
	si := snap.SideInfo{
		RealName: "some-snap",
		Revision: snap.R(7),
	}

	s.state.Lock()
	defer s.state.Unlock()

	snapstate.Set(s.state, "some-snap", &snapstate.SnapState{
		Sequence: []*snap.SideInfo{&si},
		Current:  si.Revision,
		Active:   true,
	})
	snapstate.Set(s.state, "some-snap_instance", &snapstate.SnapState{
		Sequence:    []*snap.SideInfo{&si},
		Current:     si.Revision,
		Active:      true,
		InstanceKey: "instance",
	})

	chg := s.state.NewChange("disable", "disable a snap")
	ts, err := snapstate.Disable(s.state, "some-snap_instance")
	c.Assert(err, IsNil)
	chg.AddAll(ts)

	s.state.Unlock()
	s.settle(c)
	s.state.Lock()

	expected := fakeOps{
		{
			op:   "remove-snap-aliases",
			name: "some-snap_instance",
		},
		{
			op:   "unlink-snap",
			path: filepath.Join(dirs.SnapMountDir, "some-snap_instance/7"),
		},
		{
			op:    "remove-profiles:Doing",
			name:  "some-snap_instance",
			revno: snap.R(7),
		},
	}
	// start with an easier-to-read error if this fails:
	c.Assert(s.fakeBackend.ops.Ops(), DeepEquals, expected.Ops())
	c.Assert(s.fakeBackend.ops, DeepEquals, expected)

	var snapst snapstate.SnapState
	err = snapstate.Get(s.state, "some-snap_instance", &snapst)
	c.Assert(err, IsNil)
	c.Assert(snapst.InstanceKey, Equals, "instance")
	c.Assert(snapst.Active, Equals, false)
	c.Assert(snapst.AliasesPending, Equals, true)

	// the non-parallel instance is still active
	snapst = snapstate.SnapState{}
	err = snapstate.Get(s.state, "some-snap", &snapst)
	c.Assert(err, IsNil)
	c.Assert(snapst.InstanceKey, Equals, "")
	c.Assert(snapst.Active, Equals, true)
}

type switchScenario struct {
	chanFrom string
	chanTo   string
	cohFrom  string
	cohTo    string
	summary  string
}

var switchScenarios = map[string]switchScenario{
	"no cohort at all": {
		chanFrom: "stable",
		chanTo:   "some-channel",
		cohFrom:  "",
		cohTo:    "",
		summary:  `Switch snap "some-snap" from channel "stable" to "some-channel"`,
	},
	"no cohort, from empty channel": {
		chanFrom: "",
		chanTo:   "some-channel",
		cohFrom:  "",
		cohTo:    "",
		summary:  `Switch snap "some-snap" to channel "some-channel"`,
	},
	"no cohort change requested": {
		chanFrom: "stable",
		chanTo:   "some-channel",
		cohFrom:  "some-cohort",
		cohTo:    "some-cohort",
		summary:  `Switch snap "some-snap" from channel "stable" to "some-channel"`,
	},
	"leave cohort": {
		chanFrom: "stable",
		chanTo:   "stable",
		cohFrom:  "some-cohort",
		cohTo:    "",
		summary:  `Switch snap "some-snap" away from cohort "…me-cohort"`,
	},
	"leave cohort, change channel": {
		chanFrom: "stable",
		chanTo:   "edge",
		cohFrom:  "some-cohort",
		cohTo:    "",
		summary:  `Switch snap "some-snap" from channel "stable" to "edge" and away from cohort "…me-cohort"`,
	},
	"leave cohort, change from empty channel": {
		chanFrom: "",
		chanTo:   "stable",
		cohFrom:  "some-cohort",
		cohTo:    "",
		summary:  `Switch snap "some-snap" to channel "stable" and away from cohort "…me-cohort"`,
	},
	"no channel at all": {
		chanFrom: "",
		chanTo:   "",
		cohFrom:  "some-cohort",
		cohTo:    "some-other-cohort",
		summary:  `Switch snap "some-snap" from cohort "…me-cohort" to "…er-cohort"`,
	},
	"no channel change requested": {
		chanFrom: "stable",
		chanTo:   "stable",
		cohFrom:  "some-cohort",
		cohTo:    "some-other-cohort",
		summary:  `Switch snap "some-snap" from cohort "…me-cohort" to "…er-cohort"`,
	},
	"no channel change requested, from empty cohort": {
		chanFrom: "stable",
		chanTo:   "stable",
		cohFrom:  "",
		cohTo:    "some-cohort",
		summary:  `Switch snap "some-snap" from no cohort to "…me-cohort"`,
	},
	"all change": {
		chanFrom: "stable",
		chanTo:   "edge",
		cohFrom:  "some-cohort",
		cohTo:    "some-other-cohort",
		summary:  `Switch snap "some-snap" from channel "stable" to "edge" and from cohort "…me-cohort" to "…er-cohort"`,
	},
	"all change, from empty channel": {
		chanFrom: "",
		chanTo:   "stable",
		cohFrom:  "some-cohort",
		cohTo:    "some-other-cohort",
		summary:  `Switch snap "some-snap" to channel "stable" and from cohort "…me-cohort" to "…er-cohort"`,
	},
	"all change, from empty cohort": {
		chanFrom: "stable",
		chanTo:   "edge",
		cohFrom:  "",
		cohTo:    "some-cohort",
		summary:  `Switch snap "some-snap" from channel "stable" to "edge" and from no cohort to "…me-cohort"`,
	},
	"all change, from empty channel and cohort": {
		chanFrom: "",
		chanTo:   "stable",
		cohFrom:  "",
		cohTo:    "some-cohort",
		summary:  `Switch snap "some-snap" to channel "stable" and from no cohort to "…me-cohort"`,
	},
	"no change": {
		chanFrom: "stable",
		chanTo:   "stable",
		cohFrom:  "some-cohort",
		cohTo:    "some-cohort",
		summary:  `No change switch (no-op)`,
	},
}

func (s *snapmgrTestSuite) TestSwitchScenarios(c *C) {
	for k, t := range switchScenarios {
		s.testSwitchScenario(c, k, t)
	}
}

func (s *snapmgrTestSuite) testSwitchScenario(c *C, desc string, t switchScenario) {
	comment := Commentf("%q (%+v)", desc, t)
	si := snap.SideInfo{
		RealName: "some-snap",
		Revision: snap.R(7),
		Channel:  t.chanFrom,
		SnapID:   "foo",
	}

	s.state.Lock()
	defer s.state.Unlock()

	snapstate.Set(s.state, "some-snap", &snapstate.SnapState{
		Sequence:  []*snap.SideInfo{&si},
		Current:   si.Revision,
		Channel:   t.chanFrom,
		CohortKey: t.cohFrom,
	})

	summary := snapstate.SwitchSummary("some-snap", t.chanFrom, t.chanTo, t.cohFrom, t.cohTo)
	c.Check(summary, Equals, t.summary, comment)
	chg := s.state.NewChange("switch-snap", summary)
	ts, err := snapstate.Switch(s.state, "some-snap", &snapstate.RevisionOptions{
		Channel:     t.chanTo,
		CohortKey:   t.cohTo,
		LeaveCohort: t.cohFrom != "" && t.cohTo == "",
	})
	c.Assert(err, IsNil, comment)
	chg.AddAll(ts)

	s.state.Unlock()
	s.settle(c)
	s.state.Lock()

	// switch is not really really doing anything backend related
	c.Assert(s.fakeBackend.ops, HasLen, 0, comment)

	expectedChanTo := t.chanTo
	if t.chanTo == "" {
		expectedChanTo = t.chanFrom
	}
	expectedCohTo := t.cohTo

	// ensure the desired channel/cohort has changed
	var snapst snapstate.SnapState
	err = snapstate.Get(s.state, "some-snap", &snapst)
	c.Assert(err, IsNil, comment)
	c.Assert(snapst.Channel, Equals, expectedChanTo, comment)
	c.Assert(snapst.CohortKey, Equals, expectedCohTo, comment)

	// ensure the current info has not changed
	info, err := snapst.CurrentInfo()
	c.Assert(err, IsNil, comment)
	c.Assert(info.Channel, Equals, t.chanFrom, comment)
}

func (s *snapmgrTestSuite) TestUpdateScenarios(c *C) {
	// TODO: also use channel-for-7 or equiv to check updates that are switches
	for k, t := range switchScenarios {
		s.testUpdateScenario(c, k, t)
	}
}

func (s *snapmgrTestSuite) testUpdateScenario(c *C, desc string, t switchScenario) {
	// reset
	s.fakeBackend.ops = nil

	comment := Commentf("%q (%+v)", desc, t)
	si := snap.SideInfo{
		RealName: "some-snap",
		Revision: snap.R(7),
		Channel:  t.chanFrom,
		SnapID:   "some-snap-id",
	}

	s.state.Lock()
	defer s.state.Unlock()

	snapstate.Set(s.state, "some-snap", &snapstate.SnapState{
		Sequence:  []*snap.SideInfo{&si},
		Active:    true,
		Current:   si.Revision,
		Channel:   t.chanFrom,
		CohortKey: t.cohFrom,
	})

	chg := s.state.NewChange("update-snap", t.summary)
	ts, err := snapstate.Update(s.state, "some-snap", &snapstate.RevisionOptions{
		Channel:     t.chanTo,
		CohortKey:   t.cohTo,
		LeaveCohort: t.cohFrom != "" && t.cohTo == "",
	}, 0, snapstate.Flags{})
	c.Assert(err, IsNil, comment)
	chg.AddAll(ts)

	s.state.Unlock()
	s.settle(c)
	s.state.Lock()

	// switch is not really really doing anything backend related
	c.Assert(s.fakeBackend.ops.Ops(), DeepEquals, []string{
		"storesvc-snap-action",
		"storesvc-snap-action:action",
		"storesvc-download",
		"validate-snap:Doing",
		"current",
		"open-snap-file",
		"setup-snap",
		"remove-snap-aliases",
		"unlink-snap",
		"copy-data",
		"setup-profiles:Doing",
		"candidate",
		"link-snap",
		"auto-connect:Doing",
		"update-aliases",
		"cleanup-trash",
	}, comment)

	expectedChanTo := t.chanTo
	if t.chanTo == "" {
		expectedChanTo = t.chanFrom
	}
	expectedCohTo := t.cohTo

	// ensure the desired channel/cohort has changed
	var snapst snapstate.SnapState
	err = snapstate.Get(s.state, "some-snap", &snapst)
	c.Assert(err, IsNil, comment)
	c.Assert(snapst.Channel, Equals, expectedChanTo, comment)
	c.Assert(snapst.CohortKey, Equals, expectedCohTo, comment)

	// ensure the current info *has* changed
	info, err := snapst.CurrentInfo()
	c.Assert(err, IsNil, comment)
	c.Assert(info.Channel, Equals, expectedChanTo, comment)
}

func (s *snapmgrTestSuite) TestParallelInstallSwitchRunThrough(c *C) {
	si := snap.SideInfo{
		RealName: "some-snap",
		Revision: snap.R(7),
		Channel:  "edge",
		SnapID:   "foo",
	}

	s.state.Lock()
	defer s.state.Unlock()

	snapstate.Set(s.state, "some-snap", &snapstate.SnapState{
		Sequence: []*snap.SideInfo{&si},
		Current:  si.Revision,
		Channel:  "edge",
	})

	snapstate.Set(s.state, "some-snap_instance", &snapstate.SnapState{
		Sequence:    []*snap.SideInfo{&si},
		Current:     si.Revision,
		Channel:     "edge",
		InstanceKey: "instance",
	})

	chg := s.state.NewChange("switch-snap", "switch snap to some-channel")
	ts, err := snapstate.Switch(s.state, "some-snap_instance", &snapstate.RevisionOptions{Channel: "some-channel"})
	c.Assert(err, IsNil)
	chg.AddAll(ts)

	s.state.Unlock()
	defer s.se.Stop()
	s.settle(c)
	s.state.Lock()

	// switch is not really really doing anything backend related
	c.Assert(s.fakeBackend.ops, HasLen, 0)

	// ensure the desired channel has changed
	var snapst snapstate.SnapState
	err = snapstate.Get(s.state, "some-snap_instance", &snapst)
	c.Assert(err, IsNil)
	c.Assert(snapst.Channel, Equals, "some-channel")

	// ensure the current info has not changed
	info, err := snapst.CurrentInfo()
	c.Assert(err, IsNil)
	c.Assert(info.Channel, Equals, "edge")

	// Ensure that the non-intance snap is unchanged
	var nonInstanceSnapst snapstate.SnapState
	err = snapstate.Get(s.state, "some-snap", &nonInstanceSnapst)
	c.Assert(err, IsNil)
	c.Assert(nonInstanceSnapst.Channel, Equals, "edge")
}

func (s *snapmgrTestSuite) TestDisableDoesNotEnableAgain(c *C) {
	si := snap.SideInfo{
		RealName: "some-snap",
		Revision: snap.R(7),
	}

	s.state.Lock()
	defer s.state.Unlock()

	snapstate.Set(s.state, "some-snap", &snapstate.SnapState{
		Sequence: []*snap.SideInfo{&si},
		Current:  snap.R(7),
		Active:   false,
	})

	ts, err := snapstate.Disable(s.state, "some-snap")
	c.Assert(err, ErrorMatches, `snap "some-snap" already disabled`)
	c.Assert(ts, IsNil)
}

func (s *snapmgrTestSuite) TestUndoMountSnapFailsInCopyData(c *C) {
	s.state.Lock()
	defer s.state.Unlock()

	chg := s.state.NewChange("install", "install a snap")
	opts := &snapstate.RevisionOptions{Channel: "some-channel"}
	ts, err := snapstate.Install(context.Background(), s.state, "some-snap", opts, s.user.ID, snapstate.Flags{})
	c.Assert(err, IsNil)
	chg.AddAll(ts)

	s.fakeBackend.copySnapDataFailTrigger = filepath.Join(dirs.SnapMountDir, "some-snap/11")

	s.state.Unlock()
	defer s.se.Stop()
	s.settle(c)
	s.state.Lock()

	expected := fakeOps{
		{
			op:     "storesvc-snap-action",
			userID: 1,
		},
		{
			op: "storesvc-snap-action:action",
			action: store.SnapAction{
				Action:       "install",
				InstanceName: "some-snap",
				Channel:      "some-channel",
			},
			revno:  snap.R(11),
			userID: 1,
		},
		{
			op:   "storesvc-download",
			name: "some-snap",
		},
		{
			op:    "validate-snap:Doing",
			name:  "some-snap",
			revno: snap.R(11),
		},
		{
			op:  "current",
			old: "<no-current>",
		},
		{
			op:   "open-snap-file",
			path: filepath.Join(dirs.SnapBlobDir, "some-snap_11.snap"),
			sinfo: snap.SideInfo{
				RealName: "some-snap",
				SnapID:   "some-snap-id",
				Channel:  "some-channel",
				Revision: snap.R(11),
			},
		},
		{
			op:    "setup-snap",
			name:  "some-snap",
			path:  filepath.Join(dirs.SnapBlobDir, "some-snap_11.snap"),
			revno: snap.R(11),
		},
		{
			op:   "copy-data.failed",
			path: filepath.Join(dirs.SnapMountDir, "some-snap/11"),
			old:  "<no-old>",
		},
		{
			op:   "remove-snap-data-dir",
			name: "some-snap",
			path: filepath.Join(dirs.SnapDataDir, "some-snap"),
		},
		{
			op:    "undo-setup-snap",
			name:  "some-snap",
			path:  filepath.Join(dirs.SnapMountDir, "some-snap/11"),
			stype: "app",
		},
		{
			op:   "remove-snap-dir",
			name: "some-snap",
			path: filepath.Join(dirs.SnapMountDir, "some-snap"),
		},
	}
	// start with an easier-to-read error if this fails:
	c.Assert(s.fakeBackend.ops.Ops(), DeepEquals, expected.Ops())
	c.Assert(s.fakeBackend.ops, DeepEquals, expected)
}

func (s *snapmgrTestSuite) TestRefreshFailureCausesErrorReport(c *C) {
	var errSnap, errMsg, errSig string
	var errExtra map[string]string
	var n int
	restore := snapstate.MockErrtrackerReport(func(aSnap, aErrMsg, aDupSig string, extra map[string]string) (string, error) {
		errSnap = aSnap
		errMsg = aErrMsg
		errSig = aDupSig
		errExtra = extra
		n += 1
		return "oopsid", nil
	})
	defer restore()

	si := snap.SideInfo{
		RealName: "some-snap",
		SnapID:   "some-snap-id",
		Revision: snap.R(7),
	}

	s.state.Lock()
	defer s.state.Unlock()

	s.state.Set("ubuntu-core-transition-retry", 7)
	snapstate.Set(s.state, "some-snap", &snapstate.SnapState{
		Active:   true,
		Sequence: []*snap.SideInfo{&si},
		Current:  si.Revision,
		SnapType: "app",
	})

	chg := s.state.NewChange("install", "install a snap")
	ts, err := snapstate.Update(s.state, "some-snap", &snapstate.RevisionOptions{Channel: "some-channel"}, s.user.ID, snapstate.Flags{})
	c.Assert(err, IsNil)
	chg.AddAll(ts)

	s.fakeBackend.linkSnapFailTrigger = filepath.Join(dirs.SnapMountDir, "some-snap/11")

	s.state.Unlock()
	defer s.se.Stop()
	s.settle(c)
	s.state.Lock()

	// verify we generated a failure report
	c.Check(n, Equals, 1)
	c.Check(errSnap, Equals, "some-snap")
	c.Check(errExtra, DeepEquals, map[string]string{
		"UbuntuCoreTransitionCount": "7",
		"Channel":                   "some-channel",
		"Revision":                  "11",
	})
	c.Check(errMsg, Matches, `(?sm)change "install": "install a snap"
prerequisites: Undo
 snap-setup: "some-snap" \(11\) "some-channel"
download-snap: Undoing
validate-snap: Done
.*
link-snap: Error
 INFO unlink
 ERROR fail
auto-connect: Hold
set-auto-aliases: Hold
setup-aliases: Hold
run-hook: Hold
start-snap-services: Hold
cleanup: Hold
run-hook: Hold`)
	c.Check(errSig, Matches, `(?sm)snap-install:
prerequisites: Undo
 snap-setup: "some-snap"
download-snap: Undoing
validate-snap: Done
.*
link-snap: Error
 INFO unlink
 ERROR fail
auto-connect: Hold
set-auto-aliases: Hold
setup-aliases: Hold
run-hook: Hold
start-snap-services: Hold
cleanup: Hold
run-hook: Hold`)

	// run again with empty "ubuntu-core-transition-retry"
	s.state.Set("ubuntu-core-transition-retry", 0)
	chg = s.state.NewChange("install", "install a snap")
	ts, err = snapstate.Update(s.state, "some-snap", &snapstate.RevisionOptions{Channel: "some-channel"}, s.user.ID, snapstate.Flags{})
	c.Assert(err, IsNil)
	chg.AddAll(ts)
	s.state.Unlock()
	defer s.se.Stop()
	s.settle(c)
	s.state.Lock()
	// verify that we excluded this field from the bugreport
	c.Check(n, Equals, 2)
	c.Check(errExtra, DeepEquals, map[string]string{
		"Channel":  "some-channel",
		"Revision": "11",
	})

}

func (s *snapmgrTestSuite) TestAbortCausesNoErrReport(c *C) {
	errReported := 0
	restore := snapstate.MockErrtrackerReport(func(aSnap, aErrMsg, aDupSig string, extra map[string]string) (string, error) {
		errReported++
		return "oops-id", nil
	})
	defer restore()

	s.state.Lock()
	defer s.state.Unlock()

	chg := s.state.NewChange("install", "install a snap")
	opts := &snapstate.RevisionOptions{Channel: "some-channel"}
	ts, err := snapstate.Install(context.Background(), s.state, "some-snap", opts, s.user.ID, snapstate.Flags{})
	c.Assert(err, IsNil)

	s.fakeBackend.linkSnapWaitCh = make(chan int)
	s.fakeBackend.linkSnapWaitTrigger = filepath.Join(dirs.SnapMountDir, "some-snap/11")
	go func() {
		<-s.fakeBackend.linkSnapWaitCh
		chg.Abort()
		s.fakeBackend.linkSnapWaitCh <- 1
	}()

	chg.AddAll(ts)

	s.state.Unlock()
	defer s.se.Stop()
	s.settle(c)
	s.state.Lock()

	c.Check(chg.Status(), Equals, state.UndoneStatus)
	c.Assert(errReported, Equals, 0)
}

func (s *snapmgrTestSuite) TestErrreportDisable(c *C) {
	s.state.Lock()
	defer s.state.Unlock()

	tr := config.NewTransaction(s.state)
	tr.Set("core", "problem-reports.disabled", true)
	tr.Commit()

	restore := snapstate.MockErrtrackerReport(func(aSnap, aErrMsg, aDupSig string, extra map[string]string) (string, error) {
		c.Fatalf("this should not be reached")
		return "", nil
	})
	defer restore()

	chg := s.state.NewChange("install", "install a snap")
	opts := &snapstate.RevisionOptions{Channel: "some-channel"}
	ts, err := snapstate.Install(context.Background(), s.state, "some-snap", opts, s.user.ID, snapstate.Flags{})
	c.Assert(err, IsNil)
	chg.AddAll(ts)
	s.fakeBackend.linkSnapFailTrigger = filepath.Join(dirs.SnapMountDir, "some-snap/11")

	s.state.Unlock()
	defer s.se.Stop()
	s.settle(c)
	s.state.Lock()

	// no failure report was generated
}

func (s *snapmgrTestSuite) TestEnsureRefreshesAtSeedPolicy(c *C) {
	// special policy only on classic
	r := release.MockOnClassic(true)
	defer r()
	// set at not seeded yet
	st := s.state
	st.Lock()
	st.Set("seeded", nil)
	st.Unlock()

	s.snapmgr.Ensure()

	st.Lock()
	defer st.Unlock()

	// check that refresh policies have run in this case
	var t1 time.Time
	err := st.Get("last-refresh-hints", &t1)
	c.Check(err, IsNil)
	tr := config.NewTransaction(st)
	err = tr.Get("core", "refresh.hold", &t1)
	c.Check(err, IsNil)
}

func (s *snapmgrTestSuite) TestEsnureCleansOldSideloads(c *C) {
	filenames := func() []string {
		filenames, _ := filepath.Glob(filepath.Join(dirs.SnapBlobDir, "*"))
		return filenames
	}

	defer snapstate.MockLocalInstallCleanupWait(200 * time.Millisecond)()
	c.Assert(os.MkdirAll(dirs.SnapBlobDir, 0700), IsNil)
	// sanity check; note * in go glob matches .foo
	c.Assert(filenames(), HasLen, 0)

	s0 := filepath.Join(dirs.SnapBlobDir, "some.snap")
	s1 := filepath.Join(dirs.SnapBlobDir, dirs.LocalInstallBlobTempPrefix+"-12345")
	s2 := filepath.Join(dirs.SnapBlobDir, dirs.LocalInstallBlobTempPrefix+"-67890")

	c.Assert(ioutil.WriteFile(s0, nil, 0600), IsNil)
	c.Assert(ioutil.WriteFile(s1, nil, 0600), IsNil)
	c.Assert(ioutil.WriteFile(s2, nil, 0600), IsNil)

	t1 := time.Now()
	t0 := t1.Add(-time.Hour)

	c.Assert(os.Chtimes(s0, t0, t0), IsNil)
	c.Assert(os.Chtimes(s1, t0, t0), IsNil)
	c.Assert(os.Chtimes(s2, t1, t1), IsNil)

	// all there
	c.Assert(filenames(), DeepEquals, []string{s1, s2, s0})

	// set last cleanup in the future
	defer snapstate.MockLocalInstallLastCleanup(t1.Add(time.Minute))()
	s.snapmgr.Ensure()
	// all there ( -> cleanup not done)
	c.Assert(filenames(), DeepEquals, []string{s1, s2, s0})

	// set last cleanup to epoch
	snapstate.MockLocalInstallLastCleanup(time.Time{})

	s.snapmgr.Ensure()
	// oldest sideload gone
	c.Assert(filenames(), DeepEquals, []string{s2, s0})

	time.Sleep(200 * time.Millisecond)

	s.snapmgr.Ensure()
	// all sideloads gone
	c.Assert(filenames(), DeepEquals, []string{s0})

}

func (s *snapmgrTestSuite) verifyRefreshLast(c *C) {
	var lastRefresh time.Time

	s.state.Get("last-refresh", &lastRefresh)
	c.Check(time.Now().Year(), Equals, lastRefresh.Year())
}

func makeTestRefreshConfig(st *state.State) {
	// avoid special at seed policy
	now := time.Now()
	st.Set("last-refresh", time.Date(2009, 8, 13, 8, 0, 5, 0, now.Location()))

	tr := config.NewTransaction(st)
	tr.Set("core", "refresh.timer", "00:00-23:59")
	tr.Commit()
}

func (s *snapmgrTestSuite) TestEnsureRefreshRefusesLegacyWeekdaySchedules(c *C) {
	s.state.Lock()
	defer s.state.Unlock()
	snapstate.CanAutoRefresh = func(*state.State) (bool, error) { return true, nil }

	logbuf, restore := logger.MockLogger()
	defer restore()

	s.state.Set("last-refresh", time.Date(2009, 8, 13, 8, 0, 5, 0, time.UTC))
	tr := config.NewTransaction(s.state)
	tr.Set("core", "refresh.timer", "")
	tr.Set("core", "refresh.schedule", "00:00-23:59/mon@12:00-14:00")
	tr.Commit()

	// Ensure() also runs ensureRefreshes()
	s.state.Unlock()
	s.se.Ensure()
	s.state.Lock()

	c.Check(logbuf.String(), testutil.Contains, `cannot use refresh.schedule configuration: cannot parse "mon@12:00": not a valid time`)
	schedule, legacy, err := s.snapmgr.RefreshSchedule()
	c.Assert(err, IsNil)
	c.Check(schedule, Equals, "00:00~24:00/4")
	c.Check(legacy, Equals, false)

	tr = config.NewTransaction(s.state)
	refreshTimer := "canary"
	refreshSchedule := "canary"
	c.Assert(tr.Get("core", "refresh.timer", &refreshTimer), IsNil)
	c.Assert(tr.Get("core", "refresh.schedule", &refreshSchedule), IsNil)
	c.Check(refreshTimer, Equals, "")
	c.Check(refreshSchedule, Equals, "00:00-23:59/mon@12:00-14:00")
}

func (s *snapmgrTestSuite) TestEnsureRefreshLegacyScheduleIsLowerPriority(c *C) {
	s.state.Lock()
	defer s.state.Unlock()
	snapstate.CanAutoRefresh = func(*state.State) (bool, error) { return true, nil }

	s.state.Set("last-refresh", time.Date(2009, 8, 13, 8, 0, 5, 0, time.UTC))
	tr := config.NewTransaction(s.state)
	tr.Set("core", "refresh.timer", "00:00-23:59,,mon,12:00-14:00")
	// legacy schedule is invalid
	tr.Set("core", "refresh.schedule", "00:00-23:59/mon@12:00-14:00")
	tr.Commit()

	// Ensure() also runs ensureRefreshes()
	s.state.Unlock()
	s.se.Ensure()
	s.state.Lock()

	// expecting new refresh.timer to have been used, fallback to legacy was
	// not attempted otherwise it would get reset to the default due to
	// refresh.schedule being garbage
	schedule, legacy, err := s.snapmgr.RefreshSchedule()
	c.Assert(err, IsNil)
	c.Check(schedule, Equals, "00:00-23:59,,mon,12:00-14:00")
	c.Check(legacy, Equals, false)
}

func (s *snapmgrTestSuite) TestEnsureRefreshFallbackToLegacySchedule(c *C) {
	s.state.Lock()
	defer s.state.Unlock()
	snapstate.CanAutoRefresh = func(*state.State) (bool, error) { return true, nil }

	tr := config.NewTransaction(s.state)
	tr.Set("core", "refresh.timer", "")
	tr.Set("core", "refresh.schedule", "00:00-23:59")
	tr.Commit()

	// Ensure() also runs ensureRefreshes()
	s.state.Unlock()
	s.se.Ensure()
	s.state.Lock()

	// refresh.timer is unset, triggering automatic fallback to legacy
	// schedule if that was set
	schedule, legacy, err := s.snapmgr.RefreshSchedule()
	c.Assert(err, IsNil)
	c.Check(schedule, Equals, "00:00-23:59")
	c.Check(legacy, Equals, true)
}

func (s *snapmgrTestSuite) TestEnsureRefreshFallbackToDefaultOnError(c *C) {
	s.state.Lock()
	defer s.state.Unlock()
	snapstate.CanAutoRefresh = func(*state.State) (bool, error) { return true, nil }

	tr := config.NewTransaction(s.state)
	tr.Set("core", "refresh.timer", "garbage-in")
	tr.Set("core", "refresh.schedule", "00:00-23:59")
	tr.Commit()

	// Ensure() also runs ensureRefreshes()
	s.state.Unlock()
	s.se.Ensure()
	s.state.Lock()

	// automatic fallback to default schedule if refresh.timer is set but
	// cannot be parsed
	schedule, legacy, err := s.snapmgr.RefreshSchedule()
	c.Assert(err, IsNil)
	c.Check(schedule, Equals, "00:00~24:00/4")
	c.Check(legacy, Equals, false)

	tr = config.NewTransaction(s.state)
	refreshTimer := "canary"
	refreshSchedule := "canary"
	c.Assert(tr.Get("core", "refresh.timer", &refreshTimer), IsNil)
	c.Assert(tr.Get("core", "refresh.schedule", &refreshSchedule), IsNil)
	c.Check(refreshTimer, Equals, "garbage-in")
	c.Check(refreshSchedule, Equals, "00:00-23:59")
}

func (s *snapmgrTestSuite) TestEnsureRefreshFallbackOnEmptyToDefaultSchedule(c *C) {
	s.state.Lock()
	defer s.state.Unlock()
	snapstate.CanAutoRefresh = func(*state.State) (bool, error) { return true, nil }

	tr := config.NewTransaction(s.state)
	tr.Set("core", "refresh.timer", "")
	tr.Set("core", "refresh.schedule", "")
	tr.Commit()

	// Ensure() also runs ensureRefreshes()
	s.state.Unlock()
	s.se.Ensure()
	s.state.Lock()

	// automatic fallback to default schedule if neither refresh.timer nor
	// refresh.schedule was set
	schedule, legacy, err := s.snapmgr.RefreshSchedule()
	c.Assert(err, IsNil)
	c.Check(schedule, Equals, "00:00~24:00/4")
	c.Check(legacy, Equals, false)

	tr = config.NewTransaction(s.state)
	refreshTimer := "canary"
	refreshSchedule := "canary"
	c.Assert(tr.Get("core", "refresh.timer", &refreshTimer), IsNil)
	c.Assert(tr.Get("core", "refresh.schedule", &refreshSchedule), IsNil)
	c.Check(refreshTimer, Equals, "")
	c.Check(refreshSchedule, Equals, "")
}

func (s *snapmgrTestSuite) TestEnsureRefreshesNoUpdate(c *C) {
	s.state.Lock()
	defer s.state.Unlock()
	snapstate.CanAutoRefresh = func(*state.State) (bool, error) { return true, nil }

	makeTestRefreshConfig(s.state)

	// Ensure() also runs ensureRefreshes()
	s.state.Unlock()
	s.snapmgr.Ensure()
	s.state.Lock()

	// nothing needs to be done, but last-refresh got updated
	c.Check(s.state.Changes(), HasLen, 0)
	s.verifyRefreshLast(c)

	// ensure the next-refresh time is reset and re-calculated
	c.Check(s.snapmgr.NextRefresh().IsZero(), Equals, true)
}

func (s *snapmgrTestSuite) TestEnsureRefreshesAlreadyRanInThisInterval(c *C) {
	s.state.Lock()
	defer s.state.Unlock()

	snapstate.CanAutoRefresh = func(*state.State) (bool, error) {
		return true, nil
	}
	nextRefresh := s.snapmgr.NextRefresh()
	c.Check(nextRefresh.IsZero(), Equals, true)

	now := time.Now()
	fakeLastRefresh := now.Add(-1 * time.Hour)
	s.state.Set("last-refresh", fakeLastRefresh)

	tr := config.NewTransaction(s.state)
	tr.Set("core", "refresh.timer", fmt.Sprintf("00:00-%02d:%02d", now.Hour(), now.Minute()))
	tr.Commit()

	// Ensure() also runs ensureRefreshes()
	s.state.Unlock()
	s.snapmgr.Ensure()
	s.state.Lock()

	// nothing needs to be done and no refresh was run
	c.Check(s.state.Changes(), HasLen, 0)

	var refreshLast time.Time
	s.state.Get("last-refresh", &refreshLast)
	c.Check(refreshLast.Equal(fakeLastRefresh), Equals, true)

	// but a nextRefresh time got calculated
	nextRefresh = s.snapmgr.NextRefresh()
	c.Check(nextRefresh.IsZero(), Equals, false)

	// run ensure again to test that nextRefresh again to ensure that
	// nextRefresh is not calculated again if nothing changes
	s.state.Unlock()
	s.snapmgr.Ensure()
	s.state.Lock()
	c.Check(s.snapmgr.NextRefresh(), Equals, nextRefresh)
}

func (s *snapmgrTestSuite) TestEnsureRefreshesWithUpdate(c *C) {
	s.state.Lock()
	defer s.state.Unlock()
	snapstate.CanAutoRefresh = func(*state.State) (bool, error) { return true, nil }

	makeTestRefreshConfig(s.state)

	snapstate.Set(s.state, "some-snap", &snapstate.SnapState{
		Active: true,
		Sequence: []*snap.SideInfo{
			{RealName: "some-snap", SnapID: "some-snap-id", Revision: snap.R(1)},
		},
		Current:  snap.R(1),
		SnapType: "app",
	})

	// Ensure() also runs ensureRefreshes() and our test setup has an
	// update for the "some-snap" in our fake store
	s.state.Unlock()
	s.snapmgr.Ensure()
	s.state.Lock()

	// verify we have an auto-refresh change scheduled now
	c.Assert(s.state.Changes(), HasLen, 1)
	chg := s.state.Changes()[0]
	c.Check(chg.Kind(), Equals, "auto-refresh")
	c.Check(chg.IsReady(), Equals, false)
	s.verifyRefreshLast(c)

	checkIsAutoRefresh(c, chg.Tasks(), true)
}

func (s *snapmgrTestSuite) TestEnsureRefreshesImmediateWithUpdate(c *C) {
	r := release.MockOnClassic(false)
	defer r()

	s.state.Lock()
	defer s.state.Unlock()
	snapstate.CanAutoRefresh = func(*state.State) (bool, error) { return true, nil }

	// lastRefresh is unset/zero => immediate refresh try

	snapstate.Set(s.state, "some-snap", &snapstate.SnapState{
		Active: true,
		Sequence: []*snap.SideInfo{
			{RealName: "some-snap", SnapID: "some-snap-id", Revision: snap.R(1)},
		},
		Current:  snap.R(1),
		SnapType: "app",
	})

	// Ensure() also runs ensureRefreshes() and our test setup has an
	// update for the "some-snap" in our fake store
	s.state.Unlock()
	s.snapmgr.Ensure()
	s.state.Lock()

	// verify we have an auto-refresh change scheduled now
	c.Assert(s.state.Changes(), HasLen, 1)
	chg := s.state.Changes()[0]
	c.Check(chg.Kind(), Equals, "auto-refresh")
	c.Check(chg.IsReady(), Equals, false)
	s.verifyRefreshLast(c)
}

func (s *snapmgrTestSuite) TestEnsureRefreshesWithUpdateError(c *C) {
	s.state.Lock()
	defer s.state.Unlock()
	snapstate.CanAutoRefresh = func(*state.State) (bool, error) { return true, nil }

	makeTestRefreshConfig(s.state)

	snapstate.Set(s.state, "some-snap", &snapstate.SnapState{
		Active: true,
		Sequence: []*snap.SideInfo{
			{RealName: "some-snap", SnapID: "some-snap-id", Revision: snap.R(1)},
		},
		Current:  snap.R(1),
		SnapType: "app",
	})

	// Ensure() also runs ensureRefreshes() and our test setup has an
	// update for the "some-snap" in our fake store
	s.state.Unlock()
	s.snapmgr.Ensure()
	s.state.Lock()

	c.Check(s.state.Changes(), HasLen, 1)
	chg := s.state.Changes()[0]
	terr := s.state.NewTask("error-trigger", "simulate an error")
	tasks := chg.Tasks()
	for _, t := range tasks[:len(tasks)-2] {
		terr.WaitFor(t)
	}
	chg.AddTask(terr)

	// run the changes
	s.state.Unlock()
	s.settle(c)
	s.state.Lock()

	s.verifyRefreshLast(c)
}

func (s *snapmgrTestSuite) TestEnsureRefreshesInFlight(c *C) {
	s.state.Lock()
	defer s.state.Unlock()
	snapstate.CanAutoRefresh = func(*state.State) (bool, error) { return true, nil }

	makeTestRefreshConfig(s.state)

	snapstate.Set(s.state, "some-snap", &snapstate.SnapState{
		Active: true,
		Sequence: []*snap.SideInfo{
			{RealName: "some-snap", SnapID: "some-snap-id", Revision: snap.R(1)},
		},
		Current:  snap.R(1),
		SnapType: "app",
	})

	// simulate an in-flight change
	chg := s.state.NewChange("auto-refresh", "...")
	chg.SetStatus(state.DoStatus)
	c.Check(s.state.Changes(), HasLen, 1)

	s.state.Unlock()
	s.snapmgr.Ensure()
	s.state.Lock()

	// verify no additional change got generated
	c.Check(s.state.Changes(), HasLen, 1)
}

func mockAutoRefreshAssertions(f func(st *state.State, userID int) error) func() {
	origAutoRefreshAssertions := snapstate.AutoRefreshAssertions
	snapstate.AutoRefreshAssertions = f
	return func() {
		snapstate.AutoRefreshAssertions = origAutoRefreshAssertions
	}
}

func (s *snapmgrTestSuite) TestEnsureRefreshesWithUpdateStoreError(c *C) {
	s.state.Lock()
	defer s.state.Unlock()
	snapstate.CanAutoRefresh = func(*state.State) (bool, error) { return true, nil }

	// avoid special at seed policy
	s.state.Set("last-refresh", time.Time{})
	autoRefreshAssertionsCalled := 0
	restore := mockAutoRefreshAssertions(func(st *state.State, userID int) error {
		// simulate failure in snapstate.AutoRefresh()
		autoRefreshAssertionsCalled++
		return fmt.Errorf("simulate store error")
	})
	defer restore()

	// check that no change got created and that autoRefreshAssertins
	// got called once
	s.state.Unlock()
	s.snapmgr.Ensure()
	s.state.Lock()
	c.Check(s.state.Changes(), HasLen, 0)
	c.Check(autoRefreshAssertionsCalled, Equals, 1)

	// run Ensure() again and check that AutoRefresh() did not run
	// again because to test that lastRefreshAttempt backoff is working
	s.state.Unlock()
	s.snapmgr.Ensure()
	s.state.Lock()
	c.Check(s.state.Changes(), HasLen, 0)
	c.Check(autoRefreshAssertionsCalled, Equals, 1)
}

func (s *snapmgrTestSuite) testEnsureRefreshesDisabledViaSnapdControl(c *C, confSet func(*config.Transaction)) {
	st := s.state
	st.Lock()
	defer st.Unlock()
	snapstate.CanAutoRefresh = func(*state.State) (bool, error) { return true, nil }

	makeTestRefreshConfig(st)

	snapstate.Set(st, "some-snap", &snapstate.SnapState{
		Active: true,
		Sequence: []*snap.SideInfo{
			{RealName: "some-snap", SnapID: "some-snap-id", Revision: snap.R(1)},
		},
		Current:  snap.R(1),
		SnapType: "app",
	})

	// snapstate.AutoRefresh is called from AutoRefresh()
	autoRefreshAssertionsCalled := 0
	restore := mockAutoRefreshAssertions(func(st *state.State, userID int) error {
		autoRefreshAssertionsCalled++
		return nil
	})
	defer restore()

	// pretend the device is refresh-control: managed
	oldCanManageRefreshes := snapstate.CanManageRefreshes
	snapstate.CanManageRefreshes = func(*state.State) bool {
		return true
	}
	defer func() { snapstate.CanManageRefreshes = oldCanManageRefreshes }()

	tr := config.NewTransaction(st)
	confSet(tr)
	tr.Commit()

	// Ensure() also runs ensureRefreshes()
	st.Unlock()
	s.snapmgr.Ensure()
	st.Lock()

	// no refresh was called (i.e. no update to last-refresh)
	var lastRefresh time.Time
	st.Get("last-refresh", &lastRefresh)
	c.Check(lastRefresh.Year(), Equals, 2009)

	// AutoRefresh was not called
	c.Check(autoRefreshAssertionsCalled, Equals, 0)

	// The last refresh hints got updated
	var lastRefreshHints time.Time
	st.Get("last-refresh-hints", &lastRefreshHints)
	c.Check(lastRefreshHints.Year(), Equals, time.Now().Year())
}

func (s *snapmgrTestSuite) TestEnsureRefreshDisableLegacy(c *C) {
	f := func(tr *config.Transaction) {
		tr.Set("core", "refresh.timer", "")
		tr.Set("core", "refresh.schedule", "managed")
	}
	s.testEnsureRefreshesDisabledViaSnapdControl(c, f)
}

func (s *snapmgrTestSuite) TestEnsureRefreshDisableNew(c *C) {
	f := func(tr *config.Transaction) {
		tr.Set("core", "refresh.timer", "managed")
		tr.Set("core", "refresh.schedule", "")
	}
	s.testEnsureRefreshesDisabledViaSnapdControl(c, f)
}

func (s *snapmgrTestSuite) TestEnsureRefreshDisableNewTrumpsOld(c *C) {
	f := func(tr *config.Transaction) {
		tr.Set("core", "refresh.timer", "managed")
		tr.Set("core", "refresh.schedule", "00:00-12:00")
	}
	s.testEnsureRefreshesDisabledViaSnapdControl(c, f)
}

func (s *snapmgrTestSuite) TestDefaultRefreshScheduleParsing(c *C) {
	l, err := timeutil.ParseSchedule(snapstate.DefaultRefreshSchedule)
	c.Assert(err, IsNil)
	c.Assert(l, HasLen, 1)
}

func (s *snapmgrTestSuite) TestWaitRestartBasics(c *C) {
	r := release.MockOnClassic(true)
	defer r()

	st := s.state
	st.Lock()
	defer st.Unlock()

	task := st.NewTask("auto-connect", "...")

	// not restarting
	state.MockRestarting(st, state.RestartUnset)
	si := &snap.SideInfo{RealName: "some-app"}
	snaptest.MockSnap(c, "name: some-app\nversion: 1", si)
	snapsup := &snapstate.SnapSetup{SideInfo: si}
	err := snapstate.WaitRestart(task, snapsup)
	c.Check(err, IsNil)

	// restarting ... we always wait
	state.MockRestarting(st, state.RestartDaemon)
	err = snapstate.WaitRestart(task, snapsup)
	c.Check(err, FitsTypeOf, &state.Retry{})
}

type snapmgrQuerySuite struct {
	st      *state.State
	restore func()
}

var _ = Suite(&snapmgrQuerySuite{})

func (s *snapmgrQuerySuite) SetUpTest(c *C) {
	st := state.New(nil)
	st.Lock()
	defer st.Unlock()

	restoreSanitize := snap.MockSanitizePlugsSlots(func(snapInfo *snap.Info) {})
	s.restore = func() {
		restoreSanitize()
	}

	s.st = st

	dirs.SetRootDir(c.MkDir())

	// Write a snap.yaml with fake name
	sideInfo11 := &snap.SideInfo{RealName: "name1", Revision: snap.R(11), EditedSummary: "s11", SnapID: "123123123"}
	sideInfo12 := &snap.SideInfo{RealName: "name1", Revision: snap.R(12), EditedSummary: "s12", SnapID: "123123123"}
	instanceSideInfo13 := &snap.SideInfo{RealName: "name1", Revision: snap.R(13), EditedSummary: "s13 instance", SnapID: "123123123"}
	snaptest.MockSnap(c, `
name: name0
version: 1.1
description: |
    Lots of text`, sideInfo11)
	snaptest.MockSnap(c, `
name: name0
version: 1.2
description: |
    Lots of text`, sideInfo12)
	snaptest.MockSnapInstance(c, "name1_instance", `
name: name0
version: 1.3
description: |
    Lots of text`, instanceSideInfo13)
	snapstate.Set(st, "name1", &snapstate.SnapState{
		Active:   true,
		Sequence: []*snap.SideInfo{sideInfo11, sideInfo12},
		Current:  sideInfo12.Revision,
		SnapType: "app",
	})
	snapstate.Set(st, "name1_instance", &snapstate.SnapState{
		Active:      true,
		Sequence:    []*snap.SideInfo{instanceSideInfo13},
		Current:     instanceSideInfo13.Revision,
		SnapType:    "app",
		InstanceKey: "instance",
	})

	// have also a snap being installed
	/*
		snapstate.Set(st, "installing", &snapstate.SnapState{
			Candidate: &snap.SideInfo{RealName: "installing", Revision: snap.R(1)},
		})
	*/
}

func (s *snapmgrQuerySuite) TearDownTest(c *C) {
	dirs.SetRootDir("")
	s.restore()
}

func (s *snapmgrQuerySuite) TestInfo(c *C) {
	st := s.st
	st.Lock()
	defer st.Unlock()

	info, err := snapstate.Info(st, "name1", snap.R(11))
	c.Assert(err, IsNil)

	c.Check(info.InstanceName(), Equals, "name1")
	c.Check(info.Revision, Equals, snap.R(11))
	c.Check(info.Summary(), Equals, "s11")
	c.Check(info.Version, Equals, "1.1")
	c.Check(info.Description(), Equals, "Lots of text")
}

func (s *snapmgrQuerySuite) TestSnapStateCurrentInfo(c *C) {
	st := s.st
	st.Lock()
	defer st.Unlock()

	var snapst snapstate.SnapState
	err := snapstate.Get(st, "name1", &snapst)
	c.Assert(err, IsNil)

	info, err := snapst.CurrentInfo()
	c.Assert(err, IsNil)

	c.Check(info.InstanceName(), Equals, "name1")
	c.Check(info.Revision, Equals, snap.R(12))
	c.Check(info.Summary(), Equals, "s12")
	c.Check(info.Version, Equals, "1.2")
	c.Check(info.Description(), Equals, "Lots of text")
	c.Check(info.Media, IsNil)
}

func (s *snapmgrQuerySuite) TestSnapStateCurrentInfoLoadsAuxiliaryStoreInfo(c *C) {
	storeInfo := &snapstate.AuxStoreInfo{Media: snap.MediaInfos{
		{
			Type: "icon",
			URL:  "http://example.com/favicon.ico",
		},
	}}

	c.Assert(snapstate.KeepAuxStoreInfo("123123123", storeInfo), IsNil)

	st := s.st
	st.Lock()
	defer st.Unlock()

	var snapst snapstate.SnapState
	err := snapstate.Get(st, "name1", &snapst)
	c.Assert(err, IsNil)

	info, err := snapst.CurrentInfo()
	c.Assert(err, IsNil)

	c.Check(info.InstanceName(), Equals, "name1")
	c.Check(info.Revision, Equals, snap.R(12))
	c.Check(info.Summary(), Equals, "s12")
	c.Check(info.Version, Equals, "1.2")
	c.Check(info.Description(), Equals, "Lots of text")
	c.Check(info.Media, DeepEquals, storeInfo.Media)
}

func (s *snapmgrQuerySuite) TestSnapStateCurrentInfoParallelInstall(c *C) {
	st := s.st
	st.Lock()
	defer st.Unlock()

	var snapst snapstate.SnapState
	err := snapstate.Get(st, "name1_instance", &snapst)
	c.Assert(err, IsNil)

	info, err := snapst.CurrentInfo()
	c.Assert(err, IsNil)

	c.Check(info.InstanceName(), Equals, "name1_instance")
	c.Check(info.Revision, Equals, snap.R(13))
	c.Check(info.Summary(), Equals, "s13 instance")
	c.Check(info.Version, Equals, "1.3")
	c.Check(info.Description(), Equals, "Lots of text")
}

func (s *snapmgrQuerySuite) TestSnapStateCurrentInfoErrNoCurrent(c *C) {
	snapst := new(snapstate.SnapState)
	_, err := snapst.CurrentInfo()
	c.Assert(err, Equals, snapstate.ErrNoCurrent)

}

func (s *snapmgrQuerySuite) TestCurrentInfo(c *C) {
	st := s.st
	st.Lock()
	defer st.Unlock()

	info, err := snapstate.CurrentInfo(st, "name1")
	c.Assert(err, IsNil)

	c.Check(info.InstanceName(), Equals, "name1")
	c.Check(info.Revision, Equals, snap.R(12))
}

func (s *snapmgrQuerySuite) TestCurrentInfoAbsent(c *C) {
	st := s.st
	st.Lock()
	defer st.Unlock()

	_, err := snapstate.CurrentInfo(st, "absent")
	c.Assert(err, ErrorMatches, `snap "absent" is not installed`)
}

func (s *snapmgrQuerySuite) TestActiveInfos(c *C) {
	st := s.st
	st.Lock()
	defer st.Unlock()

	infos, err := snapstate.ActiveInfos(st)
	c.Assert(err, IsNil)

	c.Check(infos, HasLen, 2)

	instanceName := "name1_instance"
	if infos[0].InstanceName() != instanceName && infos[1].InstanceName() != instanceName {
		c.Fail()
	}
	// need stable ordering
	if infos[0].InstanceName() == instanceName {
		infos[1], infos[0] = infos[0], infos[1]
	}

	c.Check(infos[0].InstanceName(), Equals, "name1")
	c.Check(infos[0].Revision, Equals, snap.R(12))
	c.Check(infos[0].Summary(), Equals, "s12")
	c.Check(infos[0].Version, Equals, "1.2")
	c.Check(infos[0].Description(), Equals, "Lots of text")

	c.Check(infos[1].InstanceName(), Equals, "name1_instance")
	c.Check(infos[1].Revision, Equals, snap.R(13))
	c.Check(infos[1].Summary(), Equals, "s13 instance")
	c.Check(infos[1].Version, Equals, "1.3")
	c.Check(infos[1].Description(), Equals, "Lots of text")
}

func (s *snapmgrQuerySuite) TestGadgetInfo(c *C) {
	st := s.st
	st.Lock()
	defer st.Unlock()

	deviceCtxNoGadget := deviceWithoutGadgetContext()
	deviceCtx := deviceWithGadgetContext("gadget")

	_, err := snapstate.GadgetInfo(st, deviceCtxNoGadget)
	c.Assert(err, Equals, state.ErrNoState)

	_, err = snapstate.GadgetInfo(st, deviceCtx)
	c.Assert(err, Equals, state.ErrNoState)

	sideInfo := &snap.SideInfo{
		RealName: "gadget",
		Revision: snap.R(2),
	}
	snaptest.MockSnap(c, `
name: gadget
type: gadget
version: v1
`, sideInfo)
	snapstate.Set(st, "gadget", &snapstate.SnapState{
		SnapType: "gadget",
		Active:   true,
		Sequence: []*snap.SideInfo{sideInfo},
		Current:  sideInfo.Revision,
	})

	info, err := snapstate.GadgetInfo(st, deviceCtx)
	c.Assert(err, IsNil)

	c.Check(info.InstanceName(), Equals, "gadget")
	c.Check(info.Revision, Equals, snap.R(2))
	c.Check(info.Version, Equals, "v1")
	c.Check(info.GetType(), Equals, snap.TypeGadget)
}

func (s *snapmgrQuerySuite) TestCoreInfoInternal(c *C) {
	st := s.st
	st.Lock()
	defer st.Unlock()

	for testNr, t := range []struct {
		expectedSnap string
		snapNames    []string
		errMatcher   string
	}{
		// nothing
		{"", []string{}, state.ErrNoState.Error()},
		// single
		{"core", []string{"core"}, ""},
		{"ubuntu-core", []string{"ubuntu-core"}, ""},
		{"hard-core", []string{"hard-core"}, ""},
		// unrolled loop to ensure we don't pass because
		// the order is randomly right
		{"core", []string{"core", "ubuntu-core"}, ""},
		{"core", []string{"core", "ubuntu-core"}, ""},
		{"core", []string{"core", "ubuntu-core"}, ""},
		{"core", []string{"core", "ubuntu-core"}, ""},
		{"core", []string{"core", "ubuntu-core"}, ""},
		{"core", []string{"core", "ubuntu-core"}, ""},
		{"core", []string{"core", "ubuntu-core"}, ""},
		{"core", []string{"core", "ubuntu-core"}, ""},
		// unknown combination
		{"", []string{"duo-core", "single-core"}, `unexpected cores.*`},
		// multi-core is not supported
		{"", []string{"core", "ubuntu-core", "multi-core"}, `unexpected number of cores, got 3`},
	} {
		// clear snapstate
		st.Set("snaps", map[string]*json.RawMessage{})

		for _, snapName := range t.snapNames {
			sideInfo := &snap.SideInfo{
				RealName: snapName,
				Revision: snap.R(1),
			}
			snaptest.MockSnap(c, fmt.Sprintf("name: %q\ntype: os\nversion: %q\n", snapName, snapName), sideInfo)
			snapstate.Set(st, snapName, &snapstate.SnapState{
				SnapType: string(snap.TypeOS),
				Active:   true,
				Sequence: []*snap.SideInfo{sideInfo},
				Current:  sideInfo.Revision,
			})
		}

		info, err := snapstate.CoreInfoInternal(st)
		if t.errMatcher != "" {
			c.Assert(err, ErrorMatches, t.errMatcher)
		} else {
			c.Assert(info, NotNil)
			c.Check(info.InstanceName(), Equals, t.expectedSnap, Commentf("(%d) test %q %v", testNr, t.expectedSnap, t.snapNames))
			c.Check(info.GetType(), Equals, snap.TypeOS)
		}
	}
}

func (s *snapmgrQuerySuite) TestHasSnapOfType(c *C) {
	st := s.st
	st.Lock()
	defer st.Unlock()

	// an app snap is already setup
	ok, err := snapstate.HasSnapOfType(st, snap.TypeApp)
	c.Assert(err, IsNil)
	c.Check(ok, Equals, true)

	for _, x := range []struct {
		snapName string
		snapType snap.Type
	}{
		{
			snapName: "gadget",
			snapType: snap.TypeGadget,
		},
		{
			snapName: "core",
			snapType: snap.TypeOS,
		},
		{
			snapName: "kernel",
			snapType: snap.TypeKernel,
		},
		{
			snapName: "base",
			snapType: snap.TypeBase,
		},
	} {
		ok, err := snapstate.HasSnapOfType(st, x.snapType)
		c.Assert(err, IsNil)
		c.Check(ok, Equals, false, Commentf("%q", x.snapType))

		sideInfo := &snap.SideInfo{
			RealName: x.snapName,
			Revision: snap.R(2),
		}
		snapstate.Set(st, x.snapName, &snapstate.SnapState{
			SnapType: string(x.snapType),
			Active:   true,
			Sequence: []*snap.SideInfo{sideInfo},
			Current:  sideInfo.Revision,
		})

		ok, err = snapstate.HasSnapOfType(st, x.snapType)
		c.Assert(err, IsNil)
		c.Check(ok, Equals, true)
	}
}

func (s *snapmgrQuerySuite) TestPreviousSideInfo(c *C) {
	st := s.st
	st.Lock()
	defer st.Unlock()

	var snapst snapstate.SnapState
	err := snapstate.Get(st, "name1", &snapst)
	c.Assert(err, IsNil)
	c.Assert(snapst.CurrentSideInfo(), NotNil)
	c.Assert(snapst.CurrentSideInfo().Revision, Equals, snap.R(12))
	c.Assert(snapstate.PreviousSideInfo(&snapst), NotNil)
	c.Assert(snapstate.PreviousSideInfo(&snapst).Revision, Equals, snap.R(11))
}

func (s *snapmgrQuerySuite) TestPreviousSideInfoNoCurrent(c *C) {
	st := s.st
	st.Lock()
	defer st.Unlock()

	snapst := &snapstate.SnapState{}
	c.Assert(snapstate.PreviousSideInfo(snapst), IsNil)
}

func (s *snapmgrQuerySuite) TestAll(c *C) {
	st := s.st
	st.Lock()
	defer st.Unlock()

	snapStates, err := snapstate.All(st)
	c.Assert(err, IsNil)
	c.Assert(snapStates, HasLen, 2)

	n, err := snapstate.NumSnaps(st)
	c.Assert(err, IsNil)
	c.Check(n, Equals, 2)

	snapst := snapStates["name1"]
	c.Assert(snapst, NotNil)

	c.Check(snapst.Active, Equals, true)
	c.Check(snapst.CurrentSideInfo(), NotNil)

	info12, err := snap.ReadInfo("name1", snapst.CurrentSideInfo())
	c.Assert(err, IsNil)

	c.Check(info12.InstanceName(), Equals, "name1")
	c.Check(info12.Revision, Equals, snap.R(12))
	c.Check(info12.Summary(), Equals, "s12")
	c.Check(info12.Version, Equals, "1.2")
	c.Check(info12.Description(), Equals, "Lots of text")

	info11, err := snap.ReadInfo("name1", snapst.Sequence[0])
	c.Assert(err, IsNil)

	c.Check(info11.InstanceName(), Equals, "name1")
	c.Check(info11.Revision, Equals, snap.R(11))
	c.Check(info11.Version, Equals, "1.1")

	instance := snapStates["name1_instance"]
	c.Assert(instance, NotNil)

	c.Check(instance.Active, Equals, true)
	c.Check(instance.CurrentSideInfo(), NotNil)

	info13, err := snap.ReadInfo("name1_instance", instance.CurrentSideInfo())
	c.Assert(err, IsNil)

	c.Check(info13.InstanceName(), Equals, "name1_instance")
	c.Check(info13.SnapName(), Equals, "name1")
	c.Check(info13.Revision, Equals, snap.R(13))
	c.Check(info13.Summary(), Equals, "s13 instance")
	c.Check(info13.Version, Equals, "1.3")
	c.Check(info13.Description(), Equals, "Lots of text")

	info13other, err := snap.ReadInfo("name1_instance", instance.Sequence[0])
	c.Assert(err, IsNil)
	c.Check(info13, DeepEquals, info13other)
}

func (s *snapmgrQuerySuite) TestAllEmptyAndEmptyNormalisation(c *C) {
	st := state.New(nil)
	st.Lock()
	defer st.Unlock()

	snapStates, err := snapstate.All(st)
	c.Assert(err, IsNil)
	c.Check(snapStates, HasLen, 0)

	n, err := snapstate.NumSnaps(st)
	c.Assert(err, IsNil)
	c.Check(n, Equals, 0)

	snapstate.Set(st, "foo", nil)

	snapStates, err = snapstate.All(st)
	c.Assert(err, IsNil)
	c.Check(snapStates, HasLen, 0)

	n, err = snapstate.NumSnaps(st)
	c.Assert(err, IsNil)
	c.Check(n, Equals, 0)

	snapstate.Set(st, "foo", &snapstate.SnapState{})

	snapStates, err = snapstate.All(st)
	c.Assert(err, IsNil)
	c.Check(snapStates, HasLen, 0)

	n, err = snapstate.NumSnaps(st)
	c.Assert(err, IsNil)
	c.Check(n, Equals, 0)
}

func (s *snapmgrTestSuite) TestTrySetsTryMode(c *C) {
	s.testTrySetsTryMode(snapstate.Flags{}, c)
}

func (s *snapmgrTestSuite) TestTrySetsTryModeDevMode(c *C) {
	s.testTrySetsTryMode(snapstate.Flags{DevMode: true}, c)
}
func (s *snapmgrTestSuite) TestTrySetsTryModeJailMode(c *C) {
	s.testTrySetsTryMode(snapstate.Flags{JailMode: true}, c)
}
func (s *snapmgrTestSuite) TestTrySetsTryModeClassic(c *C) {
	restore := maybeMockClassicSupport(c)
	defer restore()

	s.testTrySetsTryMode(snapstate.Flags{Classic: true}, c, "confinement: classic\n")
}

func (s *snapmgrTestSuite) testTrySetsTryMode(flags snapstate.Flags, c *C, extraYaml ...string) {
	s.state.Lock()
	defer s.state.Unlock()

	// make mock try dir
	d := c.MkDir()
	c.Assert(os.Chmod(d, 0755), IsNil)
	tryYaml := filepath.Join(d, "meta", "snap.yaml")
	err := os.MkdirAll(filepath.Dir(tryYaml), 0755)
	c.Assert(err, IsNil)
	buf := bytes.Buffer{}
	buf.WriteString("name: foo\nversion: 1.0\n")
	if len(extraYaml) > 0 {
		for _, extra := range extraYaml {
			buf.WriteString(extra)
		}
	}
	err = ioutil.WriteFile(tryYaml, buf.Bytes(), 0644)
	c.Assert(err, IsNil)

	chg := s.state.NewChange("try", "try snap")
	ts, err := snapstate.TryPath(s.state, "foo", d, flags)
	c.Assert(err, IsNil)
	chg.AddAll(ts)

	s.state.Unlock()
	defer s.se.Stop()
	s.settle(c)
	s.state.Lock()

	c.Assert(chg.Err(), IsNil)
	c.Assert(chg.IsReady(), Equals, true)

	// verify snap is in TryMode
	var snapst snapstate.SnapState
	err = snapstate.Get(s.state, "foo", &snapst)
	c.Assert(err, IsNil)

	flags.TryMode = true
	c.Check(snapst.Flags, DeepEquals, flags)

	c.Check(s.state.TaskCount(), Equals, len(ts.Tasks()))
	c.Check(taskKinds(ts.Tasks()), DeepEquals, []string{
		"prerequisites",
		"prepare-snap",
		"mount-snap",
		"copy-snap-data",
		"setup-profiles",
		"link-snap",
		"auto-connect",
		"set-auto-aliases",
		"setup-aliases",
		"run-hook[install]",
		"start-snap-services",
		"run-hook[configure]",
		"run-hook[check-health]",
	})

}

func (s *snapmgrTestSuite) TestTryUndoRemovesTryFlag(c *C) {
	restore := maybeMockClassicSupport(c)
	defer restore()
	s.testTrySetsTryMode(snapstate.Flags{}, c)
}

func (s *snapmgrTestSuite) TestTryUndoRemovesTryFlagLeavesDevMode(c *C) {
	s.testTrySetsTryMode(snapstate.Flags{DevMode: true}, c)
}
func (s *snapmgrTestSuite) TestTryUndoRemovesTryFlagLeavesJailMode(c *C) {
	s.testTrySetsTryMode(snapstate.Flags{JailMode: true}, c)
}
func (s *snapmgrTestSuite) TestTryUndoRemovesTryFlagLeavesClassic(c *C) {
	restore := maybeMockClassicSupport(c)
	defer restore()
	s.testTrySetsTryMode(snapstate.Flags{Classic: true}, c, "confinement: classic\n")
}

func (s *snapmgrTestSuite) testTryUndoRemovesTryFlag(flags snapstate.Flags, c *C) {
	s.state.Lock()
	defer s.state.Unlock()

	// simulate existing state for foo
	var snapst snapstate.SnapState
	snapst.Sequence = []*snap.SideInfo{
		{
			RealName: "foo",
			Revision: snap.R(23),
		},
	}
	snapst.Flags = flags
	snapst.Current = snap.R(23)
	snapstate.Set(s.state, "foo", &snapst)
	c.Check(snapst.TryMode, Equals, false)

	chg := s.state.NewChange("try", "try snap")
	ts, err := snapstate.TryPath(s.state, "foo", c.MkDir(), flags)
	c.Assert(err, IsNil)
	chg.AddAll(ts)

	last := ts.Tasks()[len(ts.Tasks())-1]
	terr := s.state.NewTask("error-trigger", "provoking total undo")
	terr.WaitFor(last)
	chg.AddTask(terr)

	s.state.Unlock()
	defer s.se.Stop()
	s.settle(c)
	s.state.Lock()

	// verify snap is not in try mode, the state got undone
	err = snapstate.Get(s.state, "foo", &snapst)
	c.Assert(err, IsNil)
	c.Check(snapst.Flags, DeepEquals, flags)
}

type snapStateSuite struct{}

var _ = Suite(&snapStateSuite{})

func (s *snapStateSuite) TestSnapStateDevMode(c *C) {
	snapst := &snapstate.SnapState{}
	c.Check(snapst.DevMode, Equals, false)
	snapst.Flags.DevMode = true
	c.Check(snapst.DevMode, Equals, true)
}

func (s *snapStateSuite) TestSnapStateType(c *C) {
	snapst := &snapstate.SnapState{}
	_, err := snapst.Type()
	c.Check(err, ErrorMatches, "snap type unset")

	snapst.SetType(snap.TypeKernel)
	typ, err := snapst.Type()
	c.Assert(err, IsNil)
	c.Check(typ, Equals, snap.TypeKernel)
}

func (s *snapStateSuite) TestCurrentSideInfoEmpty(c *C) {
	var snapst snapstate.SnapState
	c.Check(snapst.CurrentSideInfo(), IsNil)
	c.Check(snapst.Current.Unset(), Equals, true)
}

func (s *snapStateSuite) TestCurrentSideInfoSimple(c *C) {
	si1 := &snap.SideInfo{Revision: snap.R(1)}
	snapst := snapstate.SnapState{
		Sequence: []*snap.SideInfo{si1},
		Current:  snap.R(1),
	}
	c.Check(snapst.CurrentSideInfo(), DeepEquals, si1)
}

func (s *snapStateSuite) TestCurrentSideInfoInOrder(c *C) {
	si1 := &snap.SideInfo{Revision: snap.R(1)}
	si2 := &snap.SideInfo{Revision: snap.R(2)}
	snapst := snapstate.SnapState{
		Sequence: []*snap.SideInfo{si1, si2},
		Current:  snap.R(2),
	}
	c.Check(snapst.CurrentSideInfo(), DeepEquals, si2)
}

func (s *snapStateSuite) TestCurrentSideInfoOutOfOrder(c *C) {
	si1 := &snap.SideInfo{Revision: snap.R(1)}
	si2 := &snap.SideInfo{Revision: snap.R(2)}
	snapst := snapstate.SnapState{
		Sequence: []*snap.SideInfo{si1, si2},
		Current:  snap.R(1),
	}
	c.Check(snapst.CurrentSideInfo(), DeepEquals, si1)
}

func (s *snapStateSuite) TestCurrentSideInfoInconsistent(c *C) {
	snapst := snapstate.SnapState{
		Sequence: []*snap.SideInfo{
			{Revision: snap.R(1)},
		},
	}
	c.Check(func() { snapst.CurrentSideInfo() }, PanicMatches, `snapst.Current and snapst.Sequence out of sync:.*`)
}

func (s *snapStateSuite) TestCurrentSideInfoInconsistentWithCurrent(c *C) {
	snapst := snapstate.SnapState{Current: snap.R(17)}
	c.Check(func() { snapst.CurrentSideInfo() }, PanicMatches, `cannot find snapst.Current in the snapst.Sequence`)
}

func (snapStateSuite) TestDefaultContentPlugProviders(c *C) {
	info := &snap.Info{
		Plugs: map[string]*snap.PlugInfo{},
	}

	info.Plugs["foo"] = &snap.PlugInfo{
		Snap:      info,
		Name:      "sound-themes",
		Interface: "content",
		Attrs:     map[string]interface{}{"default-provider": "common-themes", "content": "foo"},
	}
	info.Plugs["bar"] = &snap.PlugInfo{
		Snap:      info,
		Name:      "visual-themes",
		Interface: "content",
		Attrs:     map[string]interface{}{"default-provider": "common-themes", "content": "bar"},
	}
	info.Plugs["baz"] = &snap.PlugInfo{
		Snap:      info,
		Name:      "not-themes",
		Interface: "content",
		Attrs:     map[string]interface{}{"default-provider": "some-snap", "content": "baz"},
	}
	info.Plugs["qux"] = &snap.PlugInfo{Snap: info, Interface: "not-content"}

	st := state.New(nil)
	st.Lock()
	defer st.Unlock()

	repo := interfaces.NewRepository()
	ifacerepo.Replace(st, repo)

	providers := snapstate.DefaultContentPlugProviders(st, info)
	sort.Strings(providers)
	c.Check(providers, DeepEquals, []string{"common-themes", "some-snap"})
}

type snapSetupSuite struct{}

var _ = Suite(&snapSetupSuite{})

type canRemoveSuite struct {
	st        *state.State
	deviceCtx snapstate.DeviceContext

	bs bootloader.Bootloader
}

var _ = Suite(&canRemoveSuite{})

func (s *canRemoveSuite) SetUpTest(c *C) {
	dirs.SetRootDir(c.MkDir())
	s.st = state.New(nil)
	s.deviceCtx = &snapstatetest.TrivialDeviceContext{DeviceModel: DefaultModel()}

	s.bs = boottest.NewMockBootloader("mock", c.MkDir())
	bootloader.Force(s.bs)
}

func (s *canRemoveSuite) TearDownTest(c *C) {
	dirs.SetRootDir("/")
	bootloader.Force(nil)
}

func (s *canRemoveSuite) TestAppAreAlwaysOKToRemove(c *C) {
	info := &snap.Info{
		SnapType: snap.TypeApp,
	}
	info.RealName = "foo"

	c.Check(snapstate.CanRemove(s.st, info, &snapstate.SnapState{Active: true}, false, s.deviceCtx), Equals, true)
	c.Check(snapstate.CanRemove(s.st, info, &snapstate.SnapState{Active: true}, true, s.deviceCtx), Equals, true)
}

func (s *canRemoveSuite) TestLastGadgetsAreNotOK(c *C) {
	info := &snap.Info{
		SnapType: snap.TypeGadget,
	}
	info.RealName = "foo"

	c.Check(snapstate.CanRemove(s.st, info, &snapstate.SnapState{}, true, s.deviceCtx), Equals, false)
}

func (s *canRemoveSuite) TestLastOSAndKernelAreNotOK(c *C) {
	os := &snap.Info{
		SnapType: snap.TypeOS,
	}
	os.RealName = "os"
	kernel := &snap.Info{
		SnapType: snap.TypeKernel,
	}
	// this kernel part of the model
	kernel.RealName = "kernel"

	c.Check(snapstate.CanRemove(s.st, os, &snapstate.SnapState{}, true, s.deviceCtx), Equals, false)

	c.Check(snapstate.CanRemove(s.st, kernel, &snapstate.SnapState{}, true, s.deviceCtx), Equals, false)
}

func (s *canRemoveSuite) TestKernelBootInUseIsKept(c *C) {
	kernel := &snap.Info{
		SnapType: snap.TypeKernel,
		SideInfo: snap.SideInfo{
			Revision: snap.R(3),
		},
	}
	kernel.RealName = "kernel"

	boottest.SetBootKernel(fmt.Sprintf("%s_%s.snap", kernel.RealName, kernel.SideInfo.Revision), s.bs)

	removeAll := false
	c.Check(snapstate.CanRemove(s.st, kernel, &snapstate.SnapState{}, removeAll, s.deviceCtx), Equals, false)
}

func (s *canRemoveSuite) TestOstInUseIsKept(c *C) {
	base := &snap.Info{
		SnapType: snap.TypeBase,
		SideInfo: snap.SideInfo{
			Revision: snap.R(3),
		},
	}
	base.RealName = "core18"

	boottest.SetBootBase(fmt.Sprintf("%s_%s.snap", base.RealName, base.SideInfo.Revision), s.bs)

	removeAll := false
	c.Check(snapstate.CanRemove(s.st, base, &snapstate.SnapState{}, removeAll, s.deviceCtx), Equals, false)
}

func (s *canRemoveSuite) TestRemoveNonModelKernelIsOk(c *C) {
	kernel := &snap.Info{
		SnapType: snap.TypeKernel,
	}
	kernel.RealName = "other-non-model-kernel"

	c.Check(snapstate.CanRemove(s.st, kernel, &snapstate.SnapState{}, true, s.deviceCtx), Equals, true)
}

func (s *canRemoveSuite) TestRemoveNonModelKernelStillInUseNotOk(c *C) {
	kernel := &snap.Info{
		SnapType: snap.TypeKernel,
		SideInfo: snap.SideInfo{
			Revision: snap.R(2),
		},
	}
	kernel.RealName = "other-non-model-kernel"

	boottest.SetBootKernel(fmt.Sprintf("%s_%s.snap", kernel.RealName, kernel.SideInfo.Revision), s.bs)

	c.Check(snapstate.CanRemove(s.st, kernel, &snapstate.SnapState{}, true, s.deviceCtx), Equals, false)
}

func (s *canRemoveSuite) TestLastOSWithModelBaseIsOk(c *C) {
	s.st.Lock()
	defer s.st.Unlock()

	deviceCtx := &snapstatetest.TrivialDeviceContext{DeviceModel: ModelWithBase("core18")}
	os := &snap.Info{
		SnapType: snap.TypeOS,
	}
	os.RealName = "os"

	c.Check(snapstate.CanRemove(s.st, os, &snapstate.SnapState{}, true, deviceCtx), Equals, true)
}

func (s *canRemoveSuite) TestLastOSWithModelBaseButOsInUse(c *C) {
	s.st.Lock()
	defer s.st.Unlock()

	deviceCtx := &snapstatetest.TrivialDeviceContext{DeviceModel: ModelWithBase("core18")}

	// pretend we have a snap installed that has no base (which means
	// it needs core)
	si := &snap.SideInfo{RealName: "some-snap", SnapID: "some-snap-id", Revision: snap.R(1)}
	snaptest.MockSnap(c, "name: some-snap\nversion: 1.0", si)
	snapstate.Set(s.st, "some-snap", &snapstate.SnapState{
		Active:   true,
		Sequence: []*snap.SideInfo{si},
		Current:  snap.R(1),
	})

	// now pretend we want to remove the core snap
	os := &snap.Info{
		SnapType: snap.TypeOS,
	}
	os.RealName = "core"
	c.Check(snapstate.CanRemove(s.st, os, &snapstate.SnapState{}, true, deviceCtx), Equals, false)
}

func (s *canRemoveSuite) TestOneRevisionIsOK(c *C) {
	info := &snap.Info{
		SnapType: snap.TypeGadget,
	}
	info.RealName = "foo"

	c.Check(snapstate.CanRemove(s.st, info, &snapstate.SnapState{Active: true}, false, s.deviceCtx), Equals, true)
}

func (s *canRemoveSuite) TestRequiredIsNotOK(c *C) {
	info := &snap.Info{
		SnapType: snap.TypeApp,
	}
	info.RealName = "foo"

	c.Check(snapstate.CanRemove(s.st, info, &snapstate.SnapState{Active: false, Flags: snapstate.Flags{Required: true}}, true, s.deviceCtx), Equals, false)
	c.Check(snapstate.CanRemove(s.st, info, &snapstate.SnapState{Active: true, Flags: snapstate.Flags{Required: true}}, true, s.deviceCtx), Equals, false)
	c.Check(snapstate.CanRemove(s.st, info, &snapstate.SnapState{Active: true, Flags: snapstate.Flags{Required: true}}, false, s.deviceCtx), Equals, true)
}

func (s *canRemoveSuite) TestBaseUnused(c *C) {
	s.st.Lock()
	defer s.st.Unlock()

	info := &snap.Info{
		SnapType: snap.TypeBase,
	}
	info.RealName = "some-base"

	c.Check(snapstate.CanRemove(s.st, info, &snapstate.SnapState{Active: true}, false, s.deviceCtx), Equals, true)
	c.Check(snapstate.CanRemove(s.st, info, &snapstate.SnapState{Active: true}, true, s.deviceCtx), Equals, true)
}

func (s *canRemoveSuite) TestBaseInUse(c *C) {
	s.st.Lock()
	defer s.st.Unlock()

	// pretend we have a snap installed that uses "some-base"
	si := &snap.SideInfo{RealName: "some-snap", SnapID: "some-snap-id", Revision: snap.R(1)}
	snaptest.MockSnap(c, "name: some-snap\nversion: 1.0\nbase: some-base", si)
	snapstate.Set(s.st, "some-snap", &snapstate.SnapState{
		Active:   true,
		Sequence: []*snap.SideInfo{si},
		Current:  snap.R(1),
	})

	// pretend now we want to remove "some-base"
	info := &snap.Info{
		SnapType: snap.TypeBase,
	}
	info.RealName = "some-base"
	c.Check(snapstate.CanRemove(s.st, info, &snapstate.SnapState{Active: true}, true, s.deviceCtx), Equals, false)
}

func (s *canRemoveSuite) TestBaseInUseOtherRevision(c *C) {
	s.st.Lock()
	defer s.st.Unlock()

	// pretend we have a snap installed that uses "some-base"
	si := &snap.SideInfo{RealName: "some-snap", SnapID: "some-snap-id", Revision: snap.R(1)}
	si2 := &snap.SideInfo{RealName: "some-snap", SnapID: "some-snap-id", Revision: snap.R(2)}
	// older revision uses base
	snaptest.MockSnap(c, "name: some-snap\nversion: 1.0\nbase: some-base", si)
	// new one does not
	snaptest.MockSnap(c, "name: some-snap\nversion: 1.0\n", si2)
	snapstate.Set(s.st, "some-snap", &snapstate.SnapState{
		Active:   true,
		Sequence: []*snap.SideInfo{si, si2},
		Current:  snap.R(2),
	})

	// pretend now we want to remove "some-base"
	info := &snap.Info{
		SnapType: snap.TypeBase,
	}
	info.RealName = "some-base"
	// revision 1 requires some-base
	c.Check(snapstate.CanRemove(s.st, info, &snapstate.SnapState{Active: true}, true, s.deviceCtx), Equals, false)

	// now pretend we want to remove the core snap
	os := &snap.Info{
		SnapType: snap.TypeOS,
	}
	os.RealName = "core"
	// but revision 2 requires core
	c.Check(snapstate.CanRemove(s.st, os, &snapstate.SnapState{}, true, s.deviceCtx), Equals, false)
}

func revs(seq []*snap.SideInfo) []int {
	revs := make([]int, len(seq))
	for i, si := range seq {
		revs[i] = si.Revision.N
	}

	return revs
}

type opSeqOpts struct {
	revert  bool
	fail    bool
	before  []int
	current int
	via     int
	after   []int
}

// build a SnapState with a revision sequence given by `before` and a
// current revision of `current`. Then refresh --revision via. Then
// check the revision sequence is as in `after`.
func (s *snapmgrTestSuite) testOpSequence(c *C, opts *opSeqOpts) (*snapstate.SnapState, *state.TaskSet) {
	s.state.Lock()
	defer s.state.Unlock()

	seq := make([]*snap.SideInfo, len(opts.before))
	for i, n := range opts.before {
		seq[i] = &snap.SideInfo{RealName: "some-snap", SnapID: "some-snap-id", Revision: snap.R(n)}
	}

	snapstate.Set(s.state, "some-snap", &snapstate.SnapState{
		Active:   true,
		Channel:  "edge",
		Sequence: seq,
		Current:  snap.R(opts.current),
		SnapType: "app",
	})

	var chg *state.Change
	var ts *state.TaskSet
	var err error
	if opts.revert {
		chg = s.state.NewChange("revert", "revert a snap")
		ts, err = snapstate.RevertToRevision(s.state, "some-snap", snap.R(opts.via), snapstate.Flags{})
	} else {
		chg = s.state.NewChange("refresh", "refresh a snap")
		ts, err = snapstate.Update(s.state, "some-snap", &snapstate.RevisionOptions{Revision: snap.R(opts.via)}, s.user.ID, snapstate.Flags{})
	}
	c.Assert(err, IsNil)
	if opts.fail {
		tasks := ts.Tasks()
		var last *state.Task
		// don't make a task wait on rerefresh, that's bad
		for i := len(tasks) - 1; i > 0; i-- {
			last = tasks[i]
			if last.Kind() != "check-rerefresh" {
				break
			}
		}
		terr := s.state.NewTask("error-trigger", "provoking total undo")
		terr.WaitFor(last)
		if len(last.Lanes()) > 0 {
			lanes := last.Lanes()
			// sanity
			c.Assert(lanes, HasLen, 1)
			terr.JoinLane(lanes[0])
		}
		chg.AddTask(terr)
	}
	chg.AddAll(ts)

	s.state.Unlock()
	defer s.se.Stop()
	s.settle(c)
	s.state.Lock()

	var snapst snapstate.SnapState
	err = snapstate.Get(s.state, "some-snap", &snapst)
	c.Assert(err, IsNil)
	c.Check(revs(snapst.Sequence), DeepEquals, opts.after)

	return &snapst, ts
}

func (s *snapmgrTestSuite) testUpdateSequence(c *C, opts *opSeqOpts) *state.TaskSet {
	restore := release.MockOnClassic(false)
	defer restore()

	opts.revert = false
	snapst, ts := s.testOpSequence(c, opts)
	// update always ends with current==seq[-1]==via:
	c.Check(snapst.Current.N, Equals, opts.after[len(opts.after)-1])
	c.Check(snapst.Current.N, Equals, opts.via)

	c.Check(s.fakeBackend.ops.Count("copy-data"), Equals, 1)
	c.Check(s.fakeBackend.ops.First("copy-data"), DeepEquals, &fakeOp{
		op:   "copy-data",
		path: fmt.Sprintf(filepath.Join(dirs.SnapMountDir, "some-snap/%d"), opts.via),
		old:  fmt.Sprintf(filepath.Join(dirs.SnapMountDir, "some-snap/%d"), opts.current),
	})

	return ts
}

func (s *snapmgrTestSuite) testUpdateFailureSequence(c *C, opts *opSeqOpts) *state.TaskSet {
	restore := release.MockOnClassic(false)
	defer restore()

	opts.revert = false
	opts.after = opts.before
	s.fakeBackend.linkSnapFailTrigger = fmt.Sprintf(filepath.Join(dirs.SnapMountDir, "some-snap/%d"), opts.via)
	snapst, ts := s.testOpSequence(c, opts)
	// a failed update will always end with current unchanged
	c.Check(snapst.Current.N, Equals, opts.current)

	ops := s.fakeBackend.ops
	c.Check(ops.Count("copy-data"), Equals, 1)
	do := ops.First("copy-data")

	c.Check(ops.Count("undo-copy-snap-data"), Equals, 1)
	undo := ops.First("undo-copy-snap-data")

	do.op = undo.op
	c.Check(do, DeepEquals, undo) // i.e. they only differed in the op

	return ts
}

// testTotal*Failure fails *after* link-snap
func (s *snapmgrTestSuite) testTotalUpdateFailureSequence(c *C, opts *opSeqOpts) *state.TaskSet {
	restore := release.MockOnClassic(false)
	defer restore()

	opts.revert = false
	opts.fail = true
	snapst, ts := s.testOpSequence(c, opts)
	// a failed update will always end with current unchanged
	c.Check(snapst.Current.N, Equals, opts.current)

	ops := s.fakeBackend.ops
	c.Check(ops.Count("copy-data"), Equals, 1)
	do := ops.First("copy-data")

	c.Check(ops.Count("undo-copy-snap-data"), Equals, 1)
	undo := ops.First("undo-copy-snap-data")

	do.op = undo.op
	c.Check(do, DeepEquals, undo) // i.e. they only differed in the op

	return ts
}

func (s *snapmgrTestSuite) testRevertSequence(c *C, opts *opSeqOpts) *state.TaskSet {
	opts.revert = true
	opts.after = opts.before
	snapst, ts := s.testOpSequence(c, opts)
	// successful revert leaves current == via
	c.Check(snapst.Current.N, Equals, opts.via)

	c.Check(s.fakeBackend.ops.Count("copy-data"), Equals, 0)

	return ts
}

func (s *snapmgrTestSuite) testRevertFailureSequence(c *C, opts *opSeqOpts) *state.TaskSet {
	opts.revert = true
	opts.after = opts.before
	s.fakeBackend.linkSnapFailTrigger = fmt.Sprintf(filepath.Join(dirs.SnapMountDir, "some-snap/%d"), opts.via)
	snapst, ts := s.testOpSequence(c, opts)
	// a failed revert will always end with current unchanged
	c.Check(snapst.Current.N, Equals, opts.current)

	c.Check(s.fakeBackend.ops.Count("copy-data"), Equals, 0)
	c.Check(s.fakeBackend.ops.Count("undo-copy-snap-data"), Equals, 0)

	return ts
}

func (s *snapmgrTestSuite) testTotalRevertFailureSequence(c *C, opts *opSeqOpts) *state.TaskSet {
	opts.revert = true
	opts.fail = true
	opts.after = opts.before
	snapst, ts := s.testOpSequence(c, opts)
	// a failed revert will always end with current unchanged
	c.Check(snapst.Current.N, Equals, opts.current)

	c.Check(s.fakeBackend.ops.Count("copy-data"), Equals, 0)
	c.Check(s.fakeBackend.ops.Count("undo-copy-snap-data"), Equals, 0)

	return ts
}

// *** sequence tests ***

// 1. a boring update
// 1a. ... that works
func (s *snapmgrTestSuite) TestSeqNormal(c *C) {
	s.testUpdateSequence(c, &opSeqOpts{before: []int{1, 2, 3}, current: 3, via: 4, after: []int{2, 3, 4}})
}

// 1b. that fails during link
func (s *snapmgrTestSuite) TestSeqNormalFailure(c *C) {
	s.testUpdateFailureSequence(c, &opSeqOpts{before: []int{1, 2, 3}, current: 3, via: 4})
}

// 1c. that fails after link
func (s *snapmgrTestSuite) TestSeqTotalNormalFailure(c *C) {
	// total updates are failures after sequence trimming => we lose a rev
	s.testTotalUpdateFailureSequence(c, &opSeqOpts{before: []int{1, 2, 3}, current: 3, via: 4, after: []int{2, 3}})
}

// 2. a boring revert
// 2a. that works
func (s *snapmgrTestSuite) TestSeqRevert(c *C) {
	s.testRevertSequence(c, &opSeqOpts{before: []int{1, 2, 3}, current: 3, via: 2})
}

// 2b. that fails during link
func (s *snapmgrTestSuite) TestSeqRevertFailure(c *C) {
	s.testRevertFailureSequence(c, &opSeqOpts{before: []int{1, 2, 3}, current: 3, via: 2})
}

// 2c. that fails after link
func (s *snapmgrTestSuite) TestSeqTotalRevertFailure(c *C) {
	s.testTotalRevertFailureSequence(c, &opSeqOpts{before: []int{1, 2, 3}, current: 3, via: 2})
}

// 3. a post-revert update
// 3a. that works
func (s *snapmgrTestSuite) TestSeqPostRevert(c *C) {
	s.testUpdateSequence(c, &opSeqOpts{before: []int{1, 2, 3}, current: 2, via: 4, after: []int{1, 2, 4}})
}

// 3b. that fails during link
func (s *snapmgrTestSuite) TestSeqPostRevertFailure(c *C) {
	s.testUpdateFailureSequence(c, &opSeqOpts{before: []int{1, 2, 3}, current: 2, via: 4})
}

// 3c. that fails after link
func (s *snapmgrTestSuite) TestSeqTotalPostRevertFailure(c *C) {
	// lose a rev here as well
	s.testTotalUpdateFailureSequence(c, &opSeqOpts{before: []int{1, 2, 3}, current: 2, via: 4, after: []int{1, 2}})
}

// 3d. manually requesting the one reverted away from
func (s *snapmgrTestSuite) TestSeqRefreshPostRevertSameRevno(c *C) {
	s.testUpdateSequence(c, &opSeqOpts{before: []int{1, 2, 3}, current: 2, via: 3, after: []int{1, 2, 3}})
}

// 4. a post-revert revert
// 4a. that works
func (s *snapmgrTestSuite) TestSeqRevertPostRevert(c *C) {
	s.testRevertSequence(c, &opSeqOpts{before: []int{1, 2, 3}, current: 2, via: 1})
}

// 4b. that fails during link
func (s *snapmgrTestSuite) TestSeqRevertPostRevertFailure(c *C) {
	s.testRevertFailureSequence(c, &opSeqOpts{before: []int{1, 2, 3}, current: 2, via: 1})
}

// 4c. that fails after link
func (s *snapmgrTestSuite) TestSeqTotalRevertPostRevertFailure(c *C) {
	s.testTotalRevertFailureSequence(c, &opSeqOpts{before: []int{1, 2, 3}, current: 2, via: 1})
}

// 5. an update that missed a rev
// 5a. that works
func (s *snapmgrTestSuite) TestSeqMissedOne(c *C) {
	s.testUpdateSequence(c, &opSeqOpts{before: []int{1, 2}, current: 2, via: 4, after: []int{1, 2, 4}})
}

// 5b. that fails during link
func (s *snapmgrTestSuite) TestSeqMissedOneFailure(c *C) {
	s.testUpdateFailureSequence(c, &opSeqOpts{before: []int{1, 2}, current: 2, via: 4})
}

// 5c. that fails after link
func (s *snapmgrTestSuite) TestSeqTotalMissedOneFailure(c *C) {
	// we don't lose a rev here because len(Seq) < 3 going in
	s.testTotalUpdateFailureSequence(c, &opSeqOpts{before: []int{1, 2}, current: 2, via: 4, after: []int{1, 2}})
}

// 6. an update that updates to a revision we already have ("ABA update")
// 6a. that works
func (s *snapmgrTestSuite) TestSeqABA(c *C) {
	s.testUpdateSequence(c, &opSeqOpts{before: []int{1, 2, 3}, current: 3, via: 2, after: []int{1, 3, 2}})
	c.Check(s.fakeBackend.ops[len(s.fakeBackend.ops)-1], DeepEquals, fakeOp{
		op:    "cleanup-trash",
		name:  "some-snap",
		revno: snap.R(2),
	})
}

// 6b. that fails during link
func (s *snapmgrTestSuite) TestSeqABAFailure(c *C) {
	s.testUpdateFailureSequence(c, &opSeqOpts{before: []int{1, 2, 3}, current: 3, via: 2})
	c.Check(s.fakeBackend.ops.First("cleanup-trash"), IsNil)
}

// 6c that fails after link
func (s *snapmgrTestSuite) TestSeqTotalABAFailure(c *C) {
	// we don't lose a rev here because ABA
	s.testTotalUpdateFailureSequence(c, &opSeqOpts{before: []int{1, 2, 3}, current: 3, via: 2, after: []int{1, 2, 3}})
	// XXX: TODO: NOTE!! WARNING!! etc
	//
	// if this happens in real life, things will be weird. revno 2 will
	// have data that has been copied from 3, instead of old 2's data,
	// because the failure occurred *after* nuking the trash. This can
	// happen when things are chained. Because of this, if it were to
	// *actually* happen the correct end sequence would be [1, 3] and not
	// [1, 2, 3]. IRL this scenario can happen if an update that works is
	// chained to an update that fails. Detecting this case is rather hard,
	// and the end result is not nice, and we want to move cleanup to a
	// separate handler & status that will cope with this better (so trash
	// gets nuked after all tasks succeeded).
}

func (s *snapmgrTestSuite) TestSeqRetainConf(c *C) {
	revseq := []int{1, 2, 3, 4, 5, 6, 7, 8, 9, 10}

	for i := 2; i <= 10; i++ {
		// wot, me, hacky?
		s.TearDownTest(c)
		s.SetUpTest(c)
		s.state.Lock()
		tr := config.NewTransaction(s.state)
		tr.Set("core", "refresh.retain", i)
		tr.Commit()
		s.state.Unlock()

		s.testUpdateSequence(c, &opSeqOpts{before: revseq[:9], current: 9, via: 10, after: revseq[10-i:]})
	}
}

func (s *snapmgrTestSuite) TestUpdateTasksWithOldCurrent(c *C) {
	s.state.Lock()
	defer s.state.Unlock()
	restore := release.MockOnClassic(false)
	defer restore()

	si1 := &snap.SideInfo{RealName: "some-snap", SnapID: "some-snap-id", Revision: snap.R(1)}
	si2 := &snap.SideInfo{RealName: "some-snap", SnapID: "some-snap-id", Revision: snap.R(2)}
	si3 := &snap.SideInfo{RealName: "some-snap", SnapID: "some-snap-id", Revision: snap.R(3)}
	si4 := &snap.SideInfo{RealName: "some-snap", SnapID: "some-snap-id", Revision: snap.R(4)}
	snapstate.Set(s.state, "some-snap", &snapstate.SnapState{
		Active:   true,
		Channel:  "edge",
		Sequence: []*snap.SideInfo{si1, si2, si3, si4},
		Current:  snap.R(2),
		SnapType: "app",
	})

	// run the update
	ts, err := snapstate.Update(s.state, "some-snap", &snapstate.RevisionOptions{Channel: "some-channel"}, s.user.ID, snapstate.Flags{})
	c.Assert(err, IsNil)

	verifyUpdateTasks(c, unlinkBefore|cleanupAfter|doesReRefresh, 2, ts, s.state)

	// and ensure that it will remove the revisions after "current"
	// (si3, si4)
	var snapsup snapstate.SnapSetup
	tasks := ts.Tasks()

	i := len(tasks) - 8
	c.Check(tasks[i].Kind(), Equals, "clear-snap")
	err = tasks[i].Get("snap-setup", &snapsup)
	c.Assert(err, IsNil)
	c.Check(snapsup.Revision(), Equals, si3.Revision)

	i = len(tasks) - 6
	c.Check(tasks[i].Kind(), Equals, "clear-snap")
	err = tasks[i].Get("snap-setup", &snapsup)
	c.Assert(err, IsNil)
	c.Check(snapsup.Revision(), Equals, si4.Revision)
}

func (s *snapmgrTestSuite) TestUpdateCanDoBackwards(c *C) {
	si7 := snap.SideInfo{
		RealName: "some-snap",
		SnapID:   "some-snap-id",
		Revision: snap.R(7),
	}
	si11 := snap.SideInfo{
		RealName: "some-snap",
		SnapID:   "some-snap-id",
		Revision: snap.R(11),
	}

	s.state.Lock()
	defer s.state.Unlock()

	snapstate.Set(s.state, "some-snap", &snapstate.SnapState{
		Active:   true,
		Sequence: []*snap.SideInfo{&si7, &si11},
		Current:  si11.Revision,
		SnapType: "app",
	})

	chg := s.state.NewChange("refresh", "refresh a snap")
	ts, err := snapstate.Update(s.state, "some-snap", &snapstate.RevisionOptions{Revision: snap.R(7)}, s.user.ID, snapstate.Flags{})
	c.Assert(err, IsNil)
	chg.AddAll(ts)

	s.state.Unlock()
	defer s.se.Stop()
	s.settle(c)
	s.state.Lock()
	expected := fakeOps{
		{
			op:   "remove-snap-aliases",
			name: "some-snap",
		},
		{
			op:   "unlink-snap",
			path: filepath.Join(dirs.SnapMountDir, "some-snap/11"),
		},
		{
			op:   "copy-data",
			path: filepath.Join(dirs.SnapMountDir, "some-snap/7"),
			old:  filepath.Join(dirs.SnapMountDir, "some-snap/11"),
		},
		{
			op:    "setup-profiles:Doing",
			name:  "some-snap",
			revno: snap.R(7),
		},
		{
			op: "candidate",
			sinfo: snap.SideInfo{
				RealName: "some-snap",
				SnapID:   "some-snap-id",
				Channel:  "",
				Revision: snap.R(7),
			},
		},
		{
			op:   "link-snap",
			path: filepath.Join(dirs.SnapMountDir, "some-snap/7"),
		},
		{
			op:    "auto-connect:Doing",
			name:  "some-snap",
			revno: snap.R(7),
		},
		{
			op: "update-aliases",
		},
		{
			op:    "cleanup-trash",
			name:  "some-snap",
			revno: snap.R(7),
		},
	}
	// start with an easier-to-read error if this fails:
	c.Assert(s.fakeBackend.ops.Ops(), DeepEquals, expected.Ops())
	c.Assert(s.fakeBackend.ops, DeepEquals, expected)
}

func (s *snapmgrTestSuite) TestSnapStateNoLocalRevision(c *C) {
	si7 := snap.SideInfo{
		RealName: "some-snap",
		Revision: snap.R(-7),
	}
	si11 := snap.SideInfo{
		RealName: "some-snap",
		Revision: snap.R(-11),
	}
	snapst := &snapstate.SnapState{
		Sequence: []*snap.SideInfo{&si7, &si11},
		Current:  si7.Revision,
	}
	c.Assert(snapst.LocalRevision(), Equals, snap.R(-11))
}

func (s *snapmgrTestSuite) TestSnapStateLocalRevision(c *C) {
	si7 := snap.SideInfo{
		RealName: "some-snap",
		Revision: snap.R(7),
	}
	snapst := &snapstate.SnapState{
		Sequence: []*snap.SideInfo{&si7},
		Current:  si7.Revision,
	}
	c.Assert(snapst.LocalRevision().Unset(), Equals, true)
}

func (s *snapmgrTestSuite) TestInstallMany(c *C) {
	s.state.Lock()
	defer s.state.Unlock()

	installed, tts, err := snapstate.InstallMany(s.state, []string{"one", "two"}, 0)
	c.Assert(err, IsNil)
	c.Assert(tts, HasLen, 2)
	c.Check(installed, DeepEquals, []string{"one", "two"})

	c.Check(s.fakeStore.seenPrivacyKeys["privacy-key"], Equals, true)

	for i, ts := range tts {
		verifyInstallTasks(c, 0, 0, ts, s.state)
		// check that tasksets are in separate lanes
		for _, t := range ts.Tasks() {
			c.Assert(t.Lanes(), DeepEquals, []int{i + 1})
		}
	}
}

func (s *snapmgrTestSuite) TestInstallManyTooEarly(c *C) {
	s.state.Lock()
	defer s.state.Unlock()

	s.state.Set("seeded", nil)

	_, _, err := snapstate.InstallMany(s.state, []string{"one", "two"}, 0)
	c.Check(err, FitsTypeOf, &snapstate.ChangeConflictError{})
	c.Assert(err, ErrorMatches, `too early for operation, device not yet seeded or device model not acknowledged`)
}

func (s *snapmgrTestSuite) TestInstallManyChecksPreconditions(c *C) {
	s.state.Lock()
	defer s.state.Unlock()

	_, _, err := snapstate.InstallMany(s.state, []string{"some-snap-now-classic"}, 0)
	c.Assert(err, NotNil)
	c.Check(err, DeepEquals, &snapstate.SnapNeedsClassicError{Snap: "some-snap-now-classic"})

	_, _, err = snapstate.InstallMany(s.state, []string{"some-snap_foo"}, 0)
	c.Assert(err, ErrorMatches, "experimental feature disabled - test it by setting 'experimental.parallel-instances' to true")
}

func verifyStopReason(c *C, ts *state.TaskSet, reason string) {
	tl := tasksWithKind(ts, "stop-snap-services")
	c.Check(tl, HasLen, 1)

	var stopReason string
	err := tl[0].Get("stop-reason", &stopReason)
	c.Assert(err, IsNil)
	c.Check(stopReason, Equals, reason)

}

func (s *snapmgrTestSuite) TestRemoveMany(c *C) {
	s.state.Lock()
	defer s.state.Unlock()

	snapstate.Set(s.state, "one", &snapstate.SnapState{
		Active: true,
		Sequence: []*snap.SideInfo{
			{RealName: "one", SnapID: "one-id", Revision: snap.R(1)},
		},
		Current: snap.R(1),
	})
	snapstate.Set(s.state, "two", &snapstate.SnapState{
		Active: true,
		Sequence: []*snap.SideInfo{
			{RealName: "two", SnapID: "two-id", Revision: snap.R(1)},
		},
		Current: snap.R(1),
	})

	removed, tts, err := snapstate.RemoveMany(s.state, []string{"one", "two"})
	c.Assert(err, IsNil)
	c.Assert(tts, HasLen, 2)
	c.Check(removed, DeepEquals, []string{"one", "two"})

	c.Assert(s.state.TaskCount(), Equals, 8*2)
	for i, ts := range tts {
		c.Assert(taskKinds(ts.Tasks()), DeepEquals, []string{
			"stop-snap-services",
			"run-hook[remove]",
			"auto-disconnect",
			"remove-aliases",
			"unlink-snap",
			"remove-profiles",
			"clear-snap",
			"discard-snap",
		})
		verifyStopReason(c, ts, "remove")
		// check that tasksets are in separate lanes
		for _, t := range ts.Tasks() {
			c.Assert(t.Lanes(), DeepEquals, []int{i + 1})
		}

	}
}

func tasksWithKind(ts *state.TaskSet, kind string) []*state.Task {
	var tasks []*state.Task
	for _, task := range ts.Tasks() {
		if task.Kind() == kind {
			tasks = append(tasks, task)
		}
	}
	return tasks
}

var gadgetYaml = `
defaults:
    some-snap-ididididididididididid:
        key: value

volumes:
    volume-id:
        bootloader: grub
`

func (s *snapmgrTestSuite) prepareGadget(c *C, extraGadgetYaml ...string) {
	gadgetSideInfo := &snap.SideInfo{RealName: "the-gadget", SnapID: "the-gadget-id", Revision: snap.R(1)}
	gadgetInfo := snaptest.MockSnap(c, `
name: the-gadget
type: gadget
version: 1.0
`, gadgetSideInfo)

	gadgetYamlWhole := strings.Join(append([]string{gadgetYaml}, extraGadgetYaml...), "")
	err := ioutil.WriteFile(filepath.Join(gadgetInfo.MountDir(), "meta/gadget.yaml"), []byte(gadgetYamlWhole), 0600)
	c.Assert(err, IsNil)

	snapstate.Set(s.state, "the-gadget", &snapstate.SnapState{
		Active:   true,
		Sequence: []*snap.SideInfo{&gadgetInfo.SideInfo},
		Current:  snap.R(1),
		SnapType: "gadget",
	})
}

func deviceWithGadgetContext(gadgetName string) snapstate.DeviceContext {
	return &snapstatetest.TrivialDeviceContext{
		DeviceModel: MakeModel(map[string]interface{}{
			"gadget": gadgetName,
		}),
	}
}

func deviceWithoutGadgetContext() snapstate.DeviceContext {
	return &snapstatetest.TrivialDeviceContext{
		DeviceModel: ClassicModel(),
	}
}

func (s *snapmgrTestSuite) TestConfigDefaults(c *C) {
	r := release.MockOnClassic(false)
	defer r()

	// using MockSnap, we want to read the bits on disk
	snapstate.MockSnapReadInfo(snap.ReadInfo)

	s.state.Lock()
	defer s.state.Unlock()

	s.prepareGadget(c)

	deviceCtx := deviceWithGadgetContext("the-gadget")

	snapstate.Set(s.state, "some-snap", &snapstate.SnapState{
		Active: true,
		Sequence: []*snap.SideInfo{
			{RealName: "some-snap", Revision: snap.R(11), SnapID: "some-snap-ididididididididididid"},
		},
		Current:  snap.R(11),
		SnapType: "app",
	})
	makeInstalledMockCoreSnap(c)

	defls, err := snapstate.ConfigDefaults(s.state, deviceCtx, "some-snap")
	c.Assert(err, IsNil)
	c.Assert(defls, DeepEquals, map[string]interface{}{"key": "value"})

	snapstate.Set(s.state, "local-snap", &snapstate.SnapState{
		Active: true,
		Sequence: []*snap.SideInfo{
			{RealName: "local-snap", Revision: snap.R(5)},
		},
		Current:  snap.R(5),
		SnapType: "app",
	})
	_, err = snapstate.ConfigDefaults(s.state, deviceCtx, "local-snap")
	c.Assert(err, Equals, state.ErrNoState)
}

func (s *snapmgrTestSuite) TestConfigDefaultsNoGadget(c *C) {
	r := release.MockOnClassic(false)
	defer r()

	// using MockSnap, we want to read the bits on disk
	snapstate.MockSnapReadInfo(snap.ReadInfo)

	s.state.Lock()
	defer s.state.Unlock()

	deviceCtxNoGadget := deviceWithoutGadgetContext()

	snapstate.Set(s.state, "some-snap", &snapstate.SnapState{
		Active: true,
		Sequence: []*snap.SideInfo{
			{RealName: "some-snap", Revision: snap.R(11), SnapID: "some-snap-ididididididididididid"},
		},
		Current:  snap.R(11),
		SnapType: "app",
	})
	makeInstalledMockCoreSnap(c)

	_, err := snapstate.ConfigDefaults(s.state, deviceCtxNoGadget, "some-snap")
	c.Assert(err, Equals, state.ErrNoState)
}

func (s *snapmgrTestSuite) TestConfigDefaultsSystem(c *C) {
	r := release.MockOnClassic(false)
	defer r()

	// using MockSnapReadInfo, we want to read the bits on disk
	snapstate.MockSnapReadInfo(snap.ReadInfo)

	s.state.Lock()
	defer s.state.Unlock()

	s.prepareGadget(c, `
defaults:
    system:
        foo: bar
`)

	deviceCtx := deviceWithGadgetContext("the-gadget")

	makeInstalledMockCoreSnap(c)

	defls, err := snapstate.ConfigDefaults(s.state, deviceCtx, "core")
	c.Assert(err, IsNil)
	c.Assert(defls, DeepEquals, map[string]interface{}{"foo": "bar"})
}

func (s *snapmgrTestSuite) TestConfigDefaultsSystemConflictsCoreSnapId(c *C) {
	r := release.MockOnClassic(false)
	defer r()

	// using MockSnapReadInfo, we want to read the bits on disk
	snapstate.MockSnapReadInfo(snap.ReadInfo)

	s.state.Lock()
	defer s.state.Unlock()

	s.prepareGadget(c, `
defaults:
    system:
        foo: bar
    the-core-snapidididididididididi:
        foo: other-bar
        other-key: other-key-default
`)

	deviceCtx := deviceWithGadgetContext("the-gadget")

	snapstate.Set(s.state, "core", &snapstate.SnapState{
		Active: true,
		Sequence: []*snap.SideInfo{
			{RealName: "core", SnapID: "the-core-snapidididididididididi", Revision: snap.R(1)},
		},
		Current:  snap.R(1),
		SnapType: "os",
	})

	makeInstalledMockCoreSnap(c)

	// 'system' key defaults take precedence over snap-id ones
	defls, err := snapstate.ConfigDefaults(s.state, deviceCtx, "core")
	c.Assert(err, IsNil)
	c.Assert(defls, DeepEquals, map[string]interface{}{"foo": "bar"})
}

func (s *snapmgrTestSuite) TestGadgetDefaultsAreNormalizedForConfigHook(c *C) {
	var mockGadgetSnapYaml = `
name: canonical-pc
type: gadget
`
	var mockGadgetYaml = []byte(`
defaults:
  otheridididididididididididididi:
    foo:
      bar: baz
      num: 1.305

volumes:
    volume-id:
        bootloader: grub
`)

	info := snaptest.MockSnap(c, mockGadgetSnapYaml, &snap.SideInfo{Revision: snap.R(2)})
	err := ioutil.WriteFile(filepath.Join(info.MountDir(), "meta", "gadget.yaml"), mockGadgetYaml, 0644)
	c.Assert(err, IsNil)

	gi, err := gadget.ReadInfo(info.MountDir(), false)
	c.Assert(err, IsNil)
	c.Assert(gi, NotNil)

	snapName := "some-snap"
	hooksup := &hookstate.HookSetup{
		Snap:        snapName,
		Hook:        "configure",
		Optional:    true,
		IgnoreError: false,
		TrackError:  false,
	}

	var contextData map[string]interface{}
	contextData = map[string]interface{}{"patch": gi.Defaults}

	s.state.Lock()
	defer s.state.Unlock()
	c.Assert(hookstate.HookTask(s.state, "", hooksup, contextData), NotNil)
}

func makeInstalledMockCoreSnap(c *C) {
	coreSnapYaml := `name: core
version: 1.0
type: os
`
	snaptest.MockSnap(c, coreSnapYaml, &snap.SideInfo{
		RealName: "core",
		Revision: snap.R(1),
	})
}

func (s *snapmgrTestSuite) TestGadgetDefaults(c *C) {
	r := release.MockOnClassic(false)
	defer r()

	makeInstalledMockCoreSnap(c)

	// using MockSnap, we want to read the bits on disk
	snapstate.MockSnapReadInfo(snap.ReadInfo)

	s.state.Lock()
	defer s.state.Unlock()

	s.prepareGadget(c)

	snapPath := makeTestSnap(c, "name: some-snap\nversion: 1.0")

	ts, _, err := snapstate.InstallPath(s.state, &snap.SideInfo{RealName: "some-snap", SnapID: "some-snap-id", Revision: snap.R(1)}, snapPath, "", "edge", snapstate.Flags{})
	c.Assert(err, IsNil)

	var m map[string]interface{}
	runHooks := tasksWithKind(ts, "run-hook")

	c.Assert(taskKinds(runHooks), DeepEquals, []string{
		"run-hook[install]",
		"run-hook[configure]",
		"run-hook[check-health]",
	})
	err = runHooks[1].Get("hook-context", &m)
	c.Assert(err, IsNil)
	c.Assert(m, DeepEquals, map[string]interface{}{"use-defaults": true})
}

func (s *snapmgrTestSuite) TestInstallPathSkipConfigure(c *C) {
	r := release.MockOnClassic(false)
	defer r()

	makeInstalledMockCoreSnap(c)

	// using MockSnap, we want to read the bits on disk
	snapstate.MockSnapReadInfo(snap.ReadInfo)

	s.state.Lock()
	defer s.state.Unlock()

	s.prepareGadget(c)

	snapPath := makeTestSnap(c, "name: some-snap\nversion: 1.0")

	ts, _, err := snapstate.InstallPath(s.state, &snap.SideInfo{RealName: "some-snap", SnapID: "some-snap-id", Revision: snap.R(1)}, snapPath, "", "edge", snapstate.Flags{SkipConfigure: true})
	c.Assert(err, IsNil)

	snapsup, err := snapstate.TaskSnapSetup(ts.Tasks()[0])
	c.Assert(err, IsNil)
	// SkipConfigure is consumed and consulted when creating the taskset
	// but is not copied into SnapSetup
	c.Check(snapsup.Flags.SkipConfigure, Equals, false)
}

func (s *snapmgrTestSuite) TestNoReRefreshInUpdate(c *C) {
	s.state.Lock()
	defer s.state.Unlock()

	snapstate.Set(s.state, "some-snap", &snapstate.SnapState{
		Active: true,
		Sequence: []*snap.SideInfo{
			{RealName: "some-snap", SnapID: "some-snap-id", Revision: snap.R(1)},
		},
		Current:  snap.R(1),
		SnapType: "app",
	})

	ts, err := snapstate.Update(s.state, "some-snap", nil, 0, snapstate.Flags{NoReRefresh: true})
	c.Assert(err, IsNil)

	// ensure we have no re-refresh task
	for _, t := range ts.Tasks() {
		c.Assert(t.Kind(), Not(Equals), "check-rerefresh")
	}

	snapsup, err := snapstate.TaskSnapSetup(ts.Tasks()[0])
	c.Assert(err, IsNil)
	// NoReRefresh is consumed and consulted when creating the taskset
	// but is not copied into SnapSetup
	c.Check(snapsup.Flags.NoReRefresh, Equals, false)
}

func (s *snapmgrTestSuite) TestGadgetDefaultsInstalled(c *C) {
	makeInstalledMockCoreSnap(c)

	// using MockSnap, we want to read the bits on disk
	snapstate.MockSnapReadInfo(snap.ReadInfo)

	s.state.Lock()
	defer s.state.Unlock()

	s.prepareGadget(c)

	snapstate.Set(s.state, "some-snap", &snapstate.SnapState{
		Active:   true,
		Sequence: []*snap.SideInfo{{RealName: "some-snap", SnapID: "some-snap-id", Revision: snap.R(1)}},
		Current:  snap.R(1),
		SnapType: "app",
	})

	snapPath := makeTestSnap(c, "name: some-snap\nversion: 1.0")

	ts, _, err := snapstate.InstallPath(s.state, &snap.SideInfo{RealName: "some-snap", SnapID: "some-snap-id", Revision: snap.R(2)}, snapPath, "", "edge", snapstate.Flags{})
	c.Assert(err, IsNil)

	var m map[string]interface{}
	runHooks := tasksWithKind(ts, "run-hook")

	c.Assert(runHooks[0].Kind(), Equals, "run-hook")
	err = runHooks[0].Get("hook-context", &m)
	c.Assert(err, Equals, state.ErrNoState)
}

func (s *snapmgrTestSuite) TestTransitionCoreTasksNoUbuntuCore(c *C) {
	s.state.Lock()
	defer s.state.Unlock()

	snapstate.Set(s.state, "core", &snapstate.SnapState{
		Active:   true,
		Sequence: []*snap.SideInfo{{RealName: "corecore", SnapID: "core-snap-id", Revision: snap.R(1)}},
		Current:  snap.R(1),
		SnapType: "os",
	})

	_, err := snapstate.TransitionCore(s.state, "ubuntu-core", "core")
	c.Assert(err, ErrorMatches, `cannot transition snap "ubuntu-core": not installed`)
}

func verifyTransitionConnectionsTasks(c *C, ts *state.TaskSet) {
	c.Check(taskKinds(ts.Tasks()), DeepEquals, []string{
		"transition-ubuntu-core",
	})

	transIf := ts.Tasks()[0]
	var oldName, newName string
	err := transIf.Get("old-name", &oldName)
	c.Assert(err, IsNil)
	c.Check(oldName, Equals, "ubuntu-core")

	err = transIf.Get("new-name", &newName)
	c.Assert(err, IsNil)
	c.Check(newName, Equals, "core")
}

func (s *snapmgrTestSuite) TestTransitionCoreTasks(c *C) {
	s.state.Lock()
	defer s.state.Unlock()

	snapstate.Set(s.state, "core", nil)
	snapstate.Set(s.state, "ubuntu-core", &snapstate.SnapState{
		Active:   true,
		Sequence: []*snap.SideInfo{{RealName: "ubuntu-core", SnapID: "ubuntu-core-snap-id", Revision: snap.R(1)}},
		Current:  snap.R(1),
		SnapType: "os",
	})

	tsl, err := snapstate.TransitionCore(s.state, "ubuntu-core", "core")
	c.Assert(err, IsNil)

	c.Assert(tsl, HasLen, 3)
	// 1. install core
	verifyInstallTasks(c, runCoreConfigure|maybeCore, 0, tsl[0], s.state)
	// 2 transition-connections
	verifyTransitionConnectionsTasks(c, tsl[1])
	// 3 remove-ubuntu-core
	verifyCoreRemoveTasks(c, tsl[2])
}

func (s *snapmgrTestSuite) TestTransitionCoreTasksWithUbuntuCoreAndCore(c *C) {
	s.state.Lock()
	defer s.state.Unlock()

	snapstate.Set(s.state, "ubuntu-core", &snapstate.SnapState{
		Active:   true,
		Sequence: []*snap.SideInfo{{RealName: "ubuntu-core", SnapID: "ubuntu-core-snap-id", Revision: snap.R(1)}},
		Current:  snap.R(1),
		SnapType: "os",
	})
	snapstate.Set(s.state, "core", &snapstate.SnapState{
		Active:   true,
		Sequence: []*snap.SideInfo{{RealName: "ubuntu-core", SnapID: "ubuntu-core-snap-id", Revision: snap.R(1)}},
		Current:  snap.R(1),
		SnapType: "os",
	})

	tsl, err := snapstate.TransitionCore(s.state, "ubuntu-core", "core")
	c.Assert(err, IsNil)

	c.Assert(tsl, HasLen, 2)
	// 1. transition connections
	verifyTransitionConnectionsTasks(c, tsl[0])
	// 2. remove ubuntu-core
	verifyCoreRemoveTasks(c, tsl[1])
}

func (s *snapmgrTestSuite) TestTransitionCoreRunThrough(c *C) {
	s.state.Lock()
	defer s.state.Unlock()

	snapstate.Set(s.state, "core", nil)
	snapstate.Set(s.state, "ubuntu-core", &snapstate.SnapState{
		Active:   true,
		Sequence: []*snap.SideInfo{{RealName: "ubuntu-core", SnapID: "ubuntu-core-snap-id", Revision: snap.R(1)}},
		Current:  snap.R(1),
		SnapType: "os",
		Channel:  "beta",
	})

	chg := s.state.NewChange("transition-ubuntu-core", "...")
	tsl, err := snapstate.TransitionCore(s.state, "ubuntu-core", "core")
	c.Assert(err, IsNil)
	for _, ts := range tsl {
		chg.AddAll(ts)
	}

	s.state.Unlock()
	defer s.se.Stop()
	s.settle(c)
	s.state.Lock()

	// ensure all our tasks ran
	c.Assert(chg.Err(), IsNil)
	c.Assert(chg.IsReady(), Equals, true)
	c.Check(s.fakeStore.downloads, DeepEquals, []fakeDownload{{
		name: "core",
		// the transition has no user associcated with it
		macaroon: "",
		target:   filepath.Join(dirs.SnapBlobDir, "core_11.snap"),
	}})
	expected := fakeOps{
		{
			op: "storesvc-snap-action",
			curSnaps: []store.CurrentSnap{
				{
					InstanceName:    "ubuntu-core",
					SnapID:          "ubuntu-core-snap-id",
					Revision:        snap.R(1),
					TrackingChannel: "beta",
					RefreshedDate:   fakeRevDateEpoch.AddDate(0, 0, 1),
					Epoch:           snap.E("1*"),
				},
			},
		},
		{
			op: "storesvc-snap-action:action",
			action: store.SnapAction{
				Action:       "install",
				InstanceName: "core",
				Channel:      "beta",
			},
			revno: snap.R(11),
		},
		{
			op:   "storesvc-download",
			name: "core",
		},
		{
			op:    "validate-snap:Doing",
			name:  "core",
			revno: snap.R(11),
		},
		{
			op:  "current",
			old: "<no-current>",
		},
		{
			op:   "open-snap-file",
			path: filepath.Join(dirs.SnapBlobDir, "core_11.snap"),
			sinfo: snap.SideInfo{
				RealName: "core",
				SnapID:   "core-id",
				Channel:  "beta",
				Revision: snap.R(11),
			},
		},
		{
			op:    "setup-snap",
			name:  "core",
			path:  filepath.Join(dirs.SnapBlobDir, "core_11.snap"),
			revno: snap.R(11),
		},
		{
			op:   "copy-data",
			path: filepath.Join(dirs.SnapMountDir, "core/11"),
			old:  "<no-old>",
		},
		{
			op:    "setup-profiles:Doing",
			name:  "core",
			revno: snap.R(11),
		},
		{
			op: "candidate",
			sinfo: snap.SideInfo{
				RealName: "core",
				SnapID:   "core-id",
				Channel:  "beta",
				Revision: snap.R(11),
			},
		},
		{
			op:   "link-snap",
			path: filepath.Join(dirs.SnapMountDir, "core/11"),
		},
		{
			op:    "auto-connect:Doing",
			name:  "core",
			revno: snap.R(11),
		},
		{
			op: "update-aliases",
		},
		{
			op:   "transition-ubuntu-core:Doing",
			name: "ubuntu-core",
		},
		{
			op:    "auto-disconnect:Doing",
			name:  "ubuntu-core",
			revno: snap.R(1),
		},
		{
			op:   "remove-snap-aliases",
			name: "ubuntu-core",
		},
		{
			op:   "unlink-snap",
			path: filepath.Join(dirs.SnapMountDir, "ubuntu-core/1"),
		},
		{
			op:    "remove-profiles:Doing",
			name:  "ubuntu-core",
			revno: snap.R(1),
		},
		{
			op:   "remove-snap-data",
			path: filepath.Join(dirs.SnapMountDir, "ubuntu-core/1"),
		},
		{
			op:   "remove-snap-common-data",
			path: filepath.Join(dirs.SnapMountDir, "ubuntu-core/1"),
		},
		{
			op:   "remove-snap-data-dir",
			name: "ubuntu-core",
			path: filepath.Join(dirs.SnapDataDir, "ubuntu-core"),
		},
		{
			op:    "remove-snap-files",
			path:  filepath.Join(dirs.SnapMountDir, "ubuntu-core/1"),
			stype: "os",
		},
		{
			op:   "discard-namespace",
			name: "ubuntu-core",
		},
		{
			op:   "remove-snap-dir",
			name: "ubuntu-core",
			path: filepath.Join(dirs.SnapMountDir, "ubuntu-core"),
		},
		{
			op:    "cleanup-trash",
			name:  "core",
			revno: snap.R(11),
		},
	}
	// start with an easier-to-read error if this fails:
	c.Assert(s.fakeBackend.ops.Ops(), DeepEquals, expected.Ops())
	c.Assert(s.fakeBackend.ops, DeepEquals, expected)
}

func (s *snapmgrTestSuite) TestTransitionCoreRunThroughWithCore(c *C) {
	s.state.Lock()
	defer s.state.Unlock()

	snapstate.Set(s.state, "ubuntu-core", &snapstate.SnapState{
		Active:   true,
		Sequence: []*snap.SideInfo{{RealName: "ubuntu-core", SnapID: "ubuntu-core-snap-id", Revision: snap.R(1)}},
		Current:  snap.R(1),
		SnapType: "os",
		Channel:  "stable",
	})
	snapstate.Set(s.state, "core", &snapstate.SnapState{
		Active:   true,
		Sequence: []*snap.SideInfo{{RealName: "core", SnapID: "core-snap-id", Revision: snap.R(1)}},
		Current:  snap.R(1),
		SnapType: "os",
		Channel:  "stable",
	})

	chg := s.state.NewChange("transition-ubuntu-core", "...")
	tsl, err := snapstate.TransitionCore(s.state, "ubuntu-core", "core")
	c.Assert(err, IsNil)
	for _, ts := range tsl {
		chg.AddAll(ts)
	}

	s.state.Unlock()
	defer s.se.Stop()
	s.settle(c)
	s.state.Lock()

	// ensure all our tasks ran
	c.Assert(chg.Err(), IsNil)
	c.Assert(chg.IsReady(), Equals, true)
	c.Check(s.fakeStore.downloads, HasLen, 0)
	expected := fakeOps{
		{
			op:   "transition-ubuntu-core:Doing",
			name: "ubuntu-core",
		},
		{
			op:    "auto-disconnect:Doing",
			name:  "ubuntu-core",
			revno: snap.R(1),
		},
		{
			op:   "remove-snap-aliases",
			name: "ubuntu-core",
		},
		{
			op:   "unlink-snap",
			path: filepath.Join(dirs.SnapMountDir, "ubuntu-core/1"),
		},
		{
			op:    "remove-profiles:Doing",
			name:  "ubuntu-core",
			revno: snap.R(1),
		},
		{
			op:   "remove-snap-data",
			path: filepath.Join(dirs.SnapMountDir, "ubuntu-core/1"),
		},
		{
			op:   "remove-snap-common-data",
			path: filepath.Join(dirs.SnapMountDir, "ubuntu-core/1"),
		},
		{
			op:   "remove-snap-data-dir",
			name: "ubuntu-core",
			path: filepath.Join(dirs.SnapDataDir, "ubuntu-core"),
		},
		{
			op:    "remove-snap-files",
			path:  filepath.Join(dirs.SnapMountDir, "ubuntu-core/1"),
			stype: "os",
		},
		{
			op:   "discard-namespace",
			name: "ubuntu-core",
		},
		{
			op:   "remove-snap-dir",
			name: "ubuntu-core",
			path: filepath.Join(dirs.SnapMountDir, "ubuntu-core"),
		},
	}
	// start with an easier-to-read error if this fails:
	c.Assert(s.fakeBackend.ops.Ops(), DeepEquals, expected.Ops())
	c.Assert(s.fakeBackend.ops, DeepEquals, expected)
}

func (s *snapmgrTestSuite) TestTransitionCoreStartsAutomatically(c *C) {
	s.state.Lock()
	defer s.state.Unlock()

	snapstate.Set(s.state, "ubuntu-core", &snapstate.SnapState{
		Active:   true,
		Sequence: []*snap.SideInfo{{RealName: "corecore", SnapID: "core-snap-id", Revision: snap.R(1)}},
		Current:  snap.R(1),
		SnapType: "os",
	})

	s.state.Unlock()
	defer s.se.Stop()
	s.settle(c)
	s.state.Lock()

	c.Check(s.state.Changes(), HasLen, 1)
	c.Check(s.state.Changes()[0].Kind(), Equals, "transition-ubuntu-core")
}

func (s *snapmgrTestSuite) TestTransitionCoreTooEarly(c *C) {
	s.state.Lock()
	defer s.state.Unlock()

	r := snapstatetest.MockDeviceModel(nil)
	defer r()

	snapstate.Set(s.state, "ubuntu-core", &snapstate.SnapState{
		Active:   true,
		Sequence: []*snap.SideInfo{{RealName: "corecore", SnapID: "core-snap-id", Revision: snap.R(1)}},
		Current:  snap.R(1),
		SnapType: "os",
	})

	s.state.Unlock()
	defer s.se.Stop()
	s.settle(c)
	s.state.Lock()

	c.Check(s.state.Changes(), HasLen, 0)
	// not counted as a try
	var t time.Time
	err := s.state.Get("ubuntu-core-transition-last-retry-time", &t)
	c.Assert(err, Equals, state.ErrNoState)
}

func (s *snapmgrTestSuite) TestTransitionCoreTimeLimitWorks(c *C) {
	s.state.Lock()
	defer s.state.Unlock()

	snapstate.Set(s.state, "ubuntu-core", &snapstate.SnapState{
		Active:   true,
		Sequence: []*snap.SideInfo{{RealName: "corecore", SnapID: "core-snap-id", Revision: snap.R(1)}},
		Current:  snap.R(1),
		SnapType: "os",
	})

	// tried 3h ago, no retry
	s.state.Set("ubuntu-core-transition-last-retry-time", time.Now().Add(-3*time.Hour))

	s.state.Unlock()
	defer s.se.Stop()
	s.settle(c)
	s.state.Lock()

	c.Check(s.state.Changes(), HasLen, 0)

	// tried 7h ago, retry
	s.state.Set("ubuntu-core-transition-last-retry-time", time.Now().Add(-7*time.Hour))

	s.state.Unlock()
	defer s.se.Stop()
	s.settle(c)
	s.state.Lock()
	c.Check(s.state.Changes(), HasLen, 1)

	var t time.Time
	s.state.Get("ubuntu-core-transition-last-retry-time", &t)
	c.Assert(time.Now().Sub(t) < 2*time.Minute, Equals, true)
}

func (s *snapmgrTestSuite) TestTransitionCoreNoOtherChanges(c *C) {
	s.state.Lock()
	defer s.state.Unlock()

	snapstate.Set(s.state, "ubuntu-core", &snapstate.SnapState{
		Active:   true,
		Sequence: []*snap.SideInfo{{RealName: "corecore", SnapID: "core-snap-id", Revision: snap.R(1)}},
		Current:  snap.R(1),
		SnapType: "os",
	})
	chg := s.state.NewChange("unrelated-change", "unfinished change blocks core transition")
	chg.SetStatus(state.DoStatus)

	s.state.Unlock()
	defer s.se.Stop()
	s.settle(c)
	s.state.Lock()

	c.Check(s.state.Changes(), HasLen, 1)
	c.Check(s.state.Changes()[0].Kind(), Equals, "unrelated-change")
}

func (s *snapmgrTestSuite) TestTransitionCoreBlocksOtherChanges(c *C) {
	s.state.Lock()
	defer s.state.Unlock()

	// if we have a ubuntu-core -> core transition
	chg := s.state.NewChange("transition-ubuntu-core", "...")
	chg.SetStatus(state.DoStatus)

	// other tasks block until the transition is done
	opts := &snapstate.RevisionOptions{Channel: "stable"}
	_, err := snapstate.Install(context.Background(), s.state, "some-snap", opts, s.user.ID, snapstate.Flags{})
	c.Check(err, FitsTypeOf, &snapstate.ChangeConflictError{})
	c.Check(err, ErrorMatches, "ubuntu-core to core transition in progress, no other changes allowed until this is done")

	// and when the transition is done, other tasks run
	chg.SetStatus(state.DoneStatus)
	ts, err := snapstate.Install(context.Background(), s.state, "some-snap", opts, s.user.ID, snapstate.Flags{})
	c.Check(err, IsNil)
	c.Check(ts, NotNil)
}

func (s *snapmgrTestSuite) TestTransitionSnapdSnapDoesNOTRunWithoutSnaps(c *C) {
	s.state.Lock()
	defer s.state.Unlock()

	tr := config.NewTransaction(s.state)
	tr.Set("core", "experimental.snapd-snap", true)
	tr.Commit()

	// no snaps installed on this system (e.g. fresh classic)
	snapstate.Set(s.state, "core", nil)

	s.state.Unlock()
	defer s.se.Stop()
	s.settle(c)
	s.state.Lock()

	c.Check(s.state.Changes(), HasLen, 0)
}

func (s *snapmgrTestSuite) TestTransitionSnapdSnapDoesRunWithAnySnap(c *C) {
	s.state.Lock()
	defer s.state.Unlock()

	tr := config.NewTransaction(s.state)
	tr.Set("core", "experimental.snapd-snap", true)
	tr.Commit()

	// some snap installed on this system but no core
	snapstate.Set(s.state, "core", nil)
	snapstate.Set(s.state, "foo", &snapstate.SnapState{
		Active:   true,
		Sequence: []*snap.SideInfo{{RealName: "foo", SnapID: "foo-id", Revision: snap.R(1), Channel: "beta"}},
		Current:  snap.R(1),
	})

	s.state.Unlock()
	defer s.se.Stop()
	s.settle(c)
	s.state.Lock()

	c.Check(s.state.Changes(), HasLen, 1)
}

func (s *snapmgrTestSuite) TestTransitionSnapdSnapDoesNOTRunWhenNotEnabled(c *C) {
	s.state.Lock()
	defer s.state.Unlock()

	snapstate.Set(s.state, "core", &snapstate.SnapState{
		Active:   true,
		Sequence: []*snap.SideInfo{{RealName: "corecore", SnapID: "core-snap-id", Revision: snap.R(1), Channel: "beta"}},
		Current:  snap.R(1),
		SnapType: "os",
	})

	s.state.Unlock()
	defer s.se.Stop()
	s.settle(c)
	s.state.Lock()

	c.Check(s.state.Changes(), HasLen, 0)
}

func (s *snapmgrTestSuite) TestTransitionSnapdSnapStartsAutomaticallyWhenEnabled(c *C) {
	s.state.Lock()
	defer s.state.Unlock()

	snapstate.Set(s.state, "core", &snapstate.SnapState{
		Active:   true,
		Sequence: []*snap.SideInfo{{RealName: "corecore", SnapID: "core-snap-id", Revision: snap.R(1), Channel: "beta"}},
		Current:  snap.R(1),
		SnapType: "os",
	})
	tr := config.NewTransaction(s.state)
	tr.Set("core", "experimental.snapd-snap", true)
	tr.Commit()

	s.state.Unlock()
	defer s.se.Stop()
	s.settle(c)
	s.state.Lock()

	c.Check(s.state.Changes(), HasLen, 1)
	chg := s.state.Changes()[0]
	c.Check(chg.Kind(), Equals, "transition-to-snapd-snap")
	c.Assert(chg.Err(), IsNil)
	c.Assert(chg.IsReady(), Equals, true)

	// snapd snap is instaleld from the default channel
	var snapst snapstate.SnapState
	snapstate.Get(s.state, "snapd", &snapst)
	c.Assert(snapst.Channel, Equals, "stable")
}

func (s *snapmgrTestSuite) TestTransitionSnapdSnapWithCoreRunthrough(c *C) {
	s.state.Lock()
	defer s.state.Unlock()

	snapstate.Set(s.state, "core", &snapstate.SnapState{
		Active:   true,
		Sequence: []*snap.SideInfo{{RealName: "corecore", SnapID: "core-snap-id", Revision: snap.R(1), Channel: "edge"}},
		Current:  snap.R(1),
		SnapType: "os",
		UserID:   2,
		// TrackingChannel
		Channel: "beta",
	})
	tr := config.NewTransaction(s.state)
	tr.Set("core", "experimental.snapd-snap", true)
	tr.Commit()

	s.state.Unlock()
	defer s.se.Stop()
	s.settle(c)
	s.state.Lock()

	c.Assert(s.state.Changes(), HasLen, 1)
	chg := s.state.Changes()[0]
	c.Assert(chg.Kind(), Equals, "transition-to-snapd-snap")
	c.Assert(chg.Err(), IsNil)
	c.Assert(chg.IsReady(), Equals, true)
	c.Check(s.fakeStore.downloads, HasLen, 1)
	ts := state.NewTaskSet(chg.Tasks()...)
	verifyInstallTasks(c, noConfigure, 0, ts, s.state)

	// ensure preferences from the core snap got transferred over
	var snapst snapstate.SnapState
	snapstate.Get(s.state, "snapd", &snapst)
	c.Assert(snapst.Channel, Equals, "beta")
	c.Assert(snapst.UserID, Equals, 2)
}

func (s *snapmgrTestSuite) TestTransitionSnapdSnapTimeLimitWorks(c *C) {
	s.state.Lock()
	defer s.state.Unlock()

	tr := config.NewTransaction(s.state)
	tr.Set("core", "experimental.snapd-snap", true)
	tr.Commit()

	// tried 3h ago, no retry
	s.state.Set("snapd-transition-last-retry-time", time.Now().Add(-3*time.Hour))

	s.state.Unlock()
	defer s.se.Stop()
	s.settle(c)
	s.state.Lock()

	c.Check(s.state.Changes(), HasLen, 0)

	// tried 7h ago, retry
	s.state.Set("snapd-transition-last-retry-time", time.Now().Add(-7*time.Hour))

	s.state.Unlock()
	defer s.se.Stop()
	s.settle(c)
	s.state.Lock()
	c.Check(s.state.Changes(), HasLen, 1)

	var t time.Time
	s.state.Get("snapd-transition-last-retry-time", &t)
	c.Assert(time.Now().Sub(t) < 2*time.Minute, Equals, true)
}

func (s *snapmgrTestSuite) TestTransitionSnapdSnapDoesNotRunWithoutCore(c *C) {
	s.state.Lock()
	defer s.state.Unlock()

	// ensure core is *not* installed
	snapstate.Set(s.state, "core", nil)

	tr := config.NewTransaction(s.state)
	tr.Set("core", "experimental.snapd-snap", true)
	tr.Commit()

	s.state.Unlock()
	defer s.se.Stop()
	s.settle(c)
	s.state.Lock()

	c.Check(s.state.Changes(), HasLen, 0)
}

type unhappyStore struct {
	*fakeStore
}

func (s unhappyStore) SnapAction(ctx context.Context, currentSnaps []*store.CurrentSnap, actions []*store.SnapAction, user *auth.UserState, opts *store.RefreshOptions) ([]*snap.Info, error) {

	return nil, fmt.Errorf("a grumpy store")
}

func (s *snapmgrTestSuite) TestTransitionSnapdSnapError(c *C) {
	s.state.Lock()
	defer s.state.Unlock()

	snapstate.ReplaceStore(s.state, unhappyStore{fakeStore: s.fakeStore})

	tr := config.NewTransaction(s.state)
	tr.Set("core", "experimental.snapd-snap", true)
	tr.Commit()

	s.state.Unlock()
	defer s.se.Stop()
	err := s.o.Settle(5 * time.Second)
	c.Assert(err, ErrorMatches, `state ensure errors: \[a grumpy store\]`)

	s.state.Lock()
	c.Check(s.state.Changes(), HasLen, 0)

	// all the attempts were recorded
	var t time.Time
	s.state.Get("snapd-transition-last-retry-time", &t)
	c.Assert(time.Now().Sub(t) < 2*time.Minute, Equals, true)

	var cnt int
	s.state.Get("snapd-transition-retry", &cnt)
	c.Assert(cnt, Equals, 1)

	// the transition is not tried again (because of retry time)
	s.state.Unlock()
	err = s.o.Settle(5 * time.Second)
	c.Assert(err, IsNil)
	s.state.Lock()

	s.state.Get("snapd-transition-retry", &cnt)
	c.Assert(cnt, Equals, 1)
}

func (s *snapmgrTestSuite) TestTransitionSnapdSnapBlocksOtherChanges(c *C) {
	s.state.Lock()
	defer s.state.Unlock()

	// if we have a snapd transition
	chg := s.state.NewChange("transition-to-snapd-snap", "...")
	chg.SetStatus(state.DoStatus)

	// other tasks block until the transition is done
	_, err := snapstate.Install(s.state, "some-snap", &snapstate.RevisionOptions{Channel: "stable"}, s.user.ID, snapstate.Flags{})
	c.Check(err, FitsTypeOf, &snapstate.ChangeConflictError{})
	c.Check(err, ErrorMatches, "transition to snapd snap in progress, no other changes allowed until this is done")

	// and when the transition is done, other tasks run
	chg.SetStatus(state.DoneStatus)
	ts, err := snapstate.Install(s.state, "some-snap", &snapstate.RevisionOptions{Channel: "stable"}, s.user.ID, snapstate.Flags{})
	c.Check(err, IsNil)
	c.Check(ts, NotNil)
}

func (s *snapmgrTestSuite) TestForceDevModeCleanupRunsForUbuntuCore(c *C) {
	s.checkForceDevModeCleanupRuns(c, "ubuntu-core", true)
}

func (s *snapmgrTestSuite) TestForceDevModeCleanupRunsForCore(c *C) {
	s.checkForceDevModeCleanupRuns(c, "core", true)
}

func (s *snapmgrTestSuite) TestForceDevModeCleanupSkipsRando(c *C) {
	s.checkForceDevModeCleanupRuns(c, "rando", false)
}

func (s *snapmgrTestSuite) checkForceDevModeCleanupRuns(c *C, name string, shouldBeReset bool) {
	r := release.MockForcedDevmode(true)
	defer r()
	c.Assert(release.ReleaseInfo.ForceDevMode(), Equals, true)

	s.state.Lock()
	defer s.state.Unlock()

	snapstate.Set(s.state, name, &snapstate.SnapState{
		Active: true,
		Sequence: []*snap.SideInfo{{
			RealName: name,
			SnapID:   "id-id-id",
			Revision: snap.R(1)}},
		Current:  snap.R(1),
		SnapType: "os",
		Flags:    snapstate.Flags{DevMode: true},
	})

	var snapst1 snapstate.SnapState
	// sanity check
	snapstate.Get(s.state, name, &snapst1)
	c.Assert(snapst1.DevMode, Equals, true)

	s.state.Unlock()
	defer s.se.Stop()
	s.settle(c)
	s.state.Lock()

	var snapst2 snapstate.SnapState
	snapstate.Get(s.state, name, &snapst2)

	c.Check(snapst2.DevMode, Equals, !shouldBeReset)

	var n int
	s.state.Get("fix-forced-devmode", &n)
	c.Check(n, Equals, 1)
}

func (s *snapmgrTestSuite) TestForceDevModeCleanupRunsNoSnaps(c *C) {
	r := release.MockForcedDevmode(true)
	defer r()
	c.Assert(release.ReleaseInfo.ForceDevMode(), Equals, true)

	defer s.se.Stop()
	s.settle(c)
	s.state.Lock()
	defer s.state.Unlock()

	var n int
	s.state.Get("fix-forced-devmode", &n)
	c.Check(n, Equals, 1)
}

func (s *snapmgrTestSuite) TestForceDevModeCleanupSkipsNonForcedOS(c *C) {
	r := release.MockForcedDevmode(false)
	defer r()
	c.Assert(release.ReleaseInfo.ForceDevMode(), Equals, false)

	s.state.Lock()
	defer s.state.Unlock()

	snapstate.Set(s.state, "core", &snapstate.SnapState{
		Active: true,
		Sequence: []*snap.SideInfo{{
			RealName: "core",
			SnapID:   "id-id-id",
			Revision: snap.R(1)}},
		Current:  snap.R(1),
		SnapType: "os",
		Flags:    snapstate.Flags{DevMode: true},
	})

	var snapst1 snapstate.SnapState
	// sanity check
	snapstate.Get(s.state, "core", &snapst1)
	c.Assert(snapst1.DevMode, Equals, true)

	s.state.Unlock()
	defer s.se.Stop()
	s.settle(c)
	s.state.Lock()

	var snapst2 snapstate.SnapState
	snapstate.Get(s.state, "core", &snapst2)

	// no change
	c.Check(snapst2.DevMode, Equals, true)

	// not really run at all in fact
	var n int
	s.state.Get("fix-forced-devmode", &n)
	c.Check(n, Equals, 0)
}

func (s *snapmgrTestSuite) TestEnsureAliasesV2(c *C) {
	s.state.Lock()
	defer s.state.Unlock()

	snapstate.AutoAliases = func(st *state.State, info *snap.Info) (map[string]string, error) {
		switch info.InstanceName() {
		case "alias-snap":
			return map[string]string{
				"alias1": "cmd1",
				"alias2": "cmd2",
			}, nil
		}
		return nil, nil
	}

	snapstate.Set(s.state, "core", nil)
	snapstate.Set(s.state, "alias-snap", &snapstate.SnapState{
		Sequence: []*snap.SideInfo{
			{RealName: "alias-snap", Revision: snap.R(11)},
		},
		Current: snap.R(11),
		Active:  true,
	})

	s.state.Set("aliases", map[string]map[string]string{
		"alias-snap": {
			"alias1": "auto",
		},
	})

	s.state.Unlock()
	err := s.snapmgr.Ensure()
	s.state.Lock()
	c.Assert(err, IsNil)

	var gone interface{}
	err = s.state.Get("aliases", &gone)
	c.Assert(err, Equals, state.ErrNoState)

	var snapst snapstate.SnapState
	err = snapstate.Get(s.state, "alias-snap", &snapst)
	c.Assert(err, IsNil)

	c.Check(snapst.AutoAliasesDisabled, Equals, false)
	c.Check(snapst.AliasesPending, Equals, false)
	c.Check(snapst.Aliases, DeepEquals, map[string]*snapstate.AliasTarget{
		"alias1": {Auto: "cmd1"},
		"alias2": {Auto: "cmd2"},
	})

	expected := fakeOps{
		{
			op:   "remove-snap-aliases",
			name: "alias-snap",
		},
		{
			op: "update-aliases",
			aliases: []*backend.Alias{
				{Name: "alias1", Target: "alias-snap.cmd1"},
				{Name: "alias2", Target: "alias-snap.cmd2"},
			},
		},
	}
	// start with an easier-to-read error if this fails:
	c.Assert(s.fakeBackend.ops.Ops(), DeepEquals, expected.Ops())
	c.Assert(s.fakeBackend.ops, DeepEquals, expected)
}

func (s *snapmgrTestSuite) TestEnsureAliasesV2SnapDisabled(c *C) {
	s.state.Lock()
	defer s.state.Unlock()

	snapstate.AutoAliases = func(st *state.State, info *snap.Info) (map[string]string, error) {
		switch info.InstanceName() {
		case "alias-snap":
			return map[string]string{
				"alias1": "cmd1",
				"alias2": "cmd2",
			}, nil
		}
		return nil, nil
	}

	snapstate.Set(s.state, "core", nil)
	snapstate.Set(s.state, "alias-snap", &snapstate.SnapState{
		Sequence: []*snap.SideInfo{
			{RealName: "alias-snap", Revision: snap.R(11)},
		},
		Current: snap.R(11),
		Active:  false,
	})

	s.state.Set("aliases", map[string]map[string]string{
		"alias-snap": {
			"alias1": "auto",
		},
	})

	s.state.Unlock()
	err := s.snapmgr.Ensure()
	s.state.Lock()
	c.Assert(err, IsNil)

	var gone interface{}
	err = s.state.Get("aliases", &gone)
	c.Assert(err, Equals, state.ErrNoState)

	var snapst snapstate.SnapState
	err = snapstate.Get(s.state, "alias-snap", &snapst)
	c.Assert(err, IsNil)

	c.Check(snapst.AutoAliasesDisabled, Equals, false)
	c.Check(snapst.AliasesPending, Equals, true)
	c.Check(snapst.Aliases, DeepEquals, map[string]*snapstate.AliasTarget{
		"alias1": {Auto: "cmd1"},
		"alias2": {Auto: "cmd2"},
	})

	expected := fakeOps{
		{
			op:   "remove-snap-aliases",
			name: "alias-snap",
		},
	}
	// start with an easier-to-read error if this fails:
	c.Assert(s.fakeBackend.ops.Ops(), DeepEquals, expected.Ops())
	c.Assert(s.fakeBackend.ops, DeepEquals, expected)
}

func (s *snapmgrTestSuite) TestEnsureAliasesV2MarkAliasTasksInError(c *C) {
	s.state.Lock()
	defer s.state.Unlock()

	s.state.Set("aliases", map[string]map[string]string{
		"alias-snap": {
			"alias1": "auto",
		},
	})

	// pending old alias task
	t := s.state.NewTask("alias", "...")
	t.Set("aliases", map[string]string{})
	chg := s.state.NewChange("alias chg", "...")
	chg.AddTask(t)

	s.state.Unlock()
	err := s.snapmgr.Ensure()
	s.state.Lock()
	c.Assert(err, IsNil)

	c.Check(chg.Status(), Equals, state.ErrorStatus)
	c.Check(chg.IsReady(), Equals, true)
	c.Check(t.Status(), Equals, state.ErrorStatus)
}

func (s *snapmgrTestSuite) TestConflictMany(c *C) {
	s.state.Lock()
	defer s.state.Unlock()

	for _, instanceName := range []string{"a-snap", "b-snap"} {
		snapstate.Set(s.state, instanceName, &snapstate.SnapState{
			Sequence: []*snap.SideInfo{
				{RealName: instanceName, Revision: snap.R(11)},
			},
			Current: snap.R(11),
			Active:  false,
		})

		ts, err := snapstate.Enable(s.state, instanceName)
		c.Assert(err, IsNil)
		// need a change to make the tasks visible
		s.state.NewChange("enable", "...").AddAll(ts)
	}

	// things that should be ok:
	for _, m := range [][]string{
		{}, //nothing
		{"c-snap"},
		{"c-snap", "d-snap", "e-snap", "f-snap"},
	} {
		c.Check(snapstate.CheckChangeConflictMany(s.state, m, ""), IsNil)
	}

	// things that should not be ok:
	for _, m := range [][]string{
		{"a-snap"},
		{"a-snap", "b-snap"},
		{"a-snap", "c-snap"},
		{"b-snap", "c-snap"},
	} {
		err := snapstate.CheckChangeConflictMany(s.state, m, "")
		c.Check(err, FitsTypeOf, &snapstate.ChangeConflictError{})
		c.Check(err, ErrorMatches, `snap "[^"]*" has "enable" change in progress`)
	}
}

func (s *snapmgrTestSuite) TestConflictManyRemodeling(c *C) {
	s.state.Lock()
	defer s.state.Unlock()

	chg := s.state.NewChange("remodel", "...")
	chg.SetStatus(state.DoingStatus)

	err := snapstate.CheckChangeConflictMany(s.state, []string{"a-snap"}, "")
	c.Check(err, FitsTypeOf, &snapstate.ChangeConflictError{})
	c.Check(err, ErrorMatches, `remodeling in progress, no other changes allowed until this is done`)
}

func (s *snapmgrTestSuite) TestInstallWithoutCoreRunThrough1(c *C) {
	s.state.Lock()
	defer s.state.Unlock()

	// pretend we don't have core
	snapstate.Set(s.state, "core", nil)

	chg := s.state.NewChange("install", "install a snap on a system without core")
	opts := &snapstate.RevisionOptions{Channel: "some-channel", Revision: snap.R(42)}
	ts, err := snapstate.Install(context.Background(), s.state, "some-snap", opts, s.user.ID, snapstate.Flags{})
	c.Assert(err, IsNil)
	chg.AddAll(ts)

	s.state.Unlock()
	defer s.se.Stop()
	s.settle(c)
	s.state.Lock()

	// ensure all our tasks ran
	c.Assert(chg.Err(), IsNil)
	c.Assert(chg.IsReady(), Equals, true)
	c.Check(s.fakeStore.downloads, DeepEquals, []fakeDownload{
		{
			macaroon: s.user.StoreMacaroon,
			name:     "core",
			target:   filepath.Join(dirs.SnapBlobDir, "core_11.snap"),
		},
		{
			macaroon: s.user.StoreMacaroon,
			name:     "some-snap",
			target:   filepath.Join(dirs.SnapBlobDir, "some-snap_42.snap"),
		}})
	expected := fakeOps{
		// we check the snap
		{
			op:     "storesvc-snap-action",
			userID: 1,
		},
		{
			op: "storesvc-snap-action:action",
			action: store.SnapAction{
				Action:       "install",
				InstanceName: "some-snap",
				Revision:     snap.R(42),
			},
			revno:  snap.R(42),
			userID: 1,
		},
		// then we check core because its not installed already
		// and continue with that
		{
			op:     "storesvc-snap-action",
			userID: 1,
		},
		{
			op: "storesvc-snap-action:action",
			action: store.SnapAction{
				Action:       "install",
				InstanceName: "core",
				Channel:      "stable",
			},
			revno:  snap.R(11),
			userID: 1,
		},
		{
			op:   "storesvc-download",
			name: "core",
		},
		{
			op:    "validate-snap:Doing",
			name:  "core",
			revno: snap.R(11),
		},
		{
			op:  "current",
			old: "<no-current>",
		},
		{
			op:   "open-snap-file",
			path: filepath.Join(dirs.SnapBlobDir, "core_11.snap"),
			sinfo: snap.SideInfo{
				RealName: "core",
				Channel:  "stable",
				SnapID:   "core-id",
				Revision: snap.R(11),
			},
		},
		{
			op:    "setup-snap",
			name:  "core",
			path:  filepath.Join(dirs.SnapBlobDir, "core_11.snap"),
			revno: snap.R(11),
		},
		{
			op:   "copy-data",
			path: filepath.Join(dirs.SnapMountDir, "core/11"),
			old:  "<no-old>",
		},
		{
			op:    "setup-profiles:Doing",
			name:  "core",
			revno: snap.R(11),
		},
		{
			op: "candidate",
			sinfo: snap.SideInfo{
				RealName: "core",
				Channel:  "stable",
				SnapID:   "core-id",
				Revision: snap.R(11),
			},
		},
		{
			op:   "link-snap",
			path: filepath.Join(dirs.SnapMountDir, "core/11"),
		},
		{
			op:    "auto-connect:Doing",
			name:  "core",
			revno: snap.R(11),
		},
		{
			op: "update-aliases",
		},
		// after core is in place continue with the snap
		{
			op:   "storesvc-download",
			name: "some-snap",
		},
		{
			op:    "validate-snap:Doing",
			name:  "some-snap",
			revno: snap.R(42),
		},
		{
			op:  "current",
			old: "<no-current>",
		},
		{
			op:   "open-snap-file",
			path: filepath.Join(dirs.SnapBlobDir, "some-snap_42.snap"),
			sinfo: snap.SideInfo{
				RealName: "some-snap",
				SnapID:   "some-snap-id",
				Revision: snap.R(42),
			},
		},
		{
			op:    "setup-snap",
			name:  "some-snap",
			path:  filepath.Join(dirs.SnapBlobDir, "some-snap_42.snap"),
			revno: snap.R(42),
		},
		{
			op:   "copy-data",
			path: filepath.Join(dirs.SnapMountDir, "some-snap/42"),
			old:  "<no-old>",
		},
		{
			op:    "setup-profiles:Doing",
			name:  "some-snap",
			revno: snap.R(42),
		},
		{
			op: "candidate",
			sinfo: snap.SideInfo{
				RealName: "some-snap",
				SnapID:   "some-snap-id",
				Revision: snap.R(42),
			},
		},
		{
			op:   "link-snap",
			path: filepath.Join(dirs.SnapMountDir, "some-snap/42"),
		},
		{
			op:    "auto-connect:Doing",
			name:  "some-snap",
			revno: snap.R(42),
		},
		{
			op: "update-aliases",
		},
		// cleanups order is random
		{
			op:    "cleanup-trash",
			name:  "core",
			revno: snap.R(42),
		},
		{
			op:    "cleanup-trash",
			name:  "some-snap",
			revno: snap.R(42),
		},
	}
	// start with an easier-to-read error if this fails:
	c.Assert(s.fakeBackend.ops.Ops(), DeepEquals, expected.Ops())
	// compare the details without the cleanup tasks, the order is random
	// as they run in parallel
	opsLenWithoutCleanups := len(s.fakeBackend.ops) - 2
	c.Assert(s.fakeBackend.ops[:opsLenWithoutCleanups], DeepEquals, expected[:opsLenWithoutCleanups])

	// verify core in the system state
	var snaps map[string]*snapstate.SnapState
	err = s.state.Get("snaps", &snaps)
	c.Assert(err, IsNil)

	snapst := snaps["core"]
	c.Assert(snapst, NotNil)
	c.Assert(snapst.Active, Equals, true)
	c.Assert(snapst.Channel, Equals, "stable")
	c.Assert(snapst.Sequence[0], DeepEquals, &snap.SideInfo{
		RealName: "core",
		Channel:  "stable",
		SnapID:   "core-id",
		Revision: snap.R(11),
	})
}

func (s *snapmgrTestSuite) TestInstallWithoutCoreTwoSnapsRunThrough(c *C) {
	s.state.Lock()
	defer s.state.Unlock()

	restore := snapstate.MockPrerequisitesRetryTimeout(10 * time.Millisecond)
	defer restore()

	// pretend we don't have core
	snapstate.Set(s.state, "core", nil)

	chg1 := s.state.NewChange("install", "install snap 1")
	opts := &snapstate.RevisionOptions{Channel: "some-channel", Revision: snap.R(42)}
	ts1, err := snapstate.Install(context.Background(), s.state, "snap1", opts, s.user.ID, snapstate.Flags{})
	c.Assert(err, IsNil)
	chg1.AddAll(ts1)

	chg2 := s.state.NewChange("install", "install snap 2")
	opts = &snapstate.RevisionOptions{Channel: "some-other-channel", Revision: snap.R(21)}
	ts2, err := snapstate.Install(context.Background(), s.state, "snap2", opts, s.user.ID, snapstate.Flags{})
	c.Assert(err, IsNil)
	chg2.AddAll(ts2)

	s.state.Unlock()
	defer s.se.Stop()
	s.settle(c)
	s.state.Lock()

	// ensure all our tasks ran and core was only installed once
	c.Assert(chg1.Err(), IsNil)
	c.Assert(chg2.Err(), IsNil)

	c.Assert(chg1.IsReady(), Equals, true)
	c.Assert(chg2.IsReady(), Equals, true)

	// order in which the changes run is random
	if len(chg1.Tasks()) < len(chg2.Tasks()) {
		chg1, chg2 = chg2, chg1
	}
	c.Assert(taskKinds(chg1.Tasks()), HasLen, 28)
	c.Assert(taskKinds(chg2.Tasks()), HasLen, 14)

	// FIXME: add helpers and do a DeepEquals here for the operations
}

func (s *snapmgrTestSuite) TestInstallWithoutCoreTwoSnapsWithFailureRunThrough(c *C) {
	s.state.Lock()
	defer s.state.Unlock()

	// slightly longer retry timeout to avoid deadlock when we
	// trigger a retry quickly that the link snap for core does
	// not have a chance to run
	restore := snapstate.MockPrerequisitesRetryTimeout(40 * time.Millisecond)
	defer restore()

	defer s.se.Stop()
	// Two changes are created, the first will fails, the second will
	// be fine. The order of what change runs first is random, the
	// first change will also install core in its own lane. This test
	// ensures that core gets installed and there are no conflicts
	// even if core already got installed from the first change.
	//
	// It runs multiple times so that both possible cases get a chance
	// to run
	for i := 0; i < 5; i++ {
		// start clean
		snapstate.Set(s.state, "core", nil)
		snapstate.Set(s.state, "snap2", nil)

		// chg1 has an error
		chg1 := s.state.NewChange("install", "install snap 1")
		opts := &snapstate.RevisionOptions{Channel: "some-channel", Revision: snap.R(42)}
		ts1, err := snapstate.Install(context.Background(), s.state, "snap1", opts, s.user.ID, snapstate.Flags{})
		c.Assert(err, IsNil)
		chg1.AddAll(ts1)

		tasks := ts1.Tasks()
		last := tasks[len(tasks)-1]
		terr := s.state.NewTask("error-trigger", "provoking total undo")
		terr.WaitFor(last)
		chg1.AddTask(terr)

		// chg2 is good
		chg2 := s.state.NewChange("install", "install snap 2")
		opts = &snapstate.RevisionOptions{Channel: "some-other-channel", Revision: snap.R(21)}
		ts2, err := snapstate.Install(context.Background(), s.state, "snap2", opts, s.user.ID, snapstate.Flags{})
		c.Assert(err, IsNil)
		chg2.AddAll(ts2)

		// we use our own settle as we need a bigger timeout
		s.state.Unlock()
		err = s.o.Settle(15 * time.Second)
		s.state.Lock()
		c.Assert(err, IsNil)

		// ensure expected change states
		c.Check(chg1.Status(), Equals, state.ErrorStatus)
		c.Check(chg2.Status(), Equals, state.DoneStatus)

		// ensure we have both core and snap2
		var snapst snapstate.SnapState
		err = snapstate.Get(s.state, "core", &snapst)
		c.Assert(err, IsNil)
		c.Assert(snapst.Active, Equals, true)
		c.Assert(snapst.Sequence, HasLen, 1)
		c.Assert(snapst.Sequence[0], DeepEquals, &snap.SideInfo{
			RealName: "core",
			SnapID:   "core-id",
			Channel:  "stable",
			Revision: snap.R(11),
		})

		var snapst2 snapstate.SnapState
		err = snapstate.Get(s.state, "snap2", &snapst2)
		c.Assert(err, IsNil)
		c.Assert(snapst2.Active, Equals, true)
		c.Assert(snapst2.Sequence, HasLen, 1)
		c.Assert(snapst2.Sequence[0], DeepEquals, &snap.SideInfo{
			RealName: "snap2",
			SnapID:   "snap2-id",
			Channel:  "",
			Revision: snap.R(21),
		})

	}
}

type behindYourBackStore struct {
	*fakeStore
	state *state.State

	coreInstallRequested bool
	coreInstalled        bool
	chg                  *state.Change
}

func (s behindYourBackStore) SnapAction(ctx context.Context, currentSnaps []*store.CurrentSnap, actions []*store.SnapAction, user *auth.UserState, opts *store.RefreshOptions) ([]*snap.Info, error) {
	if len(actions) == 1 && actions[0].Action == "install" && actions[0].InstanceName == "core" {
		s.state.Lock()
		if !s.coreInstallRequested {
			s.coreInstallRequested = true
			snapsup := &snapstate.SnapSetup{
				SideInfo: &snap.SideInfo{
					RealName: "core",
				},
			}
			t := s.state.NewTask("prepare", "prepare core")
			t.Set("snap-setup", snapsup)
			s.chg = s.state.NewChange("install", "install core")
			s.chg.AddAll(state.NewTaskSet(t))
		}
		if s.chg != nil && !s.coreInstalled {
			// marks change ready but also
			// tasks need to also be marked cleaned
			for _, t := range s.chg.Tasks() {
				t.SetStatus(state.DoneStatus)
				t.SetClean()
			}
			snapstate.Set(s.state, "core", &snapstate.SnapState{
				Active: true,
				Sequence: []*snap.SideInfo{
					{RealName: "core", Revision: snap.R(1)},
				},
				Current:  snap.R(1),
				SnapType: "os",
			})
			s.coreInstalled = true
		}
		s.state.Unlock()
	}

	return s.fakeStore.SnapAction(ctx, currentSnaps, actions, user, opts)
}

// this test the scenario that some-snap gets installed and during the
// install (when unlocking for the store info call for core) an
// explicit "snap install core" happens. In this case the snapstate
// will return a change conflict. we handle this via a retry, ensure
// this is actually what happens.
func (s *snapmgrTestSuite) TestInstallWithoutCoreConflictingInstall(c *C) {
	s.state.Lock()
	defer s.state.Unlock()

	restore := snapstate.MockPrerequisitesRetryTimeout(10 * time.Millisecond)
	defer restore()

	snapstate.ReplaceStore(s.state, behindYourBackStore{fakeStore: s.fakeStore, state: s.state})

	// pretend we don't have core
	snapstate.Set(s.state, "core", nil)

	// now install a snap that will pull in core
	chg := s.state.NewChange("install", "install a snap on a system without core")
	opts := &snapstate.RevisionOptions{Channel: "some-channel"}
	ts, err := snapstate.Install(context.Background(), s.state, "some-snap", opts, s.user.ID, snapstate.Flags{})
	c.Assert(err, IsNil)
	chg.AddAll(ts)

	prereq := ts.Tasks()[0]
	c.Assert(prereq.Kind(), Equals, "prerequisites")
	c.Check(prereq.AtTime().IsZero(), Equals, true)

	s.state.Unlock()
	defer s.se.Stop()

	// start running the change, this will trigger the
	// prerequisites task, which will trigger the install of core
	// and also call our mock store which will generate a parallel
	// change
	s.se.Ensure()
	s.se.Wait()

	// change is not ready yet, because the prerequists triggered
	// a state.Retry{} because of the conflicting change
	c.Assert(chg.IsReady(), Equals, false)
	s.state.Lock()
	// marked for retry
	c.Check(prereq.AtTime().IsZero(), Equals, false)
	c.Check(prereq.Status().Ready(), Equals, false)
	s.state.Unlock()

	// retry interval is 10ms so 20ms should be plenty of time
	time.Sleep(20 * time.Millisecond)
	s.settle(c)
	// chg got retried, core is now installed, things are good
	c.Assert(chg.IsReady(), Equals, true)

	s.state.Lock()

	// ensure all our tasks ran
	c.Assert(chg.Err(), IsNil)
	c.Assert(chg.IsReady(), Equals, true)

	// verify core in the system state
	var snaps map[string]*snapstate.SnapState
	err = s.state.Get("snaps", &snaps)
	c.Assert(err, IsNil)

	snapst := snaps["core"]
	c.Assert(snapst, NotNil)
	c.Assert(snapst.Active, Equals, true)
	c.Assert(snapst.Sequence[0], DeepEquals, &snap.SideInfo{
		RealName: "core",
		Revision: snap.R(1),
	})

	snapst = snaps["some-snap"]
	c.Assert(snapst, NotNil)
	c.Assert(snapst.Active, Equals, true)
	c.Assert(snapst.Sequence[0], DeepEquals, &snap.SideInfo{
		RealName: "some-snap",
		SnapID:   "some-snap-id",
		Channel:  "some-channel",
		Revision: snap.R(11),
	})
}

type contentStore struct {
	*fakeStore
	state *state.State
}

func (s contentStore) SnapAction(ctx context.Context, currentSnaps []*store.CurrentSnap, actions []*store.SnapAction, user *auth.UserState, opts *store.RefreshOptions) ([]*snap.Info, error) {
	snaps, err := s.fakeStore.SnapAction(ctx, currentSnaps, actions, user, opts)
	if err != nil {
		return nil, err
	}
	if len(snaps) != 1 {
		panic("expected to be queried for install of only one snap at a time")
	}
	info := snaps[0]
	switch info.InstanceName() {
	case "snap-content-plug":
		info.Plugs = map[string]*snap.PlugInfo{
			"some-plug": {
				Snap:      info,
				Name:      "shared-content",
				Interface: "content",
				Attrs: map[string]interface{}{
					"default-provider": "snap-content-slot",
					"content":          "shared-content",
				},
			},
		}
	case "snap-content-plug-compat":
		info.Plugs = map[string]*snap.PlugInfo{
			"some-plug": {
				Snap:      info,
				Name:      "shared-content",
				Interface: "content",
				Attrs: map[string]interface{}{
					"default-provider": "snap-content-slot:some-slot",
					"content":          "shared-content",
				},
			},
		}
	case "snap-content-slot":
		info.Slots = map[string]*snap.SlotInfo{
			"some-slot": {
				Snap:      info,
				Name:      "shared-content",
				Interface: "content",
				Attrs: map[string]interface{}{
					"content": "shared-content",
				},
			},
		}
	case "snap-content-circular1":
		info.Plugs = map[string]*snap.PlugInfo{
			"circular-plug1": {
				Snap:      info,
				Name:      "circular-plug1",
				Interface: "content",
				Attrs: map[string]interface{}{
					"default-provider": "snap-content-circular2",
					"content":          "circular2",
				},
			},
		}
		info.Slots = map[string]*snap.SlotInfo{
			"circular-slot1": {
				Snap:      info,
				Name:      "circular-slot1",
				Interface: "content",
				Attrs: map[string]interface{}{
					"content": "circular1",
				},
			},
		}
	case "snap-content-circular2":
		info.Plugs = map[string]*snap.PlugInfo{
			"circular-plug2": {
				Snap:      info,
				Name:      "circular-plug2",
				Interface: "content",
				Attrs: map[string]interface{}{
					"default-provider": "snap-content-circular1",
					"content":          "circular2",
				},
			},
		}
		info.Slots = map[string]*snap.SlotInfo{
			"circular-slot2": {
				Snap:      info,
				Name:      "circular-slot2",
				Interface: "content",
				Attrs: map[string]interface{}{
					"content": "circular1",
				},
			},
		}
	}

	return []*snap.Info{info}, err
}

func (s *snapmgrTestSuite) TestInstallDefaultProviderRunThrough(c *C) {
	s.state.Lock()
	defer s.state.Unlock()

	snapstate.ReplaceStore(s.state, contentStore{fakeStore: s.fakeStore, state: s.state})

	repo := interfaces.NewRepository()
	ifacerepo.Replace(s.state, repo)

	chg := s.state.NewChange("install", "install a snap")
	opts := &snapstate.RevisionOptions{Channel: "stable", Revision: snap.R(42)}
	ts, err := snapstate.Install(context.Background(), s.state, "snap-content-plug", opts, s.user.ID, snapstate.Flags{})
	c.Assert(err, IsNil)
	chg.AddAll(ts)

	s.state.Unlock()
	defer s.se.Stop()
	s.settle(c)
	s.state.Lock()

	// ensure all our tasks ran
	c.Assert(chg.Err(), IsNil)
	c.Assert(chg.IsReady(), Equals, true)
	expected := fakeOps{{
		op:     "storesvc-snap-action",
		userID: 1,
	}, {
		op: "storesvc-snap-action:action",
		action: store.SnapAction{
			Action:       "install",
			InstanceName: "snap-content-plug",
			Revision:     snap.R(42),
		},
		revno:  snap.R(42),
		userID: 1,
	}, {
		op:     "storesvc-snap-action",
		userID: 1,
	}, {
		op: "storesvc-snap-action:action",
		action: store.SnapAction{
			Action:       "install",
			InstanceName: "snap-content-slot",
			Channel:      "stable",
		},
		revno:  snap.R(11),
		userID: 1,
	}, {
		op:   "storesvc-download",
		name: "snap-content-slot",
	}, {
		op:    "validate-snap:Doing",
		name:  "snap-content-slot",
		revno: snap.R(11),
	}, {
		op:  "current",
		old: "<no-current>",
	}, {
		op:   "open-snap-file",
		path: filepath.Join(dirs.SnapBlobDir, "snap-content-slot_11.snap"),
		sinfo: snap.SideInfo{
			RealName: "snap-content-slot",
			Channel:  "stable",
			SnapID:   "snap-content-slot-id",
			Revision: snap.R(11),
		},
	}, {
		op:    "setup-snap",
		name:  "snap-content-slot",
		path:  filepath.Join(dirs.SnapBlobDir, "snap-content-slot_11.snap"),
		revno: snap.R(11),
	}, {
		op:   "copy-data",
		path: filepath.Join(dirs.SnapMountDir, "snap-content-slot/11"),
		old:  "<no-old>",
	}, {
		op:    "setup-profiles:Doing",
		name:  "snap-content-slot",
		revno: snap.R(11),
	}, {
		op: "candidate",
		sinfo: snap.SideInfo{
			RealName: "snap-content-slot",
			Channel:  "stable",
			SnapID:   "snap-content-slot-id",
			Revision: snap.R(11),
		},
	}, {
		op:   "link-snap",
		path: filepath.Join(dirs.SnapMountDir, "snap-content-slot/11"),
	}, {
		op:    "auto-connect:Doing",
		name:  "snap-content-slot",
		revno: snap.R(11),
	}, {
		op: "update-aliases",
	}, {
		op:   "storesvc-download",
		name: "snap-content-plug",
	}, {
		op:    "validate-snap:Doing",
		name:  "snap-content-plug",
		revno: snap.R(42),
	}, {
		op:  "current",
		old: "<no-current>",
	}, {
		op:   "open-snap-file",
		path: filepath.Join(dirs.SnapBlobDir, "snap-content-plug_42.snap"),
		sinfo: snap.SideInfo{
			RealName: "snap-content-plug",
			SnapID:   "snap-content-plug-id",
			Revision: snap.R(42),
		},
	}, {
		op:    "setup-snap",
		name:  "snap-content-plug",
		path:  filepath.Join(dirs.SnapBlobDir, "snap-content-plug_42.snap"),
		revno: snap.R(42),
	}, {
		op:   "copy-data",
		path: filepath.Join(dirs.SnapMountDir, "snap-content-plug/42"),
		old:  "<no-old>",
	}, {
		op:    "setup-profiles:Doing",
		name:  "snap-content-plug",
		revno: snap.R(42),
	}, {
		op: "candidate",
		sinfo: snap.SideInfo{
			RealName: "snap-content-plug",
			SnapID:   "snap-content-plug-id",
			Revision: snap.R(42),
		},
	}, {
		op:   "link-snap",
		path: filepath.Join(dirs.SnapMountDir, "snap-content-plug/42"),
	}, {
		op:    "auto-connect:Doing",
		name:  "snap-content-plug",
		revno: snap.R(42),
	}, {
		op: "update-aliases",
	}, {
		op:    "cleanup-trash",
		name:  "snap-content-plug",
		revno: snap.R(42),
	}, {
		op:    "cleanup-trash",
		name:  "snap-content-slot",
		revno: snap.R(11),
	},
	}
	// snap and default provider are installed in parallel so we can't
	// do a simple c.Check(ops, DeepEquals, fakeOps{...})
	c.Check(len(s.fakeBackend.ops), Equals, len(expected))
	for _, op := range expected {
		c.Assert(s.fakeBackend.ops, testutil.DeepContains, op)
	}
	for _, op := range s.fakeBackend.ops {
		c.Assert(expected, testutil.DeepContains, op)
	}
}

func (s *snapmgrTestSuite) TestInstallDefaultProviderCircular(c *C) {
	s.state.Lock()
	defer s.state.Unlock()

	snapstate.ReplaceStore(s.state, contentStore{fakeStore: s.fakeStore, state: s.state})

	repo := interfaces.NewRepository()
	ifacerepo.Replace(s.state, repo)

	chg := s.state.NewChange("install", "install a snap")
	opts := &snapstate.RevisionOptions{Channel: "some-channel", Revision: snap.R(42)}
	ts, err := snapstate.Install(context.Background(), s.state, "snap-content-circular1", opts, s.user.ID, snapstate.Flags{})
	c.Assert(err, IsNil)
	chg.AddAll(ts)

	s.state.Unlock()
	defer s.se.Stop()
	s.settle(c)
	s.state.Lock()

	// ensure all our tasks ran
	c.Assert(chg.Err(), IsNil)
	c.Assert(chg.IsReady(), Equals, true)
	// and both circular snaps got linked
	c.Check(s.fakeBackend.ops, testutil.DeepContains, fakeOp{
		op:   "link-snap",
		path: filepath.Join(dirs.SnapMountDir, "snap-content-circular1/42"),
	})
	c.Check(s.fakeBackend.ops, testutil.DeepContains, fakeOp{
		op:   "link-snap",
		path: filepath.Join(dirs.SnapMountDir, "snap-content-circular2/11"),
	})
}

func (s *snapmgrTestSuite) TestInstallDefaultProviderCompat(c *C) {
	s.state.Lock()
	defer s.state.Unlock()

	snapstate.ReplaceStore(s.state, contentStore{fakeStore: s.fakeStore, state: s.state})

	repo := interfaces.NewRepository()
	ifacerepo.Replace(s.state, repo)

	chg := s.state.NewChange("install", "install a snap")
	opts := &snapstate.RevisionOptions{Channel: "some-channel", Revision: snap.R(42)}
	ts, err := snapstate.Install(context.Background(), s.state, "snap-content-plug-compat", opts, s.user.ID, snapstate.Flags{})
	c.Assert(err, IsNil)
	chg.AddAll(ts)

	s.state.Unlock()
	defer s.se.Stop()
	s.settle(c)
	s.state.Lock()

	// ensure all our tasks ran
	c.Assert(chg.Err(), IsNil)
	c.Assert(chg.IsReady(), Equals, true)
	// and both circular snaps got linked
	c.Check(s.fakeBackend.ops, testutil.DeepContains, fakeOp{
		op:   "link-snap",
		path: filepath.Join(dirs.SnapMountDir, "snap-content-plug-compat/42"),
	})
	c.Check(s.fakeBackend.ops, testutil.DeepContains, fakeOp{
		op:   "link-snap",
		path: filepath.Join(dirs.SnapMountDir, "snap-content-slot/11"),
	})
}

func (s *snapmgrTestSuite) TestSnapManagerLegacyRefreshSchedule(c *C) {
	s.state.Lock()
	defer s.state.Unlock()

	for _, t := range []struct {
		in     string
		out    string
		legacy bool
	}{
		{"", snapstate.DefaultRefreshSchedule, false},
		{"invalid schedule", snapstate.DefaultRefreshSchedule, false},
		{"8:00-12:00", "8:00-12:00", true},
		// using the legacy configuration option with a new-style
		// refresh.timer string is rejected (i.e. the legacy parser is
		// used for the parsing)
		{"0:00~24:00/24", snapstate.DefaultRefreshSchedule, false},
	} {
		if t.in != "" {
			tr := config.NewTransaction(s.state)
			tr.Set("core", "refresh.timer", "")
			tr.Set("core", "refresh.schedule", t.in)
			tr.Commit()
		}
		scheduleStr, legacy, err := s.snapmgr.RefreshSchedule()
		c.Check(err, IsNil)
		c.Check(scheduleStr, Equals, t.out)
		c.Check(legacy, Equals, t.legacy)
	}
}

func (s *snapmgrTestSuite) TestSnapManagerRefreshSchedule(c *C) {
	s.state.Lock()
	defer s.state.Unlock()

	for _, t := range []struct {
		in  string
		out string
	}{
		{"", snapstate.DefaultRefreshSchedule},
		{"invalid schedule", snapstate.DefaultRefreshSchedule},
		{"8:00-12:00", "8:00-12:00"},
		// this is only valid under the new schedule parser
		{"9:00~15:00/2,,mon,20:00", "9:00~15:00/2,,mon,20:00"},
	} {
		if t.in != "" {
			tr := config.NewTransaction(s.state)
			tr.Set("core", "refresh.timer", t.in)
			tr.Commit()
		}
		scheduleStr, legacy, err := s.snapmgr.RefreshSchedule()
		c.Check(err, IsNil)
		c.Check(scheduleStr, Equals, t.out)
		c.Check(legacy, Equals, false)
	}
}

func (s *snapmgrTestSuite) TestSideInfoPaid(c *C) {
	s.state.Lock()
	defer s.state.Unlock()
	opts := &snapstate.RevisionOptions{Channel: "channel-for-paid"}
	ts, err := snapstate.Install(context.Background(), s.state, "some-snap", opts, s.user.ID, snapstate.Flags{})
	c.Assert(err, IsNil)

	chg := s.state.NewChange("install", "install paid snap")
	chg.AddAll(ts)

	s.state.Unlock()
	defer s.se.Stop()
	s.settle(c)
	s.state.Lock()

	// verify snap has paid sideinfo
	var snapst snapstate.SnapState
	err = snapstate.Get(s.state, "some-snap", &snapst)
	c.Assert(err, IsNil)
	c.Check(snapst.CurrentSideInfo().Paid, Equals, true)
	c.Check(snapst.CurrentSideInfo().Private, Equals, false)
}

func (s *snapmgrTestSuite) TestSideInfoPrivate(c *C) {
	s.state.Lock()
	defer s.state.Unlock()
	opts := &snapstate.RevisionOptions{Channel: "channel-for-private"}
	ts, err := snapstate.Install(context.Background(), s.state, "some-snap", opts, s.user.ID, snapstate.Flags{})
	c.Assert(err, IsNil)

	chg := s.state.NewChange("install", "install private snap")
	chg.AddAll(ts)

	s.state.Unlock()
	defer s.se.Stop()
	s.settle(c)
	s.state.Lock()

	// verify snap has private sideinfo
	var snapst snapstate.SnapState
	err = snapstate.Get(s.state, "some-snap", &snapst)
	c.Assert(err, IsNil)
	c.Check(snapst.CurrentSideInfo().Private, Equals, true)
	c.Check(snapst.CurrentSideInfo().Paid, Equals, false)
}

func (s *snapmgrTestSuite) TestInstallPathWithLayoutsChecksFeatureFlag(c *C) {
	s.state.Lock()
	defer s.state.Unlock()

	// When layouts are disabled we cannot install a local snap depending on the feature.
	tr := config.NewTransaction(s.state)
	tr.Set("core", "experimental.layouts", false)
	tr.Commit()

	mockSnap := makeTestSnap(c, `name: some-snap
version: 1.0
layout:
 /usr:
  bind: $SNAP/usr
`)
	_, _, err := snapstate.InstallPath(s.state, &snap.SideInfo{RealName: "some-snap", SnapID: "some-snap-id", Revision: snap.R(8)}, mockSnap, "", "", snapstate.Flags{})
	c.Assert(err, ErrorMatches, "experimental feature disabled - test it by setting 'experimental.layouts' to true")

	// When layouts are enabled we can install a local snap depending on the feature.
	tr = config.NewTransaction(s.state)
	tr.Set("core", "experimental.layouts", true)
	tr.Commit()

	_, _, err = snapstate.InstallPath(s.state, &snap.SideInfo{RealName: "some-snap", SnapID: "some-snap-id", Revision: snap.R(8)}, mockSnap, "", "", snapstate.Flags{})
	c.Assert(err, IsNil)
}

func (s *snapmgrTestSuite) TestInstallPathWithMetadataChannelSwitchKernel(c *C) {
	// use the real thing for this one
	snapstate.MockOpenSnapFile(backend.OpenSnapFile)

	s.state.Lock()
	defer s.state.Unlock()

	// snapd cannot be installed unless the model uses a base snap
	r := snapstatetest.MockDeviceModel(ModelWithKernelTrack("18"))
	defer r()
	snapstate.Set(s.state, "kernel", &snapstate.SnapState{
		Sequence: []*snap.SideInfo{
			{RealName: "kernel", Revision: snap.R(11)},
		},
		Channel: "18/stable",
		Current: snap.R(11),
		Active:  true,
	})

	someSnap := makeTestSnap(c, `name: kernel
version: 1.0`)
	si := &snap.SideInfo{
		RealName: "kernel",
		SnapID:   "kernel-id",
		Revision: snap.R(42),
		Channel:  "some-channel",
	}
	_, _, err := snapstate.InstallPath(s.state, si, someSnap, "", "some-channel", snapstate.Flags{Required: true})
	c.Assert(err, ErrorMatches, `cannot switch from kernel track "18" as specified for the \(device\) model to "some-channel/stable"`)
}

func (s *snapmgrTestSuite) TestInstallPathWithMetadataChannelSwitchGadget(c *C) {
	// use the real thing for this one
	snapstate.MockOpenSnapFile(backend.OpenSnapFile)

	s.state.Lock()
	defer s.state.Unlock()

	// snapd cannot be installed unless the model uses a base snap
	r := snapstatetest.MockDeviceModel(ModelWithGadgetTrack("18"))
	defer r()
	snapstate.Set(s.state, "brand-gadget", &snapstate.SnapState{
		Sequence: []*snap.SideInfo{
			{RealName: "brand-gadget", Revision: snap.R(11)},
		},
		Channel: "18/stable",
		Current: snap.R(11),
		Active:  true,
	})

	someSnap := makeTestSnap(c, `name: brand-gadget
version: 1.0`)
	si := &snap.SideInfo{
		RealName: "brand-gadget",
		SnapID:   "brand-gadget-id",
		Revision: snap.R(42),
		Channel:  "some-channel",
	}
	_, _, err := snapstate.InstallPath(s.state, si, someSnap, "", "some-channel", snapstate.Flags{Required: true})
	c.Assert(err, ErrorMatches, `cannot switch from gadget track "18" as specified for the \(device\) model to "some-channel/stable"`)
}

func (s *snapmgrTestSuite) TestInstallLayoutsChecksFeatureFlag(c *C) {
	s.state.Lock()
	defer s.state.Unlock()

	// Layouts are now enabled by default.
	opts := &snapstate.RevisionOptions{Channel: "channel-for-layout"}
	_, err := snapstate.Install(context.Background(), s.state, "some-snap", opts, s.user.ID, snapstate.Flags{})
	c.Assert(err, IsNil)

	// Layouts can be explicitly disabled.
	tr := config.NewTransaction(s.state)
	tr.Set("core", "experimental.layouts", false)
	tr.Commit()
	_, err = snapstate.Install(context.Background(), s.state, "some-snap", opts, s.user.ID, snapstate.Flags{})
	c.Assert(err, ErrorMatches, "experimental feature disabled - test it by setting 'experimental.layouts' to true")

	// Layouts can be explicitly enabled.
	tr = config.NewTransaction(s.state)
	tr.Set("core", "experimental.layouts", true)
	tr.Commit()
	_, err = snapstate.Install(context.Background(), s.state, "some-snap", opts, s.user.ID, snapstate.Flags{})
	c.Assert(err, IsNil)

	// The default empty value now means "enabled".
	tr = config.NewTransaction(s.state)
	tr.Set("core", "experimental.layouts", "")
	tr.Commit()
	_, err = snapstate.Install(context.Background(), s.state, "some-snap", opts, s.user.ID, snapstate.Flags{})
	c.Assert(err, IsNil)

	// Layouts are enabled when the controlling flag is reset to nil.
	tr = config.NewTransaction(s.state)
	tr.Set("core", "experimental.layouts", nil)
	tr.Commit()
	_, err = snapstate.Install(context.Background(), s.state, "some-snap", opts, s.user.ID, snapstate.Flags{})
	c.Assert(err, IsNil)

}

func (s *snapmgrTestSuite) TestUpdateLayoutsChecksFeatureFlag(c *C) {
	s.state.Lock()
	defer s.state.Unlock()

	// When layouts are disabled we cannot refresh to a snap depending on the feature.
	tr := config.NewTransaction(s.state)
	tr.Set("core", "experimental.layouts", false)
	tr.Commit()

	snapstate.Set(s.state, "some-snap", &snapstate.SnapState{
		Active: true,
		Sequence: []*snap.SideInfo{
			{RealName: "some-snap", SnapID: "some-snap-id", Revision: snap.R(1)},
		},
		Current:  snap.R(1),
		SnapType: "app",
	})

	_, err := snapstate.Update(s.state, "some-snap", &snapstate.RevisionOptions{Channel: "channel-for-layout"}, s.user.ID, snapstate.Flags{})
	c.Assert(err, ErrorMatches, "experimental feature disabled - test it by setting 'experimental.layouts' to true")

	// When layouts are enabled we can refresh to a snap depending on the feature.
	tr = config.NewTransaction(s.state)
	tr.Set("core", "experimental.layouts", true)
	tr.Commit()

	_, err = snapstate.Update(s.state, "some-snap", &snapstate.RevisionOptions{Channel: "channel-for-layout"}, s.user.ID, snapstate.Flags{})
	c.Assert(err, IsNil)
}

func (s *snapmgrTestSuite) TestUpdateManyExplicitLayoutsChecksFeatureFlag(c *C) {
	s.state.Lock()
	defer s.state.Unlock()

	// When layouts are disabled we cannot refresh multiple snaps if one of them depends on the feature.
	tr := config.NewTransaction(s.state)
	tr.Set("core", "experimental.layouts", false)
	tr.Commit()

	snapstate.Set(s.state, "some-snap", &snapstate.SnapState{
		Active:  true,
		Channel: "channel-for-layout",
		Sequence: []*snap.SideInfo{
			{RealName: "some-snap", SnapID: "some-snap-id", Revision: snap.R(1)},
		},
		Current:  snap.R(1),
		SnapType: "app",
	})

	_, _, err := snapstate.UpdateMany(context.Background(), s.state, []string{"some-snap"}, s.user.ID, nil)
	c.Assert(err, ErrorMatches, "experimental feature disabled - test it by setting 'experimental.layouts' to true")

	// When layouts are enabled we can refresh multiple snaps if one of them depends on the feature.
	tr = config.NewTransaction(s.state)
	tr.Set("core", "experimental.layouts", true)
	tr.Commit()

	_, _, err = snapstate.UpdateMany(context.Background(), s.state, []string{"some-snap"}, s.user.ID, nil)
	c.Assert(err, IsNil)
}

func (s *snapmgrTestSuite) TestUpdateManyLayoutsChecksFeatureFlag(c *C) {
	s.state.Lock()
	defer s.state.Unlock()

	// When layouts are disabled we cannot refresh multiple snaps if one of them depends on the feature.
	tr := config.NewTransaction(s.state)
	tr.Set("core", "experimental.layouts", false)
	tr.Commit()

	snapstate.Set(s.state, "some-snap", &snapstate.SnapState{
		Active:  true,
		Channel: "channel-for-layout",
		Sequence: []*snap.SideInfo{
			{RealName: "some-snap", SnapID: "some-snap-id", Revision: snap.R(1)},
		},
		Current:  snap.R(1),
		SnapType: "app",
	})

	refreshes, _, err := snapstate.UpdateMany(context.Background(), s.state, nil, s.user.ID, nil)
	c.Assert(err, IsNil)
	c.Assert(refreshes, HasLen, 0)

	// When layouts are enabled we can refresh multiple snaps if one of them depends on the feature.
	tr = config.NewTransaction(s.state)
	tr.Set("core", "experimental.layouts", true)
	tr.Commit()

	refreshes, _, err = snapstate.UpdateMany(context.Background(), s.state, nil, s.user.ID, nil)
	c.Assert(err, IsNil)
	c.Assert(refreshes, DeepEquals, []string{"some-snap"})
}

func (s *snapmgrTestSuite) TestUpdateFailsEarlyOnEpochMismatch(c *C) {
	s.state.Lock()
	defer s.state.Unlock()

	snapstate.Set(s.state, "some-epoch-snap", &snapstate.SnapState{
		Active: true,
		Sequence: []*snap.SideInfo{
			{RealName: "some-epoch-snap", SnapID: "some-epoch-snap-id", Revision: snap.R(1)},
		},
		Current:  snap.R(1),
		SnapType: "app",
	})

	_, err := snapstate.Update(s.state, "some-epoch-snap", nil, 0, snapstate.Flags{})
	c.Assert(err, ErrorMatches, `cannot refresh "some-epoch-snap" to new revision 11 with epoch 42, because it can't read the current epoch of 13`)
}

func (s *snapmgrTestSuite) TestParallelInstallValidateFeatureFlag(c *C) {
	s.state.Lock()
	defer s.state.Unlock()

	info := &snap.Info{
		InstanceKey: "foo",
	}

	err := snapstate.ValidateFeatureFlags(s.state, info)
	c.Assert(err, ErrorMatches, `experimental feature disabled - test it by setting 'experimental.parallel-instances' to true`)

	// various forms of disabling
	tr := config.NewTransaction(s.state)
	tr.Set("core", "experimental.parallel-instances", false)
	tr.Commit()

	err = snapstate.ValidateFeatureFlags(s.state, info)
	c.Assert(err, ErrorMatches, `experimental feature disabled - test it by setting 'experimental.parallel-instances' to true`)

	tr = config.NewTransaction(s.state)
	tr.Set("core", "experimental.parallel-instances", "")
	tr.Commit()

	err = snapstate.ValidateFeatureFlags(s.state, info)
	c.Assert(err, ErrorMatches, `experimental feature disabled - test it by setting 'experimental.parallel-instances' to true`)

	tr = config.NewTransaction(s.state)
	tr.Set("core", "experimental.parallel-instances", nil)
	tr.Commit()

	err = snapstate.ValidateFeatureFlags(s.state, info)
	c.Assert(err, ErrorMatches, `experimental feature disabled - test it by setting 'experimental.parallel-instances' to true`)

	tr = config.NewTransaction(s.state)
	tr.Set("core", "experimental.parallel-instances", "veryfalse")
	tr.Commit()

	err = snapstate.ValidateFeatureFlags(s.state, info)
	c.Assert(err, ErrorMatches, `parallel-instances can only be set to 'true' or 'false', got "veryfalse"`)

	// enable parallel instances
	tr = config.NewTransaction(s.state)
	tr.Set("core", "experimental.parallel-instances", true)
	tr.Commit()

	err = snapstate.ValidateFeatureFlags(s.state, info)
	c.Assert(err, IsNil)
}

func (s *snapmgrTestSuite) TestParallelInstallInstallPathExperimentalSwitch(c *C) {
	s.state.Lock()
	defer s.state.Unlock()

	mockSnap := makeTestSnap(c, `name: some-snap
version: 1.0
`)
	si := &snap.SideInfo{RealName: "some-snap", SnapID: "some-snap-id", Revision: snap.R(8)}
	_, _, err := snapstate.InstallPath(s.state, si, mockSnap, "some-snap_foo", "", snapstate.Flags{})
	c.Assert(err, ErrorMatches, "experimental feature disabled - test it by setting 'experimental.parallel-instances' to true")

	// enable parallel instances
	tr := config.NewTransaction(s.state)
	tr.Set("core", "experimental.parallel-instances", true)
	tr.Commit()

	_, _, err = snapstate.InstallPath(s.state, si, mockSnap, "some-snap_foo", "", snapstate.Flags{})
	c.Assert(err, IsNil)
}

func (s *snapmgrTestSuite) TestInjectTasks(c *C) {
	s.state.Lock()
	defer s.state.Unlock()

	lane := s.state.NewLane()

	// setup main task and two tasks waiting for it; all part of same change
	chg := s.state.NewChange("change", "")
	t0 := s.state.NewTask("task1", "")
	chg.AddTask(t0)
	t0.JoinLane(lane)
	t01 := s.state.NewTask("task1-1", "")
	t01.WaitFor(t0)
	chg.AddTask(t01)
	t02 := s.state.NewTask("task1-2", "")
	t02.WaitFor(t0)
	chg.AddTask(t02)

	// setup extra tasks
	t1 := s.state.NewTask("task2", "")
	t2 := s.state.NewTask("task3", "")
	ts := state.NewTaskSet(t1, t2)

	snapstate.InjectTasks(t0, ts)

	// verify that extra tasks are now part of same change
	c.Assert(t1.Change().ID(), Equals, t0.Change().ID())
	c.Assert(t2.Change().ID(), Equals, t0.Change().ID())
	c.Assert(t1.Change().ID(), Equals, chg.ID())

	c.Assert(t1.Lanes(), DeepEquals, []int{lane})

	// verify that halt tasks of the main task now wait for extra tasks
	c.Assert(t1.HaltTasks(), HasLen, 2)
	c.Assert(t2.HaltTasks(), HasLen, 2)
	c.Assert(t1.HaltTasks(), DeepEquals, t2.HaltTasks())

	ids := []string{t1.HaltTasks()[0].Kind(), t2.HaltTasks()[1].Kind()}
	sort.Strings(ids)
	c.Assert(ids, DeepEquals, []string{"task1-1", "task1-2"})

	// verify that extra tasks wait for the main task
	c.Assert(t1.WaitTasks(), HasLen, 1)
	c.Assert(t1.WaitTasks()[0].Kind(), Equals, "task1")
	c.Assert(t2.WaitTasks(), HasLen, 1)
	c.Assert(t2.WaitTasks()[0].Kind(), Equals, "task1")
}

func (s *snapmgrTestSuite) TestInjectTasksWithNullChange(c *C) {
	s.state.Lock()
	defer s.state.Unlock()

	// setup main task
	t0 := s.state.NewTask("task1", "")
	t01 := s.state.NewTask("task1-1", "")
	t01.WaitFor(t0)

	// setup extra task
	t1 := s.state.NewTask("task2", "")
	ts := state.NewTaskSet(t1)

	snapstate.InjectTasks(t0, ts)

	c.Assert(t1.Lanes(), DeepEquals, []int{0})

	// verify that halt tasks of the main task now wait for extra tasks
	c.Assert(t1.HaltTasks(), HasLen, 1)
	c.Assert(t1.HaltTasks()[0].Kind(), Equals, "task1-1")
}

func hasConfigureTask(ts *state.TaskSet) bool {
	for _, tk := range taskKinds(ts.Tasks()) {
		if tk == "run-hook[configure]" {
			return true
		}
	}
	return false
}

func (s *snapmgrTestSuite) TestNoConfigureForBasesTask(c *C) {
	s.state.Lock()
	defer s.state.Unlock()

	// normal snaps get a configure task
	opts := &snapstate.RevisionOptions{Channel: "some-channel"}
	ts, err := snapstate.Install(context.Background(), s.state, "some-snap", opts, s.user.ID, snapstate.Flags{})
	c.Assert(err, IsNil)
	c.Check(hasConfigureTask(ts), Equals, true)

	// but bases do not for install
	ts, err = snapstate.Install(context.Background(), s.state, "some-base", opts, s.user.ID, snapstate.Flags{})
	c.Assert(err, IsNil)
	c.Check(hasConfigureTask(ts), Equals, false)

	// or for refresh
	snapstate.Set(s.state, "some-base", &snapstate.SnapState{
		Active:   true,
		Channel:  "edge",
		Sequence: []*snap.SideInfo{{RealName: "some-base", SnapID: "some-base-id", Revision: snap.R(1)}},
		Current:  snap.R(1),
		SnapType: "base",
	})
	ts, err = snapstate.Update(s.state, "some-base", nil, s.user.ID, snapstate.Flags{})
	c.Assert(err, IsNil)
	c.Check(hasConfigureTask(ts), Equals, false)
}

func (s *snapmgrTestSuite) TestNoSnapdSnapOnCoreWithoutBase(c *C) {
	s.state.Lock()
	defer s.state.Unlock()
	r := release.MockOnClassic(false)
	defer r()

	// but snapd do not for install
	_, err := snapstate.Install(s.state, "snapd", &snapstate.RevisionOptions{Channel: "some-channel"}, s.user.ID, snapstate.Flags{})
	c.Assert(err, ErrorMatches, "cannot install snapd snap on a model without a base snap yet")
}

func (s *snapmgrTestSuite) TestNoSnapdSnapOnSystemsWithoutBaseOnUbuntuCore(c *C) {
	s.state.Lock()
	defer s.state.Unlock()
	r := release.MockOnClassic(false)
	defer r()

	// it is not possible to opt-into the snapd snap on core yet
	tr := config.NewTransaction(s.state)
	tr.Set("core", "experimental.snapd-snap", true)
	tr.Commit()

	// but snapd do not for install
	_, err := snapstate.Install(context.Background(), s.state, "snapd", nil, s.user.ID, snapstate.Flags{})
	c.Assert(err, ErrorMatches, "cannot install snapd snap on a model without a base snap yet")
}

func (s *snapmgrTestSuite) TestNoSnapdSnapOnSystemsWithoutBaseButOption(c *C) {
	s.state.Lock()
	defer s.state.Unlock()

	tr := config.NewTransaction(s.state)
	tr.Set("core", "experimental.snapd-snap", true)
	tr.Commit()

	_, err := snapstate.Install(context.Background(), s.state, "snapd", nil, s.user.ID, snapstate.Flags{})
	c.Assert(err, IsNil)
}

func (s *snapmgrTestSuite) TestNoConfigureForSnapdSnap(c *C) {
	s.state.Lock()
	defer s.state.Unlock()

	restore := snap.MockSnapdSnapID("snapd-id")
	defer restore()

	// snapd cannot be installed unless the model uses a base snap
	r := snapstatetest.MockDeviceModel(ModelWithBase("core18"))
	defer r()

	// but snapd do not for install
	ts, err := snapstate.Install(context.Background(), s.state, "snapd", nil, s.user.ID, snapstate.Flags{})
	c.Assert(err, IsNil)
	c.Check(hasConfigureTask(ts), Equals, false)

	// or for refresh
	snapstate.Set(s.state, "snapd", &snapstate.SnapState{
		Active:   true,
		Channel:  "edge",
		Sequence: []*snap.SideInfo{{RealName: "snapd", SnapID: "snapd-id", Revision: snap.R(1)}},
		Current:  snap.R(1),
		SnapType: "app",
	})
	ts, err = snapstate.Update(s.state, "snapd", nil, s.user.ID, snapstate.Flags{})
	c.Assert(err, IsNil)
	c.Check(hasConfigureTask(ts), Equals, false)

}

func (s snapmgrTestSuite) TestCanLoadOldSnapSetupWithoutType(c *C) {
	// ensure we don't crash when loading a SnapSetup json without
	// a type set
	oldSnapSetup := []byte(`{
 "snap-path":"/some/path",
 "side-info": {
    "channel": "edge",
    "name": "some-snap",
    "revision": "1",
    "snap-id": "some-snap-id"
 }
}`)
	var snapsup snapstate.SnapSetup
	err := json.Unmarshal(oldSnapSetup, &snapsup)
	c.Assert(err, IsNil)
	c.Check(snapsup.SnapPath, Equals, "/some/path")
	c.Check(snapsup.SideInfo, DeepEquals, &snap.SideInfo{
		Channel:  "edge",
		RealName: "some-snap",
		Revision: snap.R(1),
		SnapID:   "some-snap-id",
	})
	c.Check(snapsup.Type, Equals, snap.Type(""))
}

func (s snapmgrTestSuite) TestHasOtherInstances(c *C) {
	s.state.Lock()
	defer s.state.Unlock()

	snapstate.Set(s.state, "some-snap", &snapstate.SnapState{
		Active: true,
		Sequence: []*snap.SideInfo{
			{RealName: "some-snap", SnapID: "some-snap-id", Revision: snap.R(1)},
		},
		Current:  snap.R(1),
		SnapType: "app",
	})
	snapstate.Set(s.state, "some-snap_instance", &snapstate.SnapState{
		Active: true,
		Sequence: []*snap.SideInfo{
			{RealName: "some-snap", SnapID: "some-snap-id", Revision: snap.R(3)},
		},
		Current:     snap.R(3),
		SnapType:    "app",
		InstanceKey: "instance",
	})
	snapstate.Set(s.state, "some-other-snap", &snapstate.SnapState{
		Active: true,
		Sequence: []*snap.SideInfo{
			{RealName: "some-other-snap", SnapID: "some-other-snap-id", Revision: snap.R(1)},
		},
		Current:  snap.R(1),
		SnapType: "app",
	})

	other, err := snapstate.HasOtherInstances(s.state, "some-snap")
	c.Assert(err, IsNil)
	c.Assert(other, Equals, true)
	other, err = snapstate.HasOtherInstances(s.state, "some-snap_instance")
	c.Assert(err, IsNil)
	c.Assert(other, Equals, true)
	other, err = snapstate.HasOtherInstances(s.state, "some-other-snap")
	c.Assert(err, IsNil)
	c.Assert(other, Equals, false)
	// other snaps like only looks at the name of the refence snap
	other, err = snapstate.HasOtherInstances(s.state, "some-other-snap_instance")
	c.Assert(err, IsNil)
	c.Assert(other, Equals, true)

	// remove the snap without instance key
	snapstate.Set(s.state, "some-snap", nil)
	// some-snap_instance is like some-snap
	other, err = snapstate.HasOtherInstances(s.state, "some-snap")
	c.Assert(err, IsNil)
	c.Assert(other, Equals, true)
	other, err = snapstate.HasOtherInstances(s.state, "some-snap_instance")
	c.Assert(err, IsNil)
	c.Assert(other, Equals, false)

	// add another snap with instance key
	snapstate.Set(s.state, "some-snap_other", &snapstate.SnapState{
		Active: true,
		Sequence: []*snap.SideInfo{
			{RealName: "some-snap", SnapID: "some-snap-id", Revision: snap.R(3)},
		},
		Current:     snap.R(3),
		SnapType:    "app",
		InstanceKey: "other",
	})
	other, err = snapstate.HasOtherInstances(s.state, "some-snap")
	c.Assert(err, IsNil)
	c.Assert(other, Equals, true)
	other, err = snapstate.HasOtherInstances(s.state, "some-snap_instance")
	c.Assert(err, IsNil)
	c.Assert(other, Equals, true)
}

func (s *snapmgrTestSuite) TestRequestSalt(c *C) {
	si := snap.SideInfo{
		RealName: "other-snap",
		Revision: snap.R(7),
		SnapID:   "other-snap-id",
	}
	s.state.Lock()
	defer s.state.Unlock()

	snapstate.Set(s.state, "other-snap", &snapstate.SnapState{
		Active:   true,
		Sequence: []*snap.SideInfo{&si},
		Current:  si.Revision,
		SnapType: "app",
	})
	snapstate.Set(s.state, "other-snap_instance", &snapstate.SnapState{
		Active:      true,
		Sequence:    []*snap.SideInfo{&si},
		Current:     si.Revision,
		SnapType:    "app",
		InstanceKey: "instance",
	})

	// clear request-salt to have it generated
	s.state.Set("refresh-privacy-key", nil)

	_, err := snapstate.Install(context.Background(), s.state, "some-snap", nil, s.user.ID, snapstate.Flags{})
	c.Assert(err, ErrorMatches, "internal error: request salt is unset")

	s.state.Set("refresh-privacy-key", "privacy-key")

	chg := s.state.NewChange("install", "install a snap")
	ts, err := snapstate.Install(context.Background(), s.state, "some-snap", nil, s.user.ID, snapstate.Flags{})
	c.Assert(err, IsNil)
	chg.AddAll(ts)

	s.state.Unlock()
	defer s.se.Stop()
	s.settle(c)
	s.state.Lock()

	c.Assert(len(s.fakeBackend.ops) >= 1, Equals, true)
	storeAction := s.fakeBackend.ops[0]
	c.Assert(storeAction.op, Equals, "storesvc-snap-action")
	c.Assert(storeAction.curSnaps, HasLen, 2)
	c.Assert(s.fakeStore.seenPrivacyKeys["privacy-key"], Equals, true)
}

type canDisableSuite struct{}

var _ = Suite(&canDisableSuite{})

func (s *canDisableSuite) TestCanDisable(c *C) {
	for _, tt := range []struct {
		typ        snap.Type
		canDisable bool
	}{
		{snap.TypeApp, true},
		{snap.TypeGadget, false},
		{snap.TypeKernel, false},
		{snap.TypeOS, false},
	} {
		info := &snap.Info{SnapType: tt.typ}
		c.Check(snapstate.CanDisable(info), Equals, tt.canDisable)
	}
}

func (s *snapmgrTestSuite) TestGadgetConnections(c *C) {
	r := release.MockOnClassic(false)
	defer r()

	// using MockSnap, we want to read the bits on disk
	snapstate.MockSnapReadInfo(snap.ReadInfo)

	deviceCtxNoGadget := deviceWithoutGadgetContext()
	deviceCtx := deviceWithGadgetContext("the-gadget")

	s.state.Lock()
	defer s.state.Unlock()

	_, err := snapstate.GadgetConnections(s.state, deviceCtxNoGadget)
	c.Assert(err, Equals, state.ErrNoState)

	_, err = snapstate.GadgetConnections(s.state, deviceCtx)
	c.Assert(err, Equals, state.ErrNoState)

	s.prepareGadget(c, `
connections:
  - plug: snap1idididididididididididididi:plug
    slot: snap2idididididididididididididi:slot
`)

	conns, err := snapstate.GadgetConnections(s.state, deviceCtx)
	c.Assert(err, IsNil)
	c.Check(conns, DeepEquals, []gadget.Connection{
		{Plug: gadget.ConnectionPlug{SnapID: "snap1idididididididididididididi", Plug: "plug"}, Slot: gadget.ConnectionSlot{SnapID: "snap2idididididididididididididi", Slot: "slot"}}})
}

func (s *snapmgrTestSuite) TestSnapManagerCanStandby(c *C) {
	s.state.Lock()
	defer s.state.Unlock()

	// no snaps -> can standby
	s.state.Set("snaps", nil)
	c.Assert(s.snapmgr.CanStandby(), Equals, true)

	// snaps installed -> can *not* standby
	snapstate.Set(s.state, "core", &snapstate.SnapState{
		Active: true,
		Sequence: []*snap.SideInfo{
			{RealName: "core", Revision: snap.R(1)},
		},
		Current:  snap.R(1),
		SnapType: "os",
	})
	c.Assert(s.snapmgr.CanStandby(), Equals, false)
}

func (s *snapmgrTestSuite) TestResolveChannelPinnedTrack(c *C) {
	for _, tc := range []struct {
		snap        string
		new         string
		exp         string
		kernelTrack string
		gadgetTrack string
		snapChannel string
		err         string
	}{
		// neither kernel nor gadget
		{snap: "some-snap"},
		{snap: "some-snap", new: "stable", exp: "stable"},
		{snap: "some-snap", new: "foo/stable", exp: "foo/stable"},
		{snap: "some-snap", new: "stable/with-branch", exp: "stable/with-branch"},
		{snap: "some-snap", new: "supertrack/stable", exp: "supertrack/stable"},
		{snap: "some-snap", new: "supertrack/stable/with-branch", exp: "supertrack/stable/with-branch"},
		// kernel or gadget snap set, but unrelated snap
		{snap: "some-snap", new: "stable", exp: "stable", kernelTrack: "18"},
		{snap: "some-snap", new: "foo/stable", exp: "foo/stable", kernelTrack: "18"},
		{snap: "some-snap", new: "foo/stable", exp: "foo/stable", gadgetTrack: "18"},
		// no pinned track
		{snap: "kernel", new: "latest/stable", exp: "latest/stable"},
		{snap: "kernel", new: "stable", exp: "stable"},
		{snap: "brand-gadget", new: "stable", exp: "stable"},
		// not a risk only request
		{snap: "kernel", new: "", kernelTrack: "18"},
		{snap: "brand-gadget", new: "", gadgetTrack: "18"},
		{snap: "kernel", new: "latest/stable", kernelTrack: "18", err: "cannot switch from kernel track.*"},
		{snap: "kernel", new: "latest/stable/hotfix-123", kernelTrack: "18", err: "cannot switch from kernel track.*"},
		{snap: "kernel", new: "foo/stable", kernelTrack: "18", err: "cannot switch from kernel track.*"},
		{snap: "brand-gadget", new: "foo/stable", exp: "18/stable", gadgetTrack: "18", err: "cannot switch from gadget track.*"},
		{snap: "kernel", new: "18/stable", exp: "18/stable", kernelTrack: "18"},
		{snap: "kernel", new: "18/stable", exp: "18/stable"},
		{snap: "brand-gadget", new: "18/stable", exp: "18/stable", gadgetTrack: "18"},
		{snap: "brand-gadget", new: "18/stable", exp: "18/stable"},
		// risk/branch within a track
		{snap: "kernel", new: "stable/hotfix-123", exp: "18/stable/hotfix-123", kernelTrack: "18"},
		{snap: "kernel", new: "18/stable/hotfix-123", exp: "18/stable/hotfix-123", kernelTrack: "18"},
		// risk only defaults to pinned gadget track
		{snap: "brand-gadget", new: "stable", exp: "17/stable", gadgetTrack: "17"},
		{snap: "brand-gadget", new: "edge", exp: "17/edge", gadgetTrack: "17"},
		// risk only defaults to pinned kernel track
		{snap: "kernel", new: "stable", exp: "17/stable", kernelTrack: "17"},
		{snap: "kernel", new: "edge", exp: "17/edge", kernelTrack: "17"},
		// risk only with regular snap defaults to pinned track
		{snap: "some-snap", new: "stable", exp: "3.0/stable", snapChannel: "3.0/edge"},
		{snap: "some-snap", new: "4.0/stable", exp: "4.0/stable", snapChannel: "3.0/edge"},
		{snap: "some-snap", new: "latest/stable", exp: "latest/stable", snapChannel: "3.0/edge"},
		// risk only with kernel/gadget defaults to pinned track from channel in snap state if not pinned by model
		{snap: "kernel", new: "stable", exp: "2.0/stable", snapChannel: "2.0/edge"},
		{snap: "brand-gadget", new: "stable", exp: "2.0/stable", snapChannel: "2.0/edge"},
	} {
		c.Logf("tc: %+v", tc)
		if tc.kernelTrack != "" && tc.gadgetTrack != "" {
			c.Fatalf("setting both kernel and gadget tracks is not supported by the test")
		}
		var model *asserts.Model
		switch {
		case tc.kernelTrack != "":
			model = ModelWithKernelTrack(tc.kernelTrack)
		case tc.gadgetTrack != "":
			model = ModelWithGadgetTrack(tc.gadgetTrack)
		default:
			model = DefaultModel()
		}
		deviceCtx := &snapstatetest.TrivialDeviceContext{DeviceModel: model}
		s.state.Lock()
		if tc.snapChannel != "" {
			snapstate.Set(s.state, tc.snap, &snapstate.SnapState{
				Active:  true,
				Channel: tc.snapChannel,
				Sequence: []*snap.SideInfo{{
					RealName: tc.snap,
					Revision: snap.R(1),
					SnapID:   "some-id",
				}},
				Current: snap.R(1)})
		} else {
			snapstate.Set(s.state, tc.snap, nil)
		}
		ch, err := snapstate.ResolveChannel(s.state, tc.snap, tc.new, deviceCtx)
		s.state.Unlock()
		if tc.err != "" {
			c.Check(err, ErrorMatches, tc.err)
		} else {
			c.Check(err, IsNil)
			c.Check(ch, Equals, tc.exp)
		}
	}
}

func (s *snapmgrTestSuite) TestInstallValidatesInstanceNames(c *C) {
	s.state.Lock()
	defer s.state.Unlock()

	_, err := snapstate.Install(context.Background(), s.state, "foo--invalid", nil, 0, snapstate.Flags{})
	c.Assert(err, ErrorMatches, `invalid instance name: invalid snap name: "foo--invalid"`)

	_, err = snapstate.Install(context.Background(), s.state, "foo_123_456", nil, 0, snapstate.Flags{})
	c.Assert(err, ErrorMatches, `invalid instance name: invalid instance key: "123_456"`)

	_, _, err = snapstate.InstallMany(s.state, []string{"foo--invalid"}, 0)
	c.Assert(err, ErrorMatches, `invalid instance name: invalid snap name: "foo--invalid"`)

	_, _, err = snapstate.InstallMany(s.state, []string{"foo_123_456"}, 0)
	c.Assert(err, ErrorMatches, `invalid instance name: invalid instance key: "123_456"`)

	mockSnap := makeTestSnap(c, `name: some-snap
version: 1.0
epoch: 1*
`)
	si := snap.SideInfo{RealName: "some-snap", SnapID: "some-snap-id", Revision: snap.R(8)}
	_, _, err = snapstate.InstallPath(s.state, &si, mockSnap, "some-snap_123_456", "", snapstate.Flags{})
	c.Assert(err, ErrorMatches, `invalid instance name: invalid instance key: "123_456"`)
}

func (s *snapmgrTestSuite) TestGadgetUpdateTaskAddedOnInstall(c *C) {
	restore := release.MockOnClassic(false)
	defer restore()

	s.state.Lock()
	defer s.state.Unlock()

	// task added on install
	ts, err := snapstate.Install(context.Background(), s.state, "brand-gadget", nil, 0, snapstate.Flags{})
	c.Assert(err, IsNil)

	c.Assert(s.state.TaskCount(), Equals, len(ts.Tasks()))
	verifyInstallTasks(c, updatesGadget, 0, ts, s.state)
}

func (s *snapmgrTestSuite) TestGadgetUpdateTaskAddedOnRefresh(c *C) {
	restore := release.MockOnClassic(false)
	defer restore()

	s.state.Lock()
	defer s.state.Unlock()

	snapstate.Set(s.state, "brand-gadget", &snapstate.SnapState{
		Active: true,
		Sequence: []*snap.SideInfo{
			{RealName: "brand-gadget", SnapID: "brand-gadget-id", Revision: snap.R(1)},
		},
		Current:  snap.R(1),
		SnapType: "gadget",
	})

	// and on update
	ts, err := snapstate.Update(s.state, "brand-gadget", &snapstate.RevisionOptions{}, 0, snapstate.Flags{})
	c.Assert(err, IsNil)

	c.Assert(s.state.TaskCount(), Equals, len(ts.Tasks()))
	verifyUpdateTasks(c, unlinkBefore|cleanupAfter|doesReRefresh|updatesGadget, 0, ts, s.state)

}

func (s *snapmgrTestSuite) TestForSnapSetupResetsFlags(c *C) {
	flags := snapstate.Flags{
		DevMode:          true,
		JailMode:         true,
		Classic:          true,
		TryMode:          true,
		Revert:           true,
		RemoveSnapPath:   true,
		IgnoreValidation: true,
		Required:         true,
		SkipConfigure:    true,
		Unaliased:        true,
		Amend:            true,
		IsAutoRefresh:    true,
		NoReRefresh:      true,
		RequireTypeBase:  true,
	}
	flags = flags.ForSnapSetup()

	// certain flags get reset, others are not touched
	c.Check(flags, DeepEquals, snapstate.Flags{
		DevMode:          true,
		JailMode:         true,
		Classic:          true,
		TryMode:          true,
		Revert:           true,
		RemoveSnapPath:   true,
		IgnoreValidation: true,
		Required:         true,
		SkipConfigure:    false,
		Unaliased:        true,
		Amend:            true,
		IsAutoRefresh:    true,
		NoReRefresh:      false,
		RequireTypeBase:  false,
	})
}<|MERGE_RESOLUTION|>--- conflicted
+++ resolved
@@ -426,12 +426,9 @@
 			"run-hook[configure]",
 		)
 	}
-<<<<<<< HEAD
-=======
 	expected = append(expected,
 		"run-hook[check-health]",
 	)
->>>>>>> 9df99b61
 
 	c.Assert(kinds, DeepEquals, expected)
 }
