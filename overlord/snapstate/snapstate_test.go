// -*- Mode: Go; indent-tabs-mode: t -*-

/*
 * Copyright (C) 2016 Canonical Ltd
 *
 * This program is free software: you can redistribute it and/or modify
 * it under the terms of the GNU General Public License version 3 as
 * published by the Free Software Foundation.
 *
 * This program is distributed in the hope that it will be useful,
 * but WITHOUT ANY WARRANTY; without even the implied warranty of
 * MERCHANTABILITY or FITNESS FOR A PARTICULAR PURPOSE.  See the
 * GNU General Public License for more details.
 *
 * You should have received a copy of the GNU General Public License
 * along with this program.  If not, see <http://www.gnu.org/licenses/>.
 *
 */

package snapstate_test

import (
	"bytes"
	"encoding/json"
	"errors"
	"fmt"
	"io/ioutil"
	"os"
	"path/filepath"
	"sort"
	"testing"
	"time"

	. "gopkg.in/check.v1"

	"github.com/snapcore/snapd/dirs"
	"github.com/snapcore/snapd/interfaces"
	"github.com/snapcore/snapd/logger"
	"github.com/snapcore/snapd/overlord/auth"
	"github.com/snapcore/snapd/overlord/configstate/config"
	"github.com/snapcore/snapd/overlord/hookstate"
	"github.com/snapcore/snapd/overlord/snapstate"
	"github.com/snapcore/snapd/overlord/snapstate/backend"
	"github.com/snapcore/snapd/overlord/snapstate/hooks"
	"github.com/snapcore/snapd/overlord/state"
	"github.com/snapcore/snapd/release"
	"github.com/snapcore/snapd/snap"
	"github.com/snapcore/snapd/snap/snaptest"
	"github.com/snapcore/snapd/store"
	"github.com/snapcore/snapd/testutil"
	"github.com/snapcore/snapd/timeutil"

	// So it registers Configure.
	_ "github.com/snapcore/snapd/overlord/configstate"
)

func TestSnapManager(t *testing.T) { TestingT(t) }

type snapmgrTestSuite struct {
	state   *state.State
	snapmgr *snapstate.SnapManager

	fakeBackend *fakeSnappyBackend
	fakeStore   *fakeStore

	user *auth.UserState

	reset func()
}

func (s *snapmgrTestSuite) settle() {
	// FIXME: use the real settle here
	for i := 0; i < 50; i++ {
		s.snapmgr.Ensure()
		s.snapmgr.Wait()
	}
}

var _ = Suite(&snapmgrTestSuite{})

func (s *snapmgrTestSuite) SetUpTest(c *C) {
	dirs.SnapCookieDir = c.MkDir()

	s.fakeBackend = &fakeSnappyBackend{}
	s.state = state.New(nil)
	s.fakeStore = &fakeStore{
		fakeCurrentProgress: 75,
		fakeTotalProgress:   100,
		fakeBackend:         s.fakeBackend,
		state:               s.state,
	}

<<<<<<< HEAD
	oldInstallHookSetup := snapstate.InstallHookSetup
	oldRefreshHookSetup := snapstate.RefreshHookSetup
	oldRemoveHookSetup := snapstate.RemoveHookSetup
	snapstate.InstallHookSetup = hooks.InstallHookSetup
	snapstate.RefreshHookSetup = hooks.RefreshHookSetup
	snapstate.RemoveHookSetup = hooks.RemoveHookSetup
=======
	oldSetupInstallHook := snapstate.SetupInstallHook
	oldSetupRemoveHook := snapstate.SetupRemoveHook
	snapstate.SetupInstallHook = hooks.SetupInstallHook
	snapstate.SetupRemoveHook = hooks.SetupRemoveHook
>>>>>>> b0bc2c78

	var err error
	s.snapmgr, err = snapstate.Manager(s.state)
	c.Assert(err, IsNil)
	s.snapmgr.AddForeignTaskHandlers(s.fakeBackend)

	snapstate.SetSnapManagerBackend(s.snapmgr, s.fakeBackend)

	restore1 := snapstate.MockReadInfo(s.fakeBackend.ReadInfo)
	restore2 := snapstate.MockOpenSnapFile(s.fakeBackend.OpenSnapFile)

	s.reset = func() {
<<<<<<< HEAD
		snapstate.InstallHookSetup = oldInstallHookSetup
		snapstate.RefreshHookSetup = oldRefreshHookSetup
		snapstate.RemoveHookSetup = oldRemoveHookSetup
=======
		snapstate.SetupInstallHook = oldSetupInstallHook
		snapstate.SetupRemoveHook = oldSetupRemoveHook
>>>>>>> b0bc2c78
		restore2()
		restore1()
		dirs.SetRootDir("/")
	}

	s.state.Lock()
	snapstate.ReplaceStore(s.state, s.fakeStore)
	s.user, err = auth.NewUser(s.state, "username", "email@test.com", "macaroon", []string{"discharge"})
	c.Assert(err, IsNil)
	s.state.Unlock()

	snapstate.AutoAliases = func(*state.State, *snap.Info) (map[string]string, error) {
		return nil, nil
	}
}

func (s *snapmgrTestSuite) TearDownTest(c *C) {
	snapstate.ValidateRefreshes = nil
	snapstate.AutoAliases = nil
	snapstate.CanAutoRefresh = nil
	s.reset()
}

func (s *snapmgrTestSuite) TestStore(c *C) {
	s.state.Lock()
	defer s.state.Unlock()

	sto := &store.Store{}
	snapstate.ReplaceStore(s.state, sto)
	store1 := snapstate.Store(s.state)
	c.Check(store1, Equals, sto)

	// cached
	store2 := snapstate.Store(s.state)
	c.Check(store2, Equals, sto)
}

const (
	unlinkBefore = 1 << iota
	cleanupAfter
	maybeCore
)

func taskKinds(tasks []*state.Task) []string {
	kinds := make([]string, len(tasks))
	for i, task := range tasks {
		kinds[i] = task.Kind()
	}
	return kinds
}

func verifyInstallTasks(c *C, opts, discards int, ts *state.TaskSet, st *state.State) {
	kinds := taskKinds(ts.Tasks())

	expected := []string{
		"download-snap",
		"validate-snap",
		"mount-snap",
	}
	if opts&unlinkBefore != 0 {
		expected = append(expected,
			"stop-snap-services",
			"remove-aliases",
			"unlink-current-snap",
		)
	}
	expected = append(expected,
		"copy-snap-data",
		"setup-profiles",
		"link-snap",
	)
	if opts&maybeCore != 0 {
		expected = append(expected, "setup-profiles")
	}
	expected = append(expected,
		"set-auto-aliases",
<<<<<<< HEAD
		"setup-aliases")
	expected = append(expected, "run-hook")
	if opts&install != 0 {
		c.Assert(ts.Tasks()[len(expected)-1].Summary(), Matches, `Install hook of snap.*`)
	} else {
		c.Assert(ts.Tasks()[len(expected)-1].Summary(), Matches, `Refresh hook of snap.*`)
=======
		"setup-aliases",
		"run-hook",
		"start-snap-services")
	for i := 0; i < discards; i++ {
		expected = append(expected,
			"clear-snap",
			"discard-snap",
		)
	}
	if opts&cleanupAfter != 0 {
		expected = append(expected,
			"cleanup",
		)
>>>>>>> b0bc2c78
	}
	expected = append(expected,
		"run-hook",
	)

	c.Assert(kinds, DeepEquals, expected)
}

func verifyUpdateTasks(c *C, opts, discards int, ts *state.TaskSet, st *state.State) {
	kinds := taskKinds(ts.Tasks())

	expected := []string{
		"download-snap",
		"validate-snap",
		"mount-snap",
	}
	if opts&unlinkBefore != 0 {
		expected = append(expected,
			"stop-snap-services",
			"remove-aliases",
			"unlink-current-snap",
		)
	}
	expected = append(expected,
		"copy-snap-data",
		"setup-profiles",
		"link-snap",
	)
	if opts&maybeCore != 0 {
		expected = append(expected, "setup-profiles")
	}
	expected = append(expected,
		"set-auto-aliases",
		"setup-aliases",
		"start-snap-services")
	for i := 0; i < discards; i++ {
		expected = append(expected,
			"clear-snap",
			"discard-snap",
		)
	}
	if opts&cleanupAfter != 0 {
		expected = append(expected,
			"cleanup",
		)
	}
	expected = append(expected,
		"run-hook",
	)

	c.Assert(kinds, DeepEquals, expected)
}

func verifyRemoveTasks(c *C, ts *state.TaskSet) {
	c.Assert(taskKinds(ts.Tasks()), DeepEquals, []string{
		"stop-snap-services",
		"run-hook",
		"remove-aliases",
		"unlink-snap",
		"remove-profiles",
		"clear-snap",
		"discard-snap",
		"discard-conns",
	})
}

func (s *snapmgrTestSuite) TestLastIndexFindsLast(c *C) {
	snapst := &snapstate.SnapState{Sequence: []*snap.SideInfo{
		{Revision: snap.R(7)},
		{Revision: snap.R(11)},
		{Revision: snap.R(11)},
	}}
	c.Check(snapst.LastIndex(snap.R(11)), Equals, 2)
}

func (s *snapmgrTestSuite) TestInstallDevModeConfinementFiltering(c *C) {
	s.state.Lock()
	defer s.state.Unlock()

	// if a snap is devmode, you can't install it without --devmode
	_, err := snapstate.Install(s.state, "some-snap", "channel-for-devmode", snap.R(0), s.user.ID, snapstate.Flags{})
	c.Assert(err, ErrorMatches, `.* requires devmode or confinement override`)

	// if a snap is devmode, you *can* install it with --devmode
	_, err = snapstate.Install(s.state, "some-snap", "channel-for-devmode", snap.R(0), s.user.ID, snapstate.Flags{DevMode: true})
	c.Assert(err, IsNil)

	// if a snap is *not* devmode, you can still install it with --devmode
	_, err = snapstate.Install(s.state, "some-snap", "channel-for-strict", snap.R(0), s.user.ID, snapstate.Flags{DevMode: true})
	c.Assert(err, IsNil)
}

func (s *snapmgrTestSuite) TestInstallClassicConfinementFiltering(c *C) {
	if !dirs.SupportsClassicConfinement() {
		return
	}

	s.state.Lock()
	defer s.state.Unlock()

	// if a snap is classic, you can't install it without --classic
	_, err := snapstate.Install(s.state, "some-snap", "channel-for-classic", snap.R(0), s.user.ID, snapstate.Flags{})
	c.Assert(err, ErrorMatches, `.* requires classic confinement`)

	// if a snap is classic, you *can* install it with --classic
	_, err = snapstate.Install(s.state, "some-snap", "channel-for-classic", snap.R(0), s.user.ID, snapstate.Flags{Classic: true})
	c.Assert(err, IsNil)

	// if a snap is *not* classic, you can still install it with --classic
	_, err = snapstate.Install(s.state, "some-snap", "channel-for-strict", snap.R(0), s.user.ID, snapstate.Flags{Classic: true})
	c.Assert(err, IsNil)
}

func (s *snapmgrTestSuite) TestInstallFailsWhenClassicSnapsAreNotSupported(c *C) {
	s.state.Lock()
	defer s.state.Unlock()

	reset := release.MockReleaseInfo(&release.OS{
		ID: "fedora",
	})
	defer func() { reset(); dirs.SetRootDir("/") }()

	dirs.SetRootDir("/")

	_, err := snapstate.Install(s.state, "some-snap", "channel-for-classic", snap.R(0), s.user.ID, snapstate.Flags{Classic: true})
	c.Assert(err, Not(IsNil))
	c.Assert(err, DeepEquals, fmt.Errorf("classic confinement is not yet supported on your distribution"))
}

func (s *snapmgrTestSuite) TestInstallTasks(c *C) {
	s.state.Lock()
	defer s.state.Unlock()

	ts, err := snapstate.Install(s.state, "some-snap", "some-channel", snap.R(0), 0, snapstate.Flags{})
	c.Assert(err, IsNil)

	verifyInstallTasks(c, 0, 0, ts, s.state)
	c.Assert(s.state.TaskCount(), Equals, len(ts.Tasks()))

	runHooks := tasksWithKind(ts, "run-hook")
	// one hook task for install, one for configure hook
	c.Assert(runHooks, HasLen, 2)
	c.Assert(runHooks[0].Summary(), Equals, `Run install hook of "some-snap" snap if present`)
	c.Assert(runHooks[1].Summary(), Equals, `Run configure hook of "some-snap" snap if present`)
}

func (s *snapmgrTestSuite) TestInstallHookNotRunForInstalledSnap(c *C) {
	s.state.Lock()
	defer s.state.Unlock()

	snapstate.Set(s.state, "some-snap", &snapstate.SnapState{
		Active: true,
		Sequence: []*snap.SideInfo{
			{RealName: "some-snap", Revision: snap.R(7)},
		},
		Current:  snap.R(7),
		SnapType: "app",
	})

	mockSnap := makeTestSnap(c, `name: some-snap
version: 1.0`)
	ts, err := snapstate.InstallPath(s.state, &snap.SideInfo{RealName: "some-snap", SnapID: "some-snap-id", Revision: snap.R(8)}, mockSnap, "", snapstate.Flags{})
	c.Assert(err, IsNil)

	runHooks := tasksWithKind(ts, "run-hook")
	// no hook task for install, only for configure hook
	c.Assert(runHooks, HasLen, 1)
	c.Assert(runHooks[0].Summary(), Equals, `Run configure hook of "some-snap" snap if present`)
}

func (s *snapmgrTestSuite) TestCoreInstallTasks(c *C) {
	s.state.Lock()
	defer s.state.Unlock()

	ts, err := snapstate.Install(s.state, "some-core", "some-channel", snap.R(0), 0, snapstate.Flags{})
	c.Assert(err, IsNil)

	verifyInstallTasks(c, maybeCore, 0, ts, s.state)
	c.Assert(s.state.TaskCount(), Equals, len(ts.Tasks()))
	var phase2 *state.Task
	for _, t := range ts.Tasks() {
		if t.Kind() == "setup-profiles" {
			phase2 = t
		}
	}
	c.Assert(phase2, NotNil)
	var flag bool
	err = phase2.Get("core-phase-2", &flag)
	c.Assert(err, IsNil)
	c.Check(flag, Equals, true)
}

func (s *snapmgrTestSuite) testRevertTasks(flags snapstate.Flags, c *C) {
	s.state.Lock()
	defer s.state.Unlock()

	snapstate.Set(s.state, "some-snap", &snapstate.SnapState{
		Active: true,
		Sequence: []*snap.SideInfo{
			{RealName: "some-snap", Revision: snap.R(7)},
			{RealName: "some-snap", Revision: snap.R(11)},
		},
		Current:  snap.R(11),
		SnapType: "app",
	})

	ts, err := snapstate.Revert(s.state, "some-snap", flags)
	c.Assert(err, IsNil)

	c.Assert(s.state.TaskCount(), Equals, len(ts.Tasks()))
	c.Assert(taskKinds(ts.Tasks()), DeepEquals, []string{
		"prepare-snap",
		"stop-snap-services",
		"remove-aliases",
		"unlink-current-snap",
		"setup-profiles",
		"link-snap",
		"set-auto-aliases",
		"setup-aliases",
		"start-snap-services",
		"run-hook",
	})

	chg := s.state.NewChange("revert", "revert snap")
	chg.AddAll(ts)

	s.state.Unlock()
	defer s.snapmgr.Stop()
	s.settle()
	s.state.Lock()

	var snapst snapstate.SnapState
	err = snapstate.Get(s.state, "some-snap", &snapst)
	c.Assert(err, IsNil)
	c.Check(snapst.Flags, Equals, flags)
}

func (s *snapmgrTestSuite) TestRevertTasks(c *C) {
	s.testRevertTasks(snapstate.Flags{}, c)
}

func (s *snapmgrTestSuite) TestRevertTasksDevMode(c *C) {
	s.testRevertTasks(snapstate.Flags{DevMode: true}, c)
}

func (s *snapmgrTestSuite) TestRevertTasksJailMode(c *C) {
	s.testRevertTasks(snapstate.Flags{JailMode: true}, c)
}

func (s *snapmgrTestSuite) TestRevertTasksClassic(c *C) {
	if !dirs.SupportsClassicConfinement() {
		return
	}
	s.testRevertTasks(snapstate.Flags{Classic: true}, c)
}

func (s *snapmgrTestSuite) TestUpdateCreatesGCTasks(c *C) {
	s.state.Lock()
	defer s.state.Unlock()

	snapstate.Set(s.state, "some-snap", &snapstate.SnapState{
		Active: true,
		Sequence: []*snap.SideInfo{
			{RealName: "some-snap", SnapID: "some-snap-id", Revision: snap.R(1)},
			{RealName: "some-snap", SnapID: "some-snap-id", Revision: snap.R(2)},
			{RealName: "some-snap", SnapID: "some-snap-id", Revision: snap.R(3)},
			{RealName: "some-snap", SnapID: "some-snap-id", Revision: snap.R(4)},
		},
		Current:  snap.R(4),
		SnapType: "app",
	})

	ts, err := snapstate.Update(s.state, "some-snap", "", snap.R(0), 0, snapstate.Flags{})
	c.Assert(err, IsNil)

	verifyUpdateTasks(c, unlinkBefore|cleanupAfter, 2, ts, s.state)
	c.Assert(s.state.TaskCount(), Equals, len(ts.Tasks()))
}

func (s *snapmgrTestSuite) TestUpdateCreatesDiscardAfterCurrentTasks(c *C) {
	s.state.Lock()
	defer s.state.Unlock()

	snapstate.Set(s.state, "some-snap", &snapstate.SnapState{
		Active: true,
		Sequence: []*snap.SideInfo{
			{RealName: "some-snap", SnapID: "some-snap-id", Revision: snap.R(1)},
			{RealName: "some-snap", SnapID: "some-snap-id", Revision: snap.R(2)},
			{RealName: "some-snap", SnapID: "some-snap-id", Revision: snap.R(3)},
			{RealName: "some-snap", SnapID: "some-snap-id", Revision: snap.R(4)},
		},
		Current:  snap.R(1),
		SnapType: "app",
	})

	ts, err := snapstate.Update(s.state, "some-snap", "", snap.R(0), 0, snapstate.Flags{})
	c.Assert(err, IsNil)

	verifyUpdateTasks(c, unlinkBefore|cleanupAfter, 3, ts, s.state)
	c.Assert(s.state.TaskCount(), Equals, len(ts.Tasks()))
}

func (s *snapmgrTestSuite) TestUpdateMany(c *C) {
	s.state.Lock()
	defer s.state.Unlock()

	snapstate.Set(s.state, "some-snap", &snapstate.SnapState{
		Active: true,
		Sequence: []*snap.SideInfo{
			{RealName: "some-snap", SnapID: "some-snap-id", Revision: snap.R(1)},
			{RealName: "some-snap", SnapID: "some-snap-id", Revision: snap.R(2)},
			{RealName: "some-snap", SnapID: "some-snap-id", Revision: snap.R(3)},
			{RealName: "some-snap", SnapID: "some-snap-id", Revision: snap.R(4)},
		},
		Current:  snap.R(1),
		SnapType: "app",
	})

	updates, tts, err := snapstate.UpdateMany(s.state, nil, 0)
	c.Assert(err, IsNil)
	c.Assert(tts, HasLen, 1)
	c.Check(updates, DeepEquals, []string{"some-snap"})

	ts := tts[0]
	verifyUpdateTasks(c, unlinkBefore|cleanupAfter, 3, ts, s.state)
	c.Assert(s.state.TaskCount(), Equals, len(ts.Tasks()))
}

func (s *snapmgrTestSuite) TestUpdateManyDevModeConfinementFiltering(c *C) {
	s.state.Lock()
	defer s.state.Unlock()

	snapstate.Set(s.state, "some-snap", &snapstate.SnapState{
		Active:   true,
		Channel:  "channel-for-devmode",
		Sequence: []*snap.SideInfo{{RealName: "some-snap", SnapID: "some-snap-id", Revision: snap.R(7)}},
		Current:  snap.R(7),
		SnapType: "app",
	})

	// updated snap is devmode, updatemany doesn't update it
	_, tts, _ := snapstate.UpdateMany(s.state, []string{"some-snap"}, s.user.ID)
	// FIXME: UpdateMany will not error out in this case (daemon catches this case, with a weird error)
	c.Assert(tts, HasLen, 0)
}

func (s *snapmgrTestSuite) TestUpdateManyClassicConfinementFiltering(c *C) {
	if !dirs.SupportsClassicConfinement() {
		return
	}

	s.state.Lock()
	defer s.state.Unlock()

	snapstate.Set(s.state, "some-snap", &snapstate.SnapState{
		Active:   true,
		Channel:  "channel-for-classic",
		Sequence: []*snap.SideInfo{{RealName: "some-snap", SnapID: "some-snap-id", Revision: snap.R(7)}},
		Current:  snap.R(7),
		SnapType: "app",
	})

	// if a snap installed without --classic gets a classic update it isn't installed
	_, tts, _ := snapstate.UpdateMany(s.state, []string{"some-snap"}, s.user.ID)
	// FIXME: UpdateMany will not error out in this case (daemon catches this case, with a weird error)
	c.Assert(tts, HasLen, 0)
}

func (s *snapmgrTestSuite) TestUpdateManyClassic(c *C) {
	if !dirs.SupportsClassicConfinement() {
		return
	}

	s.state.Lock()
	defer s.state.Unlock()

	snapstate.Set(s.state, "some-snap", &snapstate.SnapState{
		Active:   true,
		Channel:  "channel-for-classic",
		Sequence: []*snap.SideInfo{{RealName: "some-snap", SnapID: "some-snap-id", Revision: snap.R(7)}},
		Current:  snap.R(7),
		SnapType: "app",
		Flags:    snapstate.Flags{Classic: true},
	})

	// snap installed with classic: refresh gets classic
	_, tts, err := snapstate.UpdateMany(s.state, []string{"some-snap"}, s.user.ID)
	c.Assert(err, IsNil)
	c.Assert(tts, HasLen, 1)
}

func (s *snapmgrTestSuite) TestUpdateManyDevMode(c *C) {
	s.state.Lock()
	defer s.state.Unlock()

	snapstate.Set(s.state, "some-snap", &snapstate.SnapState{
		Active: true,
		Flags:  snapstate.Flags{DevMode: true},
		Sequence: []*snap.SideInfo{
			{RealName: "some-snap", SnapID: "some-snap-id", Revision: snap.R(1)},
		},
		Current:  snap.R(1),
		SnapType: "app",
	})

	updates, _, err := snapstate.UpdateMany(s.state, []string{"some-snap"}, 0)
	c.Assert(err, IsNil)
	c.Check(updates, HasLen, 1)
}

func (s *snapmgrTestSuite) TestUpdateAllDevMode(c *C) {
	s.state.Lock()
	defer s.state.Unlock()

	snapstate.Set(s.state, "some-snap", &snapstate.SnapState{
		Active: true,
		Flags:  snapstate.Flags{DevMode: true},
		Sequence: []*snap.SideInfo{
			{RealName: "some-snap", SnapID: "some-snap-id", Revision: snap.R(1)},
		},
		Current:  snap.R(1),
		SnapType: "app",
	})

	updates, _, err := snapstate.UpdateMany(s.state, nil, 0)
	c.Assert(err, IsNil)
	c.Check(updates, HasLen, 0)
}

func (s *snapmgrTestSuite) TestUpdateManyValidateRefreshes(c *C) {
	s.state.Lock()
	defer s.state.Unlock()

	snapstate.Set(s.state, "some-snap", &snapstate.SnapState{
		Active: true,
		Sequence: []*snap.SideInfo{
			{RealName: "some-snap", SnapID: "some-snap-id", Revision: snap.R(1)},
		},
		Current:  snap.R(1),
		SnapType: "app",
	})

	validateCalled := false
	validateRefreshes := func(st *state.State, refreshes []*snap.Info, userID int) ([]*snap.Info, error) {
		validateCalled = true
		c.Check(refreshes, HasLen, 1)
		c.Check(refreshes[0].SnapID, Equals, "some-snap-id")
		c.Check(refreshes[0].Revision, Equals, snap.R(11))
		return refreshes, nil
	}
	// hook it up
	snapstate.ValidateRefreshes = validateRefreshes

	updates, tts, err := snapstate.UpdateMany(s.state, nil, 0)
	c.Assert(err, IsNil)
	c.Assert(tts, HasLen, 1)
	c.Check(updates, DeepEquals, []string{"some-snap"})
	verifyUpdateTasks(c, unlinkBefore|cleanupAfter, 0, tts[0], s.state)

	c.Check(validateCalled, Equals, true)
}

func (s *snapmgrTestSuite) TestUpdateManyValidateRefreshesUnhappy(c *C) {
	s.state.Lock()
	defer s.state.Unlock()

	snapstate.Set(s.state, "some-snap", &snapstate.SnapState{
		Active: true,
		Sequence: []*snap.SideInfo{
			{RealName: "some-snap", SnapID: "some-snap-id", Revision: snap.R(1)},
		},
		Current: snap.R(1),
	})

	validateErr := errors.New("refresh control error")
	validateRefreshes := func(st *state.State, refreshes []*snap.Info, userID int) ([]*snap.Info, error) {
		c.Check(refreshes, HasLen, 1)
		c.Check(refreshes[0].SnapID, Equals, "some-snap-id")
		c.Check(refreshes[0].Revision, Equals, snap.R(11))
		return nil, validateErr
	}
	// hook it up
	snapstate.ValidateRefreshes = validateRefreshes

	// refresh all => no error
	updates, tts, err := snapstate.UpdateMany(s.state, nil, 0)
	c.Assert(err, IsNil)
	c.Check(tts, HasLen, 0)
	c.Check(updates, HasLen, 0)

	// refresh some-snap => report error
	updates, tts, err = snapstate.UpdateMany(s.state, []string{"some-snap"}, 0)
	c.Assert(err, Equals, validateErr)
	c.Check(tts, HasLen, 0)
	c.Check(updates, HasLen, 0)

}

func (s *snapmgrTestSuite) TestRevertCreatesNoGCTasks(c *C) {
	s.state.Lock()
	defer s.state.Unlock()

	snapstate.Set(s.state, "some-snap", &snapstate.SnapState{
		Active:   true,
		SnapType: "app",
		Sequence: []*snap.SideInfo{
			{RealName: "some-snap", Revision: snap.R(1)},
			{RealName: "some-snap", Revision: snap.R(2)},
			{RealName: "some-snap", Revision: snap.R(3)},
			{RealName: "some-snap", Revision: snap.R(4)},
		},
		Current: snap.R(2),
	})

	ts, err := snapstate.RevertToRevision(s.state, "some-snap", snap.R(4), snapstate.Flags{})
	c.Assert(err, IsNil)

	// ensure that we do not run any form of garbage-collection
	c.Assert(s.state.TaskCount(), Equals, len(ts.Tasks()))
	c.Assert(taskKinds(ts.Tasks()), DeepEquals, []string{
		"prepare-snap",
		"stop-snap-services",
		"remove-aliases",
		"unlink-current-snap",
		"setup-profiles",
		"link-snap",
		"set-auto-aliases",
		"setup-aliases",
		"start-snap-services",
		"run-hook",
	})
}

func (s *snapmgrTestSuite) TestEnableTasks(c *C) {
	s.state.Lock()
	defer s.state.Unlock()

	snapstate.Set(s.state, "some-snap", &snapstate.SnapState{
		Sequence: []*snap.SideInfo{
			{RealName: "some-snap", Revision: snap.R(11)},
		},
		Current: snap.R(11),
		Active:  false,
	})

	ts, err := snapstate.Enable(s.state, "some-snap")
	c.Assert(err, IsNil)

	c.Assert(s.state.TaskCount(), Equals, len(ts.Tasks()))
	c.Assert(taskKinds(ts.Tasks()), DeepEquals, []string{
		"prepare-snap",
		"setup-profiles",
		"link-snap",
		"setup-aliases",
		"start-snap-services",
	})
}

func (s *snapmgrTestSuite) TestDisableTasks(c *C) {
	s.state.Lock()
	defer s.state.Unlock()

	snapstate.Set(s.state, "some-snap", &snapstate.SnapState{
		Sequence: []*snap.SideInfo{
			{RealName: "some-snap", Revision: snap.R(11)},
		},
		Current: snap.R(11),
		Active:  true,
	})

	ts, err := snapstate.Disable(s.state, "some-snap")
	c.Assert(err, IsNil)

	c.Assert(s.state.TaskCount(), Equals, len(ts.Tasks()))
	c.Assert(taskKinds(ts.Tasks()), DeepEquals, []string{
		"stop-snap-services",
		"remove-aliases",
		"unlink-snap",
		"remove-profiles",
	})
}

func (s *snapmgrTestSuite) TestEnableConflict(c *C) {
	s.state.Lock()
	defer s.state.Unlock()

	snapstate.Set(s.state, "some-snap", &snapstate.SnapState{
		Sequence: []*snap.SideInfo{
			{RealName: "some-snap", Revision: snap.R(11)},
		},
		Current: snap.R(11),
		Active:  false,
	})

	ts, err := snapstate.Enable(s.state, "some-snap")
	c.Assert(err, IsNil)
	// need a change to make the tasks visible
	s.state.NewChange("enable", "...").AddAll(ts)

	_, err = snapstate.Enable(s.state, "some-snap")
	c.Assert(err, ErrorMatches, `snap "some-snap" has changes in progress`)
}

func (s *snapmgrTestSuite) TestDisableConflict(c *C) {
	s.state.Lock()
	defer s.state.Unlock()

	snapstate.Set(s.state, "some-snap", &snapstate.SnapState{
		Sequence: []*snap.SideInfo{
			{RealName: "some-snap", Revision: snap.R(11)},
		},
		Current: snap.R(11),
		Active:  true,
	})

	ts, err := snapstate.Disable(s.state, "some-snap")
	c.Assert(err, IsNil)
	// need a change to make the tasks visible
	s.state.NewChange("install", "...").AddAll(ts)

	_, err = snapstate.Disable(s.state, "some-snap")
	c.Assert(err, ErrorMatches, `snap "some-snap" has changes in progress`)
}

func (s *snapmgrTestSuite) TestDoInstallChannelDefault(c *C) {
	s.state.Lock()
	defer s.state.Unlock()

	ts, err := snapstate.Install(s.state, "some-snap", "", snap.R(0), 0, snapstate.Flags{})
	c.Assert(err, IsNil)

	var snapsup snapstate.SnapSetup
	err = ts.Tasks()[0].Get("snap-setup", &snapsup)
	c.Assert(err, IsNil)

	c.Check(snapsup.Channel, Equals, "stable")
}

func (s *snapmgrTestSuite) TestInstallRevision(c *C) {
	s.state.Lock()
	defer s.state.Unlock()

	ts, err := snapstate.Install(s.state, "some-snap", "", snap.R(7), 0, snapstate.Flags{})
	c.Assert(err, IsNil)

	var snapsup snapstate.SnapSetup
	err = ts.Tasks()[0].Get("snap-setup", &snapsup)
	c.Assert(err, IsNil)

	c.Check(snapsup.Revision(), Equals, snap.R(7))
}

func (s *snapmgrTestSuite) TestInstallConflict(c *C) {
	s.state.Lock()
	defer s.state.Unlock()

	ts, err := snapstate.Install(s.state, "some-snap", "some-channel", snap.R(0), 0, snapstate.Flags{})
	c.Assert(err, IsNil)
	// need a change to make the tasks visible
	s.state.NewChange("install", "...").AddAll(ts)

	_, err = snapstate.Install(s.state, "some-snap", "some-channel", snap.R(0), 0, snapstate.Flags{})
	c.Assert(err, ErrorMatches, `snap "some-snap" has changes in progress`)
}

func (s *snapmgrTestSuite) TestInstallAliasConflict(c *C) {
	s.state.Lock()
	defer s.state.Unlock()

	snapstate.Set(s.state, "otherfoosnap", &snapstate.SnapState{
		Sequence: []*snap.SideInfo{
			{RealName: "otherfoosnap", Revision: snap.R(30)},
		},
		Current: snap.R(30),
		Active:  true,
		Aliases: map[string]*snapstate.AliasTarget{
			"foo.bar": {Manual: "bar"},
		},
	})

	_, err := snapstate.Install(s.state, "foo", "some-channel", snap.R(0), 0, snapstate.Flags{})
	c.Assert(err, ErrorMatches, `snap "foo" command namespace conflicts with alias "foo\.bar" for "otherfoosnap" snap`)
}

// A sneakyStore changes the state when called
type sneakyStore struct {
	*fakeStore
	state *state.State
}

func (s sneakyStore) SnapInfo(spec store.SnapSpec, user *auth.UserState) (*snap.Info, error) {
	s.state.Lock()
	snapstate.Set(s.state, "some-snap", &snapstate.SnapState{
		Active:   true,
		Channel:  "edge",
		Sequence: []*snap.SideInfo{{RealName: "some-snap", SnapID: "some-snap-id", Revision: snap.R(1)}},
		Current:  snap.R(1),
	})
	s.state.Unlock()
	return s.fakeStore.SnapInfo(spec, user)
}

func (s *snapmgrTestSuite) TestInstallStateConflict(c *C) {

	s.state.Lock()
	defer s.state.Unlock()

	snapstate.ReplaceStore(s.state, sneakyStore{fakeStore: s.fakeStore, state: s.state})

	_, err := snapstate.Install(s.state, "some-snap", "some-channel", snap.R(0), 0, snapstate.Flags{})
	c.Assert(err, ErrorMatches, `snap "some-snap" state changed during install preparations`)
}

func (s *snapmgrTestSuite) TestInstallPathConflict(c *C) {
	s.state.Lock()
	defer s.state.Unlock()

	ts, err := snapstate.Install(s.state, "some-snap", "some-channel", snap.R(0), 0, snapstate.Flags{})
	c.Assert(err, IsNil)
	// need a change to make the tasks visible
	s.state.NewChange("install", "...").AddAll(ts)

	mockSnap := makeTestSnap(c, "name: some-snap\nversion: 1.0")
	_, err = snapstate.InstallPath(s.state, &snap.SideInfo{RealName: "some-snap"}, mockSnap, "", snapstate.Flags{})
	c.Assert(err, ErrorMatches, `snap "some-snap" has changes in progress`)
}

func (s *snapmgrTestSuite) TestInstallPathMissingName(c *C) {
	s.state.Lock()
	defer s.state.Unlock()

	mockSnap := makeTestSnap(c, "name: some-snap\nversion: 1.0")
	_, err := snapstate.InstallPath(s.state, &snap.SideInfo{}, mockSnap, "", snapstate.Flags{})
	c.Assert(err, ErrorMatches, fmt.Sprintf(`internal error: snap name to install %q not provided`, mockSnap))
}

func (s *snapmgrTestSuite) TestInstallPathSnapIDRevisionUnset(c *C) {
	s.state.Lock()
	defer s.state.Unlock()

	mockSnap := makeTestSnap(c, "name: some-snap\nversion: 1.0")
	_, err := snapstate.InstallPath(s.state, &snap.SideInfo{RealName: "some-snap", SnapID: "snapididid"}, mockSnap, "", snapstate.Flags{})
	c.Assert(err, ErrorMatches, fmt.Sprintf(`internal error: snap id set to install %q but revision is unset`, mockSnap))
}

func (s *snapmgrTestSuite) TestUpdateTasksPropagatesErrors(c *C) {
	s.state.Lock()
	defer s.state.Unlock()

	snapstate.Set(s.state, "some-snap", &snapstate.SnapState{
		Active:   true,
		Channel:  "edge",
		Sequence: []*snap.SideInfo{{RealName: "some-snap", SnapID: "fakestore-please-error-on-refresh", Revision: snap.R(7)}},
		Current:  snap.R(7),
	})

	_, err := snapstate.Update(s.state, "some-snap", "some-channel", snap.R(0), s.user.ID, snapstate.Flags{})
	c.Assert(err, ErrorMatches, `failing as requested`)
}

func (s *snapmgrTestSuite) TestUpdateTasks(c *C) {
	s.state.Lock()
	defer s.state.Unlock()

	snapstate.Set(s.state, "some-snap", &snapstate.SnapState{
		Active:   true,
		Channel:  "edge",
		Sequence: []*snap.SideInfo{{RealName: "some-snap", SnapID: "some-snap-id", Revision: snap.R(7)}},
		Current:  snap.R(7),
		SnapType: "app",
	})

	validateCalled := false
	happyValidateRefreshes := func(st *state.State, refreshes []*snap.Info, userID int) ([]*snap.Info, error) {
		validateCalled = true
		return refreshes, nil
	}
	// hook it up
	snapstate.ValidateRefreshes = happyValidateRefreshes

	ts, err := snapstate.Update(s.state, "some-snap", "some-channel", snap.R(0), s.user.ID, snapstate.Flags{})
	c.Assert(err, IsNil)
	verifyUpdateTasks(c, unlinkBefore|cleanupAfter, 0, ts, s.state)
	c.Assert(s.state.TaskCount(), Equals, len(ts.Tasks()))

	runHooks := tasksWithKind(ts, "run-hook")
	// no 'install' hook task, only configure hook
	c.Assert(runHooks, HasLen, 1)
	c.Assert(runHooks[0].Summary(), Equals, `Run configure hook of "some-snap" snap if present`)

	c.Check(validateCalled, Equals, true)

	var snapsup snapstate.SnapSetup
	err = ts.Tasks()[0].Get("snap-setup", &snapsup)
	c.Assert(err, IsNil)

	c.Check(snapsup.Channel, Equals, "some-channel")
}

func (s *snapmgrTestSuite) TestUpdateTasksCoreSetsIgnoreOnConfigure(c *C) {
	s.state.Lock()
	defer s.state.Unlock()

	snapstate.Set(s.state, "core", &snapstate.SnapState{
		Active:   true,
		Channel:  "edge",
		Sequence: []*snap.SideInfo{{RealName: "core", SnapID: "core-snap-id", Revision: snap.R(7)}},
		Current:  snap.R(7),
		SnapType: "os",
	})

	oldConfigure := snapstate.Configure
	defer func() { snapstate.Configure = oldConfigure }()

	var configureFlags int
	snapstate.Configure = func(st *state.State, snapName string, patch map[string]interface{}, flags int) *state.TaskSet {
		configureFlags = flags
		return state.NewTaskSet()
	}

	_, err := snapstate.Update(s.state, "core", "some-channel", snap.R(0), s.user.ID, snapstate.Flags{})
	c.Assert(err, IsNil)

	// ensure the core snap sets the "ignore-hook-error" flag
	c.Check(configureFlags&snapstate.IgnoreHookError, Equals, 1)
}

func (s *snapmgrTestSuite) TestUpdateDevModeConfinementFiltering(c *C) {
	if !dirs.SupportsClassicConfinement() {
		return
	}

	s.state.Lock()
	defer s.state.Unlock()

	snapstate.Set(s.state, "some-snap", &snapstate.SnapState{
		Active:   true,
		Channel:  "channel-for-devmode",
		Sequence: []*snap.SideInfo{{RealName: "some-snap", SnapID: "some-snap-id", Revision: snap.R(7)}},
		Current:  snap.R(7),
		SnapType: "app",
	})

	// updated snap is devmode, refresh without --devmode, do nothing
	// TODO: better error message here
	_, err := snapstate.Update(s.state, "some-snap", "", snap.R(0), s.user.ID, snapstate.Flags{})
	c.Assert(err, ErrorMatches, `.* requires devmode or confinement override`)

	// updated snap is devmode, refresh with --devmode
	_, err = snapstate.Update(s.state, "some-snap", "", snap.R(0), s.user.ID, snapstate.Flags{DevMode: true})
	c.Assert(err, IsNil)
}

func (s *snapmgrTestSuite) TestUpdateClassicConfinementFiltering(c *C) {
	if !dirs.SupportsClassicConfinement() {
		return
	}

	s.state.Lock()
	defer s.state.Unlock()

	snapstate.Set(s.state, "some-snap", &snapstate.SnapState{
		Active:   true,
		Channel:  "channel-for-classic",
		Sequence: []*snap.SideInfo{{RealName: "some-snap", SnapID: "some-snap-id", Revision: snap.R(7)}},
		Current:  snap.R(7),
		SnapType: "app",
	})

	// updated snap is classic, refresh without --classic, do nothing
	// TODO: better error message here
	_, err := snapstate.Update(s.state, "some-snap", "", snap.R(0), s.user.ID, snapstate.Flags{})
	c.Assert(err, ErrorMatches, `.* requires classic confinement`)

	// updated snap is classic, refresh with --classic
	ts, err := snapstate.Update(s.state, "some-snap", "", snap.R(0), s.user.ID, snapstate.Flags{Classic: true})
	c.Assert(err, IsNil)

	chg := s.state.NewChange("refresh", "refresh snap")
	chg.AddAll(ts)

	s.state.Unlock()
	defer s.snapmgr.Stop()
	s.settle()
	s.state.Lock()

	// verify snap is in classic
	var snapst snapstate.SnapState
	err = snapstate.Get(s.state, "some-snap", &snapst)
	c.Assert(err, IsNil)
	c.Check(snapst.Classic, Equals, true)
}

func (s *snapmgrTestSuite) TestUpdateClassicFromClassic(c *C) {
	if !dirs.SupportsClassicConfinement() {
		return
	}

	s.state.Lock()
	defer s.state.Unlock()

	snapstate.Set(s.state, "some-snap", &snapstate.SnapState{
		Active:   true,
		Channel:  "channel-for-classic",
		Sequence: []*snap.SideInfo{{RealName: "some-snap", SnapID: "some-snap-id", Revision: snap.R(7)}},
		Current:  snap.R(7),
		SnapType: "app",
		Flags:    snapstate.Flags{Classic: true},
	})

	// snap installed with --classic, update needs classic, refresh with --classic works
	ts, err := snapstate.Update(s.state, "some-snap", "", snap.R(0), s.user.ID, snapstate.Flags{Classic: true})
	c.Assert(err, IsNil)
	c.Assert(ts.Tasks(), Not(HasLen), 0)
	snapsup, err := snapstate.TaskSnapSetup(ts.Tasks()[0])
	c.Assert(err, IsNil)
	c.Check(snapsup.Flags.Classic, Equals, true)

	// devmode overrides the snapsetup classic flag
	ts, err = snapstate.Update(s.state, "some-snap", "", snap.R(0), s.user.ID, snapstate.Flags{DevMode: true})
	c.Assert(err, IsNil)
	c.Assert(ts.Tasks(), Not(HasLen), 0)
	snapsup, err = snapstate.TaskSnapSetup(ts.Tasks()[0])
	c.Assert(err, IsNil)
	c.Check(snapsup.Flags.Classic, Equals, false)

	// jailmode overrides it too (you need to provide both)
	ts, err = snapstate.Update(s.state, "some-snap", "", snap.R(0), s.user.ID, snapstate.Flags{JailMode: true})
	c.Assert(err, IsNil)
	c.Assert(ts.Tasks(), Not(HasLen), 0)
	snapsup, err = snapstate.TaskSnapSetup(ts.Tasks()[0])
	c.Assert(err, IsNil)
	c.Check(snapsup.Flags.Classic, Equals, false)

	// jailmode and classic together gets you both
	ts, err = snapstate.Update(s.state, "some-snap", "", snap.R(0), s.user.ID, snapstate.Flags{JailMode: true, Classic: true})
	c.Assert(err, IsNil)
	c.Assert(ts.Tasks(), Not(HasLen), 0)
	snapsup, err = snapstate.TaskSnapSetup(ts.Tasks()[0])
	c.Assert(err, IsNil)
	c.Check(snapsup.Flags.Classic, Equals, true)

	// snap installed with --classic, update needs classic, refresh without --classic works
	ts, err = snapstate.Update(s.state, "some-snap", "", snap.R(0), s.user.ID, snapstate.Flags{})
	c.Assert(err, IsNil)
	c.Assert(ts.Tasks(), Not(HasLen), 0)
	snapsup, err = snapstate.TaskSnapSetup(ts.Tasks()[0])
	c.Assert(err, IsNil)
	c.Check(snapsup.Flags.Classic, Equals, true)

	chg := s.state.NewChange("refresh", "refresh snap")
	chg.AddAll(ts)

	s.state.Unlock()
	defer s.snapmgr.Stop()
	s.settle()
	s.state.Lock()

	// verify snap is in classic
	var snapst snapstate.SnapState
	err = snapstate.Get(s.state, "some-snap", &snapst)
	c.Assert(err, IsNil)
	c.Check(snapst.Classic, Equals, true)
}

func (s *snapmgrTestSuite) TestUpdateStrictFromClassic(c *C) {
	if !dirs.SupportsClassicConfinement() {
		return
	}

	s.state.Lock()
	defer s.state.Unlock()

	snapstate.Set(s.state, "some-snap", &snapstate.SnapState{
		Active:   true,
		Channel:  "channel",
		Sequence: []*snap.SideInfo{{RealName: "some-snap", SnapID: "some-snap-id", Revision: snap.R(7)}},
		Current:  snap.R(7),
		SnapType: "app",
		Flags:    snapstate.Flags{Classic: true},
	})

	// snap installed with --classic, update does not need classic, refresh works without --classic
	_, err := snapstate.Update(s.state, "some-snap", "", snap.R(0), s.user.ID, snapstate.Flags{})
	c.Assert(err, IsNil)

	// snap installed with --classic, update does not need classic, refresh works with --classic
	_, err = snapstate.Update(s.state, "some-snap", "", snap.R(0), s.user.ID, snapstate.Flags{Classic: true})
	c.Assert(err, IsNil)
}

func (s *snapmgrTestSuite) TestUpdateChannelFallback(c *C) {
	s.state.Lock()
	defer s.state.Unlock()

	snapstate.Set(s.state, "some-snap", &snapstate.SnapState{
		Active:   true,
		Channel:  "edge",
		Sequence: []*snap.SideInfo{{RealName: "some-snap", SnapID: "some-snap-id", Revision: snap.R(7)}},
		Current:  snap.R(7),
		SnapType: "app",
	})

	ts, err := snapstate.Update(s.state, "some-snap", "", snap.R(0), s.user.ID, snapstate.Flags{})
	c.Assert(err, IsNil)

	var snapsup snapstate.SnapSetup
	err = ts.Tasks()[0].Get("snap-setup", &snapsup)
	c.Assert(err, IsNil)

	c.Check(snapsup.Channel, Equals, "edge")
}

func (s *snapmgrTestSuite) TestUpdateConflict(c *C) {
	s.state.Lock()
	defer s.state.Unlock()

	snapstate.Set(s.state, "some-snap", &snapstate.SnapState{
		Active:   true,
		Sequence: []*snap.SideInfo{{RealName: "some-snap", SnapID: "some-snap-id", Revision: snap.R(7)}},
		Current:  snap.R(7),
		SnapType: "app",
	})

	ts, err := snapstate.Update(s.state, "some-snap", "some-channel", snap.R(0), s.user.ID, snapstate.Flags{})
	c.Assert(err, IsNil)
	// need a change to make the tasks visible
	s.state.NewChange("refresh", "...").AddAll(ts)

	_, err = snapstate.Update(s.state, "some-snap", "some-channel", snap.R(0), s.user.ID, snapstate.Flags{})
	c.Assert(err, ErrorMatches, `snap "some-snap" has changes in progress`)
}

func (s *snapmgrTestSuite) testChangeConflict(c *C, kind string) {
	s.state.Lock()
	defer s.state.Unlock()

	snapstate.Set(s.state, "producer", &snapstate.SnapState{
		Active:   true,
		Sequence: []*snap.SideInfo{{RealName: "producer", SnapID: "producer-id", Revision: snap.R(1)}},
		Current:  snap.R(1),
		SnapType: "app",
	})
	snapstate.Set(s.state, "consumer", &snapstate.SnapState{
		Active:   true,
		Sequence: []*snap.SideInfo{{RealName: "consumer", SnapID: "consumer-id", Revision: snap.R(1)}},
		Current:  snap.R(1),
		SnapType: "app",
	})

	chg := s.state.NewChange("another change", "...")
	t := s.state.NewTask(kind, "...")
	t.Set("slot", interfaces.SlotRef{Snap: "producer", Name: "slot"})
	t.Set("plug", interfaces.PlugRef{Snap: "consumer", Name: "plug"})
	chg.AddTask(t)

	_, err := snapstate.Update(s.state, "producer", "some-channel", snap.R(2), s.user.ID, snapstate.Flags{})
	c.Assert(err, ErrorMatches, `snap "producer" has changes in progress`)

	_, err = snapstate.Update(s.state, "consumer", "some-channel", snap.R(2), s.user.ID, snapstate.Flags{})
	c.Assert(err, ErrorMatches, `snap "consumer" has changes in progress`)
}

func (s *snapmgrTestSuite) TestUpdateConflictWithConnect(c *C) {
	s.testChangeConflict(c, "connect")
}

func (s *snapmgrTestSuite) TestUpdateConflictWithDisconnect(c *C) {
	s.testChangeConflict(c, "disconnect")
}

func (s *snapmgrTestSuite) TestRemoveTasks(c *C) {
	s.state.Lock()
	defer s.state.Unlock()

	snapstate.Set(s.state, "foo", &snapstate.SnapState{
		Active: true,
		Sequence: []*snap.SideInfo{
			{RealName: "foo", Revision: snap.R(11)},
		},
		Current: snap.R(11),
	})

	ts, err := snapstate.Remove(s.state, "foo", snap.R(0))
	c.Assert(err, IsNil)

	c.Assert(s.state.TaskCount(), Equals, len(ts.Tasks()))
	verifyRemoveTasks(c, ts)

	runHooks := tasksWithKind(ts, "run-hook")
	// hook task for 'remove'
	c.Assert(runHooks, HasLen, 1)
	c.Assert(runHooks[0].Summary(), Equals, `Run remove hook of "foo" snap if present`)
}

func (s *snapmgrTestSuite) TestRemoveHookNotExecutedIfNotLastRevison(c *C) {
	s.state.Lock()
	defer s.state.Unlock()

	snapstate.Set(s.state, "foo", &snapstate.SnapState{
		Active: true,
		Sequence: []*snap.SideInfo{
			{RealName: "foo", Revision: snap.R(11)},
			{RealName: "foo", Revision: snap.R(12)},
		},
		Current: snap.R(12),
	})

	ts, err := snapstate.Remove(s.state, "foo", snap.R(11))
	c.Assert(err, IsNil)

	runHooks := tasksWithKind(ts, "run-hook")
	// no 'remove' hook task
	c.Assert(runHooks, HasLen, 0)
}

func (s *snapmgrTestSuite) TestRemoveConflict(c *C) {
	s.state.Lock()
	defer s.state.Unlock()

	snapstate.Set(s.state, "some-snap", &snapstate.SnapState{
		Active:   true,
		Sequence: []*snap.SideInfo{{RealName: "some-snap", Revision: snap.R(11)}},
		Current:  snap.R(11),
	})

	ts, err := snapstate.Remove(s.state, "some-snap", snap.R(0))
	c.Assert(err, IsNil)
	// need a change to make the tasks visible
	s.state.NewChange("remove", "...").AddAll(ts)

	_, err = snapstate.Remove(s.state, "some-snap", snap.R(0))
	c.Assert(err, ErrorMatches, `snap "some-snap" has changes in progress`)
}

func (s *snapmgrTestSuite) TestInstallRunThrough(c *C) {
	s.state.Lock()
	defer s.state.Unlock()

	chg := s.state.NewChange("install", "install a snap")
	ts, err := snapstate.Install(s.state, "some-snap", "some-channel", snap.R(42), s.user.ID, snapstate.Flags{})
	c.Assert(err, IsNil)
	chg.AddAll(ts)

	s.state.Unlock()
	defer s.snapmgr.Stop()
	s.settle()
	s.state.Lock()

	// ensure all our tasks ran
	c.Assert(chg.Err(), IsNil)
	c.Assert(chg.IsReady(), Equals, true)
	c.Check(s.fakeStore.downloads, DeepEquals, []fakeDownload{{
		macaroon: s.user.StoreMacaroon,
		name:     "some-snap",
	}})
	expected := fakeOps{
		{
			op:    "storesvc-snap",
			name:  "some-snap",
			revno: snap.R(42),
		},
		{
			op:   "storesvc-download",
			name: "some-snap",
		},
		{
			op:    "validate-snap:Doing",
			name:  "some-snap",
			revno: snap.R(42),
		},
		{
			op:  "current",
			old: "<no-current>",
		},
		{
			op:   "open-snap-file",
			name: "/var/lib/snapd/snaps/some-snap_42.snap",
			sinfo: snap.SideInfo{
				RealName: "some-snap",
				Channel:  "some-channel",
				SnapID:   "snapIDsnapidsnapidsnapidsnapidsn",
				Revision: snap.R(42),
			},
		},
		{
			op:    "setup-snap",
			name:  "/var/lib/snapd/snaps/some-snap_42.snap",
			revno: snap.R(42),
		},
		{
			op:   "copy-data",
			name: filepath.Join(dirs.StripRootDir(dirs.SnapMountDir), "some-snap/42"),
			old:  "<no-old>",
		},
		{
			op:    "setup-profiles:Doing",
			name:  "some-snap",
			revno: snap.R(42),
		},
		{
			op: "candidate",
			sinfo: snap.SideInfo{
				RealName: "some-snap",
				Channel:  "some-channel",
				SnapID:   "snapIDsnapidsnapidsnapidsnapidsn",
				Revision: snap.R(42),
			},
		},
		{
			op:   "link-snap",
			name: filepath.Join(dirs.StripRootDir(dirs.SnapMountDir), "some-snap/42"),
		},
		{
			op: "update-aliases",
		},
		{
			op:    "cleanup-trash",
			name:  "some-snap",
			revno: snap.R(42),
		},
	}
	// start with an easier-to-read error if this fails:
	c.Assert(s.fakeBackend.ops.Ops(), DeepEquals, expected.Ops())
	c.Assert(s.fakeBackend.ops, DeepEquals, expected)

	// check progress
	ta := ts.Tasks()
	task := ta[0]
	_, cur, total := task.Progress()
	c.Assert(cur, Equals, s.fakeStore.fakeCurrentProgress)
	c.Assert(total, Equals, s.fakeStore.fakeTotalProgress)
	c.Check(task.Summary(), Equals, `Download snap "some-snap" (42) from channel "some-channel"`)

	// check link/start snap summary
	linkTask := ta[len(ta)-6]
	c.Check(linkTask.Summary(), Equals, `Make snap "some-snap" (42) available to the system`)
	startTask := ta[len(ta)-2]
	c.Check(startTask.Summary(), Equals, `Start snap "some-snap" (42) services`)

	// verify snap-setup in the task state
	var snapsup snapstate.SnapSetup
	err = task.Get("snap-setup", &snapsup)
	c.Assert(err, IsNil)
	c.Assert(snapsup, DeepEquals, snapstate.SnapSetup{
		Channel:  "some-channel",
		UserID:   s.user.ID,
		SnapPath: "/var/lib/snapd/snaps/some-snap_42.snap",
		DownloadInfo: &snap.DownloadInfo{
			DownloadURL: "https://some-server.com/some/path.snap",
		},
		SideInfo: snapsup.SideInfo,
	})
	c.Assert(snapsup.SideInfo, DeepEquals, &snap.SideInfo{
		RealName: "some-snap",
		Revision: snap.R(42),
		Channel:  "some-channel",
		SnapID:   "snapIDsnapidsnapidsnapidsnapidsn",
	})

	// verify snaps in the system state
	var snaps map[string]*snapstate.SnapState
	err = s.state.Get("snaps", &snaps)
	c.Assert(err, IsNil)

	snapst := snaps["some-snap"]
	c.Assert(snapst.Active, Equals, true)
	c.Assert(snapst.Channel, Equals, "some-channel")
	c.Assert(snapst.Sequence[0], DeepEquals, &snap.SideInfo{
		RealName: "some-snap",
		Channel:  "some-channel",
		SnapID:   "snapIDsnapidsnapidsnapidsnapidsn",
		Revision: snap.R(42),
	})
	c.Assert(snapst.Required, Equals, false)
}

func (s *snapmgrTestSuite) TestUpdateRunThrough(c *C) {
	// use services-snap here to make sure services would be stopped/started appropriately
	si := snap.SideInfo{
		RealName: "services-snap",
		Revision: snap.R(7),
		SnapID:   "services-snap-id",
	}

	s.state.Lock()
	defer s.state.Unlock()

	snapstate.Set(s.state, "services-snap", &snapstate.SnapState{
		Active:   true,
		Sequence: []*snap.SideInfo{&si},
		Current:  si.Revision,
		SnapType: "app",
	})

	chg := s.state.NewChange("refresh", "refresh a snap")
	ts, err := snapstate.Update(s.state, "services-snap", "some-channel", snap.R(0), s.user.ID, snapstate.Flags{})
	c.Assert(err, IsNil)
	chg.AddAll(ts)

	s.state.Unlock()
	defer s.snapmgr.Stop()
	s.settle()
	s.state.Lock()

	expected := fakeOps{
		{
			op: "storesvc-list-refresh",
			cand: store.RefreshCandidate{
				Channel:  "some-channel",
				SnapID:   "services-snap-id",
				Revision: snap.R(7),
				Epoch:    "0",
			},
			revno: snap.R(11),
		},
		{
			op:   "storesvc-download",
			name: "services-snap",
		},
		{
			op:    "validate-snap:Doing",
			name:  "services-snap",
			revno: snap.R(11),
		},
		{
			op:  "current",
			old: filepath.Join(dirs.StripRootDir(dirs.SnapMountDir), "services-snap/7"),
		},
		{
			op:   "open-snap-file",
			name: "/var/lib/snapd/snaps/services-snap_11.snap",
			sinfo: snap.SideInfo{
				RealName: "services-snap",
				SnapID:   "services-snap-id",
				Channel:  "some-channel",
				Revision: snap.R(11),
			},
		},
		{
			op:    "setup-snap",
			name:  "/var/lib/snapd/snaps/services-snap_11.snap",
			revno: snap.R(11),
		},
		{
			op:   "stop-snap-services",
			name: filepath.Join(dirs.StripRootDir(dirs.SnapMountDir), "services-snap/7"),
		},
		{
			op:   "remove-snap-aliases",
			name: "services-snap",
		},
		{
			op:   "unlink-snap",
			name: filepath.Join(dirs.StripRootDir(dirs.SnapMountDir), "services-snap/7"),
		},
		{
			op:   "copy-data",
			name: filepath.Join(dirs.StripRootDir(dirs.SnapMountDir), "services-snap/11"),
			old:  filepath.Join(dirs.StripRootDir(dirs.SnapMountDir), "services-snap/7"),
		},
		{
			op:    "setup-profiles:Doing",
			name:  "services-snap",
			revno: snap.R(11),
		},
		{
			op: "candidate",
			sinfo: snap.SideInfo{
				RealName: "services-snap",
				SnapID:   "services-snap-id",
				Channel:  "some-channel",
				Revision: snap.R(11),
			},
		},
		{
			op:   "link-snap",
			name: filepath.Join(dirs.StripRootDir(dirs.SnapMountDir), "services-snap/11"),
		},
		{
			op: "update-aliases",
		},
		{
			op:   "start-snap-services",
			name: filepath.Join(dirs.StripRootDir(dirs.SnapMountDir), "services-snap/11"),
		},
		{
			op:    "cleanup-trash",
			name:  "services-snap",
			revno: snap.R(11),
		},
	}

	// ensure all our tasks ran
	c.Check(s.fakeStore.downloads, DeepEquals, []fakeDownload{{
		macaroon: s.user.StoreMacaroon,
		name:     "services-snap",
	}})
	// start with an easier-to-read error if this fails:
	c.Assert(s.fakeBackend.ops.Ops(), DeepEquals, expected.Ops())
	c.Assert(s.fakeBackend.ops, DeepEquals, expected)

	// check progress
	task := ts.Tasks()[0]
	_, cur, total := task.Progress()
	c.Assert(cur, Equals, s.fakeStore.fakeCurrentProgress)
	c.Assert(total, Equals, s.fakeStore.fakeTotalProgress)

	// verify snapSetup info
	var snapsup snapstate.SnapSetup
	err = task.Get("snap-setup", &snapsup)
	c.Assert(err, IsNil)
	c.Assert(snapsup, DeepEquals, snapstate.SnapSetup{
		Channel: "some-channel",
		UserID:  s.user.ID,

		SnapPath: "/var/lib/snapd/snaps/services-snap_11.snap",
		DownloadInfo: &snap.DownloadInfo{
			DownloadURL: "https://some-server.com/some/path.snap",
		},
		SideInfo: snapsup.SideInfo,
	})
	c.Assert(snapsup.SideInfo, DeepEquals, &snap.SideInfo{
		RealName: "services-snap",
		Revision: snap.R(11),
		Channel:  "some-channel",
		SnapID:   "services-snap-id",
	})

	// check refresh hook
	task = ts.Tasks()[11]
	c.Assert(task.Kind(), Equals, "run-hook")
	c.Assert(task.Summary(), Matches, `Refresh hook of snap "services-snap"`)

	// verify snaps in the system state
	var snapst snapstate.SnapState
	err = snapstate.Get(s.state, "services-snap", &snapst)
	c.Assert(err, IsNil)

	c.Assert(snapst.Active, Equals, true)
	c.Assert(snapst.Sequence, HasLen, 2)
	c.Assert(snapst.Sequence[0], DeepEquals, &snap.SideInfo{
		RealName: "services-snap",
		SnapID:   "services-snap-id",
		Channel:  "",
		Revision: snap.R(7),
	})
	c.Assert(snapst.Sequence[1], DeepEquals, &snap.SideInfo{
		RealName: "services-snap",
		Channel:  "some-channel",
		SnapID:   "services-snap-id",
		Revision: snap.R(11),
	})
}

func (s *snapmgrTestSuite) TestUpdateUndoRunThrough(c *C) {
	si := snap.SideInfo{
		RealName: "some-snap",
		SnapID:   "some-snap-id",
		Revision: snap.R(7),
	}

	s.state.Lock()
	defer s.state.Unlock()

	snapstate.Set(s.state, "some-snap", &snapstate.SnapState{
		Active:   true,
		Sequence: []*snap.SideInfo{&si},
		Current:  si.Revision,
		SnapType: "app",
	})

	chg := s.state.NewChange("install", "install a snap")
	ts, err := snapstate.Update(s.state, "some-snap", "some-channel", snap.R(0), s.user.ID, snapstate.Flags{})
	c.Assert(err, IsNil)
	chg.AddAll(ts)

	s.fakeBackend.linkSnapFailTrigger = filepath.Join(dirs.StripRootDir(dirs.SnapMountDir), "/some-snap/11")

	s.state.Unlock()
	defer s.snapmgr.Stop()
	s.settle()
	s.state.Lock()

	expected := fakeOps{
		{
			op: "storesvc-list-refresh",
			cand: store.RefreshCandidate{
				Channel:  "some-channel",
				SnapID:   "some-snap-id",
				Revision: snap.R(7),
				Epoch:    "",
			},
			revno: snap.R(11),
		},
		{
			op:   "storesvc-download",
			name: "some-snap",
		},
		{
			op:    "validate-snap:Doing",
			name:  "some-snap",
			revno: snap.R(11),
		},
		{
			op:  "current",
			old: filepath.Join(dirs.StripRootDir(dirs.SnapMountDir), "some-snap/7"),
		},
		{
			op:   "open-snap-file",
			name: "/var/lib/snapd/snaps/some-snap_11.snap",
			sinfo: snap.SideInfo{
				RealName: "some-snap",
				SnapID:   "some-snap-id",
				Channel:  "some-channel",
				Revision: snap.R(11),
			},
		},
		{
			op:    "setup-snap",
			name:  "/var/lib/snapd/snaps/some-snap_11.snap",
			revno: snap.R(11),
		},
		{
			op:   "remove-snap-aliases",
			name: "some-snap",
		},
		{
			op:   "unlink-snap",
			name: filepath.Join(dirs.StripRootDir(dirs.SnapMountDir), "some-snap/7"),
		},
		{
			op:   "copy-data",
			name: filepath.Join(dirs.StripRootDir(dirs.SnapMountDir), "some-snap/11"),
			old:  filepath.Join(dirs.StripRootDir(dirs.SnapMountDir), "some-snap/7"),
		},
		{
			op:    "setup-profiles:Doing",
			name:  "some-snap",
			revno: snap.R(11),
		},
		{
			op: "candidate",
			sinfo: snap.SideInfo{
				RealName: "some-snap",
				SnapID:   "some-snap-id",
				Channel:  "some-channel",
				Revision: snap.R(11),
			},
		},
		{
			op:   "link-snap.failed",
			name: filepath.Join(dirs.StripRootDir(dirs.SnapMountDir), "some-snap/11"),
		},
		{
			op:   "unlink-snap",
			name: filepath.Join(dirs.StripRootDir(dirs.SnapMountDir), "some-snap/11"),
		},
		{
			op:    "setup-profiles:Undoing",
			name:  "some-snap",
			revno: snap.R(11),
		},
		{
			op:   "undo-copy-snap-data",
			name: filepath.Join(dirs.StripRootDir(dirs.SnapMountDir), "some-snap/11"),
			old:  filepath.Join(dirs.StripRootDir(dirs.SnapMountDir), "some-snap/7"),
		},
		{
			op:   "link-snap",
			name: filepath.Join(dirs.StripRootDir(dirs.SnapMountDir), "some-snap/7"),
		},
		{
			op: "update-aliases",
		},
		{
			op:    "undo-setup-snap",
			name:  filepath.Join(dirs.StripRootDir(dirs.SnapMountDir), "some-snap/11"),
			stype: "app",
		},
	}

	// ensure all our tasks ran
	c.Check(s.fakeStore.downloads, DeepEquals, []fakeDownload{{
		macaroon: s.user.StoreMacaroon,
		name:     "some-snap",
	}})
	// start with an easier-to-read error if this fails:
	c.Assert(s.fakeBackend.ops.Ops(), DeepEquals, expected.Ops())
	c.Assert(s.fakeBackend.ops, DeepEquals, expected)

	// verify snaps in the system state
	var snapst snapstate.SnapState
	err = snapstate.Get(s.state, "some-snap", &snapst)
	c.Assert(err, IsNil)

	c.Assert(snapst.Active, Equals, true)
	c.Assert(snapst.Sequence, HasLen, 1)
	c.Assert(snapst.Sequence[0], DeepEquals, &snap.SideInfo{
		RealName: "some-snap",
		SnapID:   "some-snap-id",
		Channel:  "",
		Revision: snap.R(7),
	})
}

func (s *snapmgrTestSuite) TestUpdateTotalUndoRunThrough(c *C) {
	si := snap.SideInfo{
		RealName: "some-snap",
		SnapID:   "some-snap-id",
		Revision: snap.R(7),
	}

	s.state.Lock()
	defer s.state.Unlock()

	snapstate.Set(s.state, "some-snap", &snapstate.SnapState{
		Active:   true,
		Sequence: []*snap.SideInfo{&si},
		Channel:  "stable",
		Current:  si.Revision,
		SnapType: "app",
	})

	chg := s.state.NewChange("install", "install a snap")
	ts, err := snapstate.Update(s.state, "some-snap", "some-channel", snap.R(0), s.user.ID, snapstate.Flags{})
	c.Assert(err, IsNil)
	chg.AddAll(ts)

	tasks := ts.Tasks()
	last := tasks[len(tasks)-1]
	// sanity
	c.Assert(last.Lanes(), HasLen, 1)

	terr := s.state.NewTask("error-trigger", "provoking total undo")
	terr.WaitFor(last)
	terr.JoinLane(last.Lanes()[0])
	chg.AddTask(terr)

	s.state.Unlock()
	defer s.snapmgr.Stop()
	s.settle()
	s.state.Lock()

	expected := fakeOps{
		{
			op: "storesvc-list-refresh",
			cand: store.RefreshCandidate{
				Channel:  "some-channel",
				SnapID:   "some-snap-id",
				Revision: snap.R(7),
				Epoch:    "",
			},
			revno: snap.R(11),
		},
		{
			op:   "storesvc-download",
			name: "some-snap",
		},
		{
			op:    "validate-snap:Doing",
			name:  "some-snap",
			revno: snap.R(11),
		},
		{
			op:  "current",
			old: filepath.Join(dirs.StripRootDir(dirs.SnapMountDir), "some-snap/7"),
		},
		{
			op:   "open-snap-file",
			name: "/var/lib/snapd/snaps/some-snap_11.snap",
			sinfo: snap.SideInfo{
				RealName: "some-snap",
				SnapID:   "some-snap-id",
				Channel:  "some-channel",
				Revision: snap.R(11),
			},
		},
		{
			op:    "setup-snap",
			name:  "/var/lib/snapd/snaps/some-snap_11.snap",
			revno: snap.R(11),
		},
		{
			op:   "remove-snap-aliases",
			name: "some-snap",
		},
		{
			op:   "unlink-snap",
			name: filepath.Join(dirs.StripRootDir(dirs.SnapMountDir), "some-snap/7"),
		},
		{
			op:   "copy-data",
			name: filepath.Join(dirs.StripRootDir(dirs.SnapMountDir), "some-snap/11"),
			old:  filepath.Join(dirs.StripRootDir(dirs.SnapMountDir), "some-snap/7"),
		},
		{
			op:    "setup-profiles:Doing",
			name:  "some-snap",
			revno: snap.R(11),
		},
		{
			op: "candidate",
			sinfo: snap.SideInfo{
				RealName: "some-snap",
				SnapID:   "some-snap-id",
				Channel:  "some-channel",
				Revision: snap.R(11),
			},
		},
		{
			op:   "link-snap",
			name: filepath.Join(dirs.StripRootDir(dirs.SnapMountDir), "some-snap/11"),
		},
		{
			op: "update-aliases",
		},
		// undoing everything from here down...
		{
			op:   "remove-snap-aliases",
			name: "some-snap",
		},
		{
			op:   "unlink-snap",
			name: filepath.Join(dirs.StripRootDir(dirs.SnapMountDir), "some-snap/11"),
		},
		{
			op:    "setup-profiles:Undoing",
			name:  "some-snap",
			revno: snap.R(11),
		},
		{
			op:   "undo-copy-snap-data",
			name: filepath.Join(dirs.StripRootDir(dirs.SnapMountDir), "some-snap/11"),
			old:  filepath.Join(dirs.StripRootDir(dirs.SnapMountDir), "some-snap/7"),
		},
		{
			op:   "link-snap",
			name: filepath.Join(dirs.StripRootDir(dirs.SnapMountDir), "some-snap/7"),
		},
		{
			op: "update-aliases",
		},
		{
			op:    "undo-setup-snap",
			name:  filepath.Join(dirs.StripRootDir(dirs.SnapMountDir), "some-snap/11"),
			stype: "app",
		},
	}

	// ensure all our tasks ran
	c.Check(s.fakeStore.downloads, DeepEquals, []fakeDownload{{
		macaroon: s.user.StoreMacaroon,
		name:     "some-snap",
	}})
	// friendlier failure first
	c.Assert(s.fakeBackend.ops.Ops(), DeepEquals, expected.Ops())
	c.Assert(s.fakeBackend.ops, DeepEquals, expected)

	// verify snaps in the system state
	var snapst snapstate.SnapState
	err = snapstate.Get(s.state, "some-snap", &snapst)
	c.Assert(err, IsNil)

	c.Assert(snapst.Active, Equals, true)
	c.Assert(snapst.Channel, Equals, "stable")
	c.Assert(snapst.Sequence, HasLen, 1)
	c.Assert(snapst.Sequence[0], DeepEquals, &snap.SideInfo{
		RealName: "some-snap",
		SnapID:   "some-snap-id",
		Channel:  "",
		Revision: snap.R(7),
	})
}

func (s *snapmgrTestSuite) TestUpdateSameRevision(c *C) {
	si := snap.SideInfo{
		RealName: "some-snap",
		SnapID:   "some-snap-id",
		Revision: snap.R(7),
	}

	s.state.Lock()
	defer s.state.Unlock()

	snapstate.Set(s.state, "some-snap", &snapstate.SnapState{
		Active:   true,
		Sequence: []*snap.SideInfo{&si},
		Channel:  "channel-for-7",
		Current:  si.Revision,
	})

	_, err := snapstate.Update(s.state, "some-snap", "channel-for-7", snap.R(0), s.user.ID, snapstate.Flags{})
	c.Assert(err, Equals, store.ErrNoUpdateAvailable)
}

func (s *snapmgrTestSuite) TestUpdateSameRevisionSwitchesChannel(c *C) {
	si := snap.SideInfo{
		RealName: "some-snap",
		SnapID:   "some-snap-id",
		Revision: snap.R(7),
	}

	s.state.Lock()
	defer s.state.Unlock()

	snapstate.Set(s.state, "some-snap", &snapstate.SnapState{
		Active:   true,
		Sequence: []*snap.SideInfo{&si},
		Channel:  "other-chanenl",
		Current:  si.Revision,
	})

	ts, err := snapstate.Update(s.state, "some-snap", "channel-for-7", snap.R(0), s.user.ID, snapstate.Flags{})
	c.Assert(err, IsNil)
	c.Check(ts.Tasks(), HasLen, 1)
	c.Check(ts.Tasks()[0].Kind(), Equals, "switch-snap-channel")
}

func (s *snapmgrTestSuite) TestUpdateSameRevisionSwitchChannelRunThrough(c *C) {
	si := snap.SideInfo{
		RealName: "some-snap",
		SnapID:   "some-snap-id",
		Channel:  "other-channel",
		Revision: snap.R(7),
	}

	s.state.Lock()
	defer s.state.Unlock()

	snapstate.Set(s.state, "some-snap", &snapstate.SnapState{
		Active:   true,
		Sequence: []*snap.SideInfo{&si},
		Channel:  "other-channel",
		Current:  si.Revision,
	})

	ts, err := snapstate.Update(s.state, "some-snap", "channel-for-7", snap.R(0), s.user.ID, snapstate.Flags{})
	c.Assert(err, IsNil)
	chg := s.state.NewChange("refresh", "refresh a snap")
	chg.AddAll(ts)

	s.state.Unlock()
	defer s.snapmgr.Stop()
	s.settle()
	s.state.Lock()

	expected := fakeOps{
		// we just expect the "storesvc-list-refresh" op, we
		// don't have a fakeOp for switchChannel because it has
		// not a backend method, it just manipulates the state
		{
			op: "storesvc-list-refresh",
			cand: store.RefreshCandidate{
				Channel:  "channel-for-7",
				SnapID:   "some-snap-id",
				Revision: snap.R(7),
				Epoch:    "",
			},
		},
	}

	// start with an easier-to-read error if this fails:
	c.Assert(s.fakeBackend.ops.Ops(), DeepEquals, expected.Ops())
	c.Assert(s.fakeBackend.ops, DeepEquals, expected)

	// verify snapSetup info
	var snapsup snapstate.SnapSetup
	task := ts.Tasks()[0]
	err = task.Get("snap-setup", &snapsup)
	c.Assert(err, IsNil)
	c.Assert(snapsup, DeepEquals, snapstate.SnapSetup{
		Channel:  "channel-for-7",
		SideInfo: snapsup.SideInfo,
	})
	c.Assert(snapsup.SideInfo, DeepEquals, &snap.SideInfo{
		RealName: "some-snap",
		SnapID:   "some-snap-id",
		Revision: snap.R(7),
		Channel:  "channel-for-7",
	})

	// verify snaps in the system state
	var snapst snapstate.SnapState
	err = snapstate.Get(s.state, "some-snap", &snapst)
	c.Assert(err, IsNil)

	c.Assert(snapst.Active, Equals, true)
	c.Assert(snapst.Sequence, HasLen, 1)
	c.Assert(snapst.Sequence[0], DeepEquals, &snap.SideInfo{
		RealName: "some-snap",
		SnapID:   "some-snap-id",
		Channel:  "channel-for-7",
		Revision: snap.R(7),
	})
}

func (s *snapmgrTestSuite) TestUpdateValidateRefreshesSaysNo(c *C) {
	si := snap.SideInfo{
		RealName: "some-snap",
		SnapID:   "some-snap-id",
		Revision: snap.R(7),
	}

	s.state.Lock()
	defer s.state.Unlock()

	snapstate.Set(s.state, "some-snap", &snapstate.SnapState{
		Active:   true,
		Sequence: []*snap.SideInfo{&si},
		Current:  si.Revision,
	})

	validateErr := errors.New("refresh control error")
	validateRefreshes := func(st *state.State, refreshes []*snap.Info, userID int) ([]*snap.Info, error) {
		c.Check(refreshes, HasLen, 1)
		c.Check(refreshes[0].SnapID, Equals, "some-snap-id")
		c.Check(refreshes[0].Revision, Equals, snap.R(11))
		return nil, validateErr
	}
	// hook it up
	snapstate.ValidateRefreshes = validateRefreshes

	_, err := snapstate.Update(s.state, "some-snap", "stable", snap.R(0), s.user.ID, snapstate.Flags{})
	c.Assert(err, Equals, validateErr)
}

func (s *snapmgrTestSuite) TestUpdateValidateRefreshesSaysNoButIgnoreValidationIsSet(c *C) {
	si := snap.SideInfo{
		RealName: "some-snap",
		SnapID:   "some-snap-id",
		Revision: snap.R(7),
	}

	s.state.Lock()
	defer s.state.Unlock()

	snapstate.Set(s.state, "some-snap", &snapstate.SnapState{
		Active:   true,
		Sequence: []*snap.SideInfo{&si},
		Current:  si.Revision,
		SnapType: "app",
	})

	validateErr := errors.New("refresh control error")
	validateRefreshes := func(st *state.State, refreshes []*snap.Info, userID int) ([]*snap.Info, error) {
		return nil, validateErr
	}
	// hook it up
	snapstate.ValidateRefreshes = validateRefreshes

	flags := snapstate.Flags{JailMode: true, IgnoreValidation: true}
	ts, err := snapstate.Update(s.state, "some-snap", "stable", snap.R(0), s.user.ID, flags)
	c.Assert(err, IsNil)

	var snapsup snapstate.SnapSetup
	err = ts.Tasks()[0].Get("snap-setup", &snapsup)
	c.Assert(err, IsNil)
	c.Check(snapsup.Flags, DeepEquals, flags.ForSnapSetup())
}

func (s *snapmgrTestSuite) TestSingleUpdateBlockedRevision(c *C) {
	// single updates should *not* set the block list
	si7 := snap.SideInfo{
		RealName: "some-snap",
		SnapID:   "some-snap-id",
		Revision: snap.R(7),
	}
	si11 := snap.SideInfo{
		RealName: "some-snap",
		SnapID:   "some-snap-id",
		Revision: snap.R(11),
	}

	s.state.Lock()
	defer s.state.Unlock()

	snapstate.Set(s.state, "some-snap", &snapstate.SnapState{
		Active:   true,
		Sequence: []*snap.SideInfo{&si7, &si11},
		Current:  si7.Revision,
	})

	_, err := snapstate.Update(s.state, "some-snap", "some-channel", snap.R(0), s.user.ID, snapstate.Flags{})
	c.Assert(err, IsNil)

	c.Assert(s.fakeBackend.ops, HasLen, 1)
	c.Check(s.fakeBackend.ops[0], DeepEquals, fakeOp{
		op:    "storesvc-list-refresh",
		revno: snap.R(11),
		cand: store.RefreshCandidate{
			SnapID:   "some-snap-id",
			Revision: snap.R(7),
			Epoch:    "",
			Channel:  "some-channel",
		},
	})

}

func (s *snapmgrTestSuite) TestMultiUpdateBlockedRevision(c *C) {
	// multi-updates should *not* set the block list
	si7 := snap.SideInfo{
		RealName: "some-snap",
		SnapID:   "some-snap-id",
		Revision: snap.R(7),
	}
	si11 := snap.SideInfo{
		RealName: "some-snap",
		SnapID:   "some-snap-id",
		Revision: snap.R(11),
	}

	s.state.Lock()
	defer s.state.Unlock()

	snapstate.Set(s.state, "some-snap", &snapstate.SnapState{
		Active:   true,
		Sequence: []*snap.SideInfo{&si7, &si11},
		Current:  si7.Revision,
	})

	updates, _, err := snapstate.UpdateMany(s.state, []string{"some-snap"}, s.user.ID)
	c.Assert(err, IsNil)
	c.Check(updates, DeepEquals, []string{"some-snap"})

	c.Assert(s.fakeBackend.ops, HasLen, 1)
	c.Check(s.fakeBackend.ops[0], DeepEquals, fakeOp{
		op:    "storesvc-list-refresh",
		revno: snap.R(11),
		cand: store.RefreshCandidate{
			SnapID:   "some-snap-id",
			Revision: snap.R(7),
		},
	})

}

func (s *snapmgrTestSuite) TestAllUpdateBlockedRevision(c *C) {
	//  update-all *should* set the block list
	si7 := snap.SideInfo{
		RealName: "some-snap",
		SnapID:   "some-snap-id",
		Revision: snap.R(7),
	}
	si11 := snap.SideInfo{
		RealName: "some-snap",
		SnapID:   "some-snap-id",
		Revision: snap.R(11),
	}

	s.state.Lock()
	defer s.state.Unlock()

	snapstate.Set(s.state, "some-snap", &snapstate.SnapState{
		Active:   true,
		Sequence: []*snap.SideInfo{&si7, &si11},
		Current:  si7.Revision,
	})

	updates, _, err := snapstate.UpdateMany(s.state, nil, s.user.ID)
	c.Check(err, IsNil)
	c.Check(updates, HasLen, 0)

	c.Assert(s.fakeBackend.ops, HasLen, 1)
	c.Check(s.fakeBackend.ops[0], DeepEquals, fakeOp{
		op: "storesvc-list-refresh",
		cand: store.RefreshCandidate{
			SnapID:   "some-snap-id",
			Revision: snap.R(7),
			Block:    []snap.Revision{snap.R(11)},
		},
	})

}

var orthogonalAutoAliasesScenarios = []struct {
	aliasesBefore map[string][]string
	names         []string
	prune         []string
	update        bool
	new           bool
}{
	{nil, nil, nil, true, true},
	{nil, []string{"some-snap"}, nil, true, false},
	{nil, []string{"other-snap"}, nil, false, true},
	{map[string][]string{"some-snap": {"aliasA", "aliasC"}}, []string{"some-snap"}, nil, true, false},
	{map[string][]string{"other-snap": {"aliasB", "aliasC"}}, []string{"other-snap"}, []string{"other-snap"}, false, false},
	{map[string][]string{"other-snap": {"aliasB", "aliasC"}}, nil, []string{"other-snap"}, true, false},
	{map[string][]string{"other-snap": {"aliasB", "aliasC"}}, []string{"some-snap"}, nil, true, false},
	{map[string][]string{"other-snap": {"aliasC"}}, []string{"other-snap"}, []string{"other-snap"}, false, true},
	{map[string][]string{"other-snap": {"aliasC"}}, nil, []string{"other-snap"}, true, true},
	{map[string][]string{"other-snap": {"aliasC"}}, []string{"some-snap"}, nil, true, false},
	{map[string][]string{"some-snap": {"aliasB"}, "other-snap": {"aliasA"}}, []string{"some-snap"}, []string{"other-snap"}, true, false},
	{map[string][]string{"some-snap": {"aliasB"}, "other-snap": {"aliasA"}}, nil, []string{"other-snap", "some-snap"}, true, true},
	{map[string][]string{"some-snap": {"aliasB"}, "other-snap": {"aliasA"}}, []string{"other-snap"}, []string{"other-snap", "some-snap"}, false, true},
	{map[string][]string{"some-snap": {"aliasB"}}, nil, []string{"some-snap"}, true, true},
	{map[string][]string{"some-snap": {"aliasB"}}, []string{"other-snap"}, []string{"some-snap"}, false, true},
	{map[string][]string{"some-snap": {"aliasB"}}, []string{"some-snap"}, nil, true, false},
	{map[string][]string{"other-snap": {"aliasA"}}, nil, []string{"other-snap"}, true, true},
	{map[string][]string{"other-snap": {"aliasA"}}, []string{"other-snap"}, []string{"other-snap"}, false, true},
	{map[string][]string{"other-snap": {"aliasA"}}, []string{"some-snap"}, []string{"other-snap"}, true, false},
}

func (s *snapmgrTestSuite) TestUpdateManyAutoAliasesScenarios(c *C) {
	s.state.Lock()
	defer s.state.Unlock()

	snapstate.Set(s.state, "other-snap", &snapstate.SnapState{
		Active: true,
		Sequence: []*snap.SideInfo{
			{RealName: "other-snap", SnapID: "other-snap-id", Revision: snap.R(2)},
		},
		Current:  snap.R(2),
		SnapType: "app",
	})

	snapstate.AutoAliases = func(st *state.State, info *snap.Info) (map[string]string, error) {
		switch info.Name() {
		case "some-snap":
			return map[string]string{"aliasA": "cmdA"}, nil
		case "other-snap":
			return map[string]string{"aliasB": "cmdB"}, nil
		}
		return nil, nil
	}

	snapstate.Set(s.state, "some-snap", &snapstate.SnapState{
		Active: true,
		Sequence: []*snap.SideInfo{
			{RealName: "some-snap", SnapID: "some-snap-id", Revision: snap.R(4)},
		},
		Current:  snap.R(4),
		SnapType: "app",
	})

	expectedSet := func(aliases []string) map[string]bool {
		res := make(map[string]bool, len(aliases))
		for _, alias := range aliases {
			res[alias] = true
		}
		return res
	}

	for _, scenario := range orthogonalAutoAliasesScenarios {
		for _, snapName := range []string{"some-snap", "other-snap"} {
			var snapst snapstate.SnapState
			err := snapstate.Get(s.state, snapName, &snapst)
			c.Assert(err, IsNil)
			snapst.Aliases = nil
			snapst.AutoAliasesDisabled = false
			if autoAliases := scenario.aliasesBefore[snapName]; autoAliases != nil {
				targets := make(map[string]*snapstate.AliasTarget)
				for _, alias := range autoAliases {
					targets[alias] = &snapstate.AliasTarget{Auto: "cmd" + alias[len(alias)-1:]}
				}

				snapst.Aliases = targets
			}
			snapstate.Set(s.state, snapName, &snapst)
		}

		updates, tts, err := snapstate.UpdateMany(s.state, scenario.names, s.user.ID)
		c.Check(err, IsNil)

		_, dropped, err := snapstate.AutoAliasesDelta(s.state, []string{"some-snap", "other-snap"})
		c.Assert(err, IsNil)

		j := 0
		expectedUpdatesSet := make(map[string]bool)
		var expectedPruned map[string]map[string]bool
		var pruneTs *state.TaskSet
		if len(scenario.prune) != 0 {
			pruneTs = tts[0]
			j++
			taskAliases := make(map[string]map[string]bool)
			for _, aliasTask := range pruneTs.Tasks() {
				c.Check(aliasTask.Kind(), Equals, "prune-auto-aliases")
				var aliases []string
				err := aliasTask.Get("aliases", &aliases)
				c.Assert(err, IsNil)
				snapsup, err := snapstate.TaskSnapSetup(aliasTask)
				c.Assert(err, IsNil)
				taskAliases[snapsup.Name()] = expectedSet(aliases)
			}
			expectedPruned = make(map[string]map[string]bool)
			for _, snapName := range scenario.prune {
				expectedPruned[snapName] = expectedSet(dropped[snapName])
				if snapName == "other-snap" && !scenario.new && !scenario.update {
					expectedUpdatesSet["other-snap"] = true
				}
			}
			c.Check(taskAliases, DeepEquals, expectedPruned)
		}
		if scenario.update {
			updateTs := tts[j]
			j++
			expectedUpdatesSet["some-snap"] = true
			first := updateTs.Tasks()[0]
			c.Check(first.Kind(), Equals, "download-snap")
			wait := false
			if expectedPruned["other-snap"]["aliasA"] {
				wait = true
			} else if expectedPruned["some-snap"] != nil {
				wait = true
			}
			if wait {
				c.Check(first.WaitTasks(), DeepEquals, pruneTs.Tasks())
			} else {
				c.Check(first.WaitTasks(), HasLen, 0)
			}
		}
		if scenario.new {
			newTs := tts[j]
			j++
			expectedUpdatesSet["other-snap"] = true
			tasks := newTs.Tasks()
			c.Check(tasks, HasLen, 1)
			aliasTask := tasks[0]
			c.Check(aliasTask.Kind(), Equals, "refresh-aliases")

			wait := false
			if expectedPruned["some-snap"]["aliasB"] {
				wait = true
			} else if expectedPruned["other-snap"] != nil {
				wait = true
			}
			if wait {
				c.Check(aliasTask.WaitTasks(), DeepEquals, pruneTs.Tasks())
			} else {
				c.Check(aliasTask.WaitTasks(), HasLen, 0)
			}
		}
		c.Assert(j, Equals, len(tts), Commentf("%#v", scenario))

		// check reported updated names
		c.Check(len(updates) > 0, Equals, true)
		sort.Strings(updates)
		expectedUpdates := make([]string, 0, len(expectedUpdatesSet))
		for x := range expectedUpdatesSet {
			expectedUpdates = append(expectedUpdates, x)
		}
		sort.Strings(expectedUpdates)
		c.Check(updates, DeepEquals, expectedUpdates)
	}
}

func (s *snapmgrTestSuite) TestUpdateOneAutoAliasesScenarios(c *C) {
	s.state.Lock()
	defer s.state.Unlock()

	snapstate.Set(s.state, "other-snap", &snapstate.SnapState{
		Active: true,
		Sequence: []*snap.SideInfo{
			{RealName: "other-snap", SnapID: "other-snap-id", Revision: snap.R(2)},
		},
		Current:  snap.R(2),
		SnapType: "app",
	})

	snapstate.AutoAliases = func(st *state.State, info *snap.Info) (map[string]string, error) {
		switch info.Name() {
		case "some-snap":
			return map[string]string{"aliasA": "cmdA"}, nil
		case "other-snap":
			return map[string]string{"aliasB": "cmdB"}, nil
		}
		return nil, nil
	}

	snapstate.Set(s.state, "some-snap", &snapstate.SnapState{
		Active: true,
		Sequence: []*snap.SideInfo{
			{RealName: "some-snap", SnapID: "some-snap-id", Revision: snap.R(4)},
		},
		Current:  snap.R(4),
		SnapType: "app",
	})

	expectedSet := func(aliases []string) map[string]bool {
		res := make(map[string]bool, len(aliases))
		for _, alias := range aliases {
			res[alias] = true
		}
		return res
	}

	for _, scenario := range orthogonalAutoAliasesScenarios {
		if len(scenario.names) != 1 {
			continue
		}

		for _, snapName := range []string{"some-snap", "other-snap"} {
			var snapst snapstate.SnapState
			err := snapstate.Get(s.state, snapName, &snapst)
			c.Assert(err, IsNil)
			snapst.Aliases = nil
			snapst.AutoAliasesDisabled = false
			if autoAliases := scenario.aliasesBefore[snapName]; autoAliases != nil {
				targets := make(map[string]*snapstate.AliasTarget)
				for _, alias := range autoAliases {
					targets[alias] = &snapstate.AliasTarget{Auto: "cmd" + alias[len(alias)-1:]}
				}

				snapst.Aliases = targets
			}
			snapstate.Set(s.state, snapName, &snapst)
		}

		ts, err := snapstate.Update(s.state, scenario.names[0], "", snap.R(0), s.user.ID, snapstate.Flags{})
		c.Assert(err, IsNil)
		_, dropped, err := snapstate.AutoAliasesDelta(s.state, []string{"some-snap", "other-snap"})
		c.Assert(err, IsNil)

		j := 0
		tasks := ts.Tasks()
		var expectedPruned map[string]map[string]bool
		var pruneTasks []*state.Task
		if len(scenario.prune) != 0 {
			nprune := len(scenario.prune)
			pruneTasks = tasks[:nprune]
			j += nprune
			taskAliases := make(map[string]map[string]bool)
			for _, aliasTask := range pruneTasks {
				c.Check(aliasTask.Kind(), Equals, "prune-auto-aliases")
				var aliases []string
				err := aliasTask.Get("aliases", &aliases)
				c.Assert(err, IsNil)
				snapsup, err := snapstate.TaskSnapSetup(aliasTask)
				c.Assert(err, IsNil)
				taskAliases[snapsup.Name()] = expectedSet(aliases)
			}
			expectedPruned = make(map[string]map[string]bool)
			for _, snapName := range scenario.prune {
				expectedPruned[snapName] = expectedSet(dropped[snapName])
			}
			c.Check(taskAliases, DeepEquals, expectedPruned)
		}
		if scenario.update {
			first := tasks[j]
			j += 15
			c.Check(first.Kind(), Equals, "download-snap")
			wait := false
			if expectedPruned["other-snap"]["aliasA"] {
				wait = true
			} else if expectedPruned["some-snap"] != nil {
				wait = true
			}
			if wait {
				c.Check(first.WaitTasks(), DeepEquals, pruneTasks)
			} else {
				c.Check(first.WaitTasks(), HasLen, 0)
			}
		}
		if scenario.new {
			aliasTask := tasks[j]
			j++
			c.Check(aliasTask.Kind(), Equals, "refresh-aliases")
			wait := false
			if expectedPruned["some-snap"]["aliasB"] {
				wait = true
			} else if expectedPruned["other-snap"] != nil {
				wait = true
			}
			if wait {
				c.Check(aliasTask.WaitTasks(), DeepEquals, pruneTasks)
			} else {
				c.Check(aliasTask.WaitTasks(), HasLen, 0)
			}
		}
		c.Assert(len(tasks), Equals, j, Commentf("%#v", scenario))

		// conflict checks are triggered
		chg := s.state.NewChange("update", "...")
		chg.AddAll(ts)
		err = snapstate.CheckChangeConflict(s.state, scenario.names[0], nil, nil)
		c.Check(err, ErrorMatches, `.* has changes in progress`)
		chg.SetStatus(state.DoneStatus)
	}
}

func (s *snapmgrTestSuite) TestUpdateLocalSnapFails(c *C) {
	si := snap.SideInfo{
		RealName: "some-snap",
		Revision: snap.R(7),
	}

	s.state.Lock()
	defer s.state.Unlock()

	snapstate.Set(s.state, "some-snap", &snapstate.SnapState{
		Active:   true,
		Sequence: []*snap.SideInfo{&si},
		Current:  si.Revision,
	})

	_, err := snapstate.Update(s.state, "some-snap", "some-channel", snap.R(0), s.user.ID, snapstate.Flags{})
	c.Assert(err, Equals, store.ErrLocalSnap)
}

func (s *snapmgrTestSuite) TestUpdateDisabledUnsupported(c *C) {
	si := snap.SideInfo{
		RealName: "some-snap",
		SnapID:   "some-snap-id",
		Revision: snap.R(7),
	}

	s.state.Lock()
	defer s.state.Unlock()

	snapstate.Set(s.state, "some-snap", &snapstate.SnapState{
		Active:   false,
		Sequence: []*snap.SideInfo{&si},
		Current:  si.Revision,
	})

	_, err := snapstate.Update(s.state, "some-snap", "some-channel", snap.R(0), s.user.ID, snapstate.Flags{})
	c.Assert(err, ErrorMatches, `refreshing disabled snap "some-snap" not supported`)
}

func makeTestSnap(c *C, snapYamlContent string) (snapFilePath string) {
	return snaptest.MakeTestSnapWithFiles(c, snapYamlContent, nil)
}

func (s *snapmgrTestSuite) TestInstallFirstLocalRunThrough(c *C) {
	// use the real thing for this one
	snapstate.MockOpenSnapFile(backend.OpenSnapFile)

	s.state.Lock()
	defer s.state.Unlock()

	mockSnap := makeTestSnap(c, `name: mock
version: 1.0`)
	chg := s.state.NewChange("install", "install a local snap")
	ts, err := snapstate.InstallPath(s.state, &snap.SideInfo{RealName: "mock"}, mockSnap, "", snapstate.Flags{})
	c.Assert(err, IsNil)
	chg.AddAll(ts)

	s.state.Unlock()
	defer s.snapmgr.Stop()
	s.settle()
	s.state.Lock()

	expected := fakeOps{
		{
			// only local install was run, i.e. first actions are pseudo-action current
			op:  "current",
			old: "<no-current>",
		},
		{
			// and setup-snap
			op:    "setup-snap",
			name:  mockSnap,
			revno: snap.R("x1"),
		},
		{
			op:   "copy-data",
			name: filepath.Join(dirs.StripRootDir(dirs.SnapMountDir), "mock/x1"),
			old:  "<no-old>",
		},
		{
			op:    "setup-profiles:Doing",
			name:  "mock",
			revno: snap.R("x1"),
		},
		{
			op: "candidate",
			sinfo: snap.SideInfo{
				RealName: "mock",
				Revision: snap.R("x1"),
			},
		},
		{
			op:   "link-snap",
			name: filepath.Join(dirs.StripRootDir(dirs.SnapMountDir), "mock/x1"),
		},
		{
			op:    "setup-profiles:Doing", // core phase 2
			name:  "mock",
			revno: snap.R("x1"),
		},
		{
			op: "update-aliases",
		},
		{
			op:    "cleanup-trash",
			name:  "mock",
			revno: snap.R("x1"),
		},
	}

	c.Assert(s.fakeBackend.ops.Ops(), DeepEquals, expected.Ops())
	c.Check(s.fakeBackend.ops, DeepEquals, expected)

	// verify snapSetup info
	var snapsup snapstate.SnapSetup
	task := ts.Tasks()[0]
	err = task.Get("snap-setup", &snapsup)
	c.Assert(err, IsNil)
	c.Assert(snapsup, DeepEquals, snapstate.SnapSetup{
		SnapPath: mockSnap,
		SideInfo: snapsup.SideInfo,
	})
	c.Assert(snapsup.SideInfo, DeepEquals, &snap.SideInfo{
		RealName: "mock",
		Revision: snap.R(-1),
	})

	// verify snaps in the system state
	var snapst snapstate.SnapState
	err = snapstate.Get(s.state, "mock", &snapst)
	c.Assert(err, IsNil)

	c.Assert(snapst.Active, Equals, true)
	c.Assert(snapst.Sequence[0], DeepEquals, &snap.SideInfo{
		RealName: "mock",
		Channel:  "",
		Revision: snap.R(-1),
	})
	c.Assert(snapst.LocalRevision(), Equals, snap.R(-1))
}

func (s *snapmgrTestSuite) TestInstallSubsequentLocalRunThrough(c *C) {
	// use the real thing for this one
	snapstate.MockOpenSnapFile(backend.OpenSnapFile)

	s.state.Lock()
	defer s.state.Unlock()

	snapstate.Set(s.state, "mock", &snapstate.SnapState{
		Active: true,
		Sequence: []*snap.SideInfo{
			{RealName: "mock", Revision: snap.R(-2)},
		},
		Current: snap.R(-2),
	})

	mockSnap := makeTestSnap(c, `name: mock
version: 1.0`)
	chg := s.state.NewChange("install", "install a local snap")
	ts, err := snapstate.InstallPath(s.state, &snap.SideInfo{RealName: "mock"}, mockSnap, "", snapstate.Flags{})
	c.Assert(err, IsNil)
	chg.AddAll(ts)

	s.state.Unlock()
	defer s.snapmgr.Stop()
	s.settle()
	s.state.Lock()

	ops := s.fakeBackend.ops
	// ensure only local install was run, i.e. first action is pseudo-action current
	c.Assert(ops.Ops(), HasLen, 11)
	c.Check(ops[0].op, Equals, "current")
	c.Check(ops[0].old, Equals, filepath.Join(dirs.StripRootDir(dirs.SnapMountDir), "mock/x2"))
	// and setup-snap
	c.Check(ops[1].op, Equals, "setup-snap")
	c.Check(ops[1].name, Matches, `.*/mock_1.0_all.snap`)
	c.Check(ops[1].revno, Equals, snap.R("x3"))
	// and cleanup
	c.Check(ops[len(ops)-1], DeepEquals, fakeOp{
		op:    "cleanup-trash",
		name:  "mock",
		revno: snap.R("x3"),
	})

	c.Check(ops[3].op, Equals, "unlink-snap")
	c.Check(ops[3].name, Equals, filepath.Join(dirs.StripRootDir(dirs.SnapMountDir), "mock/x2"))

	c.Check(ops[4].op, Equals, "copy-data")
	c.Check(ops[4].name, Equals, filepath.Join(dirs.StripRootDir(dirs.SnapMountDir), "mock/x3"))
	c.Check(ops[4].old, Equals, filepath.Join(dirs.StripRootDir(dirs.SnapMountDir), "mock/x2"))

	c.Check(ops[5].op, Equals, "setup-profiles:Doing")
	c.Check(ops[5].name, Equals, "mock")
	c.Check(ops[5].revno, Equals, snap.R(-3))

	c.Check(ops[6].op, Equals, "candidate")
	c.Check(ops[6].sinfo, DeepEquals, snap.SideInfo{
		RealName: "mock",
		Revision: snap.R(-3),
	})
	c.Check(ops[7].op, Equals, "link-snap")
	c.Check(ops[7].name, Equals, filepath.Join(dirs.StripRootDir(dirs.SnapMountDir), "mock/x3"))
	c.Check(ops[8].op, Equals, "setup-profiles:Doing") // core phase 2

	// verify snapSetup info
	var snapsup snapstate.SnapSetup
	task := ts.Tasks()[0]
	err = task.Get("snap-setup", &snapsup)
	c.Assert(err, IsNil)
	c.Assert(snapsup, DeepEquals, snapstate.SnapSetup{
		SnapPath: mockSnap,
		SideInfo: snapsup.SideInfo,
	})
	c.Assert(snapsup.SideInfo, DeepEquals, &snap.SideInfo{
		RealName: "mock",
		Revision: snap.R(-3),
	})

	// verify snaps in the system state
	var snapst snapstate.SnapState
	err = snapstate.Get(s.state, "mock", &snapst)
	c.Assert(err, IsNil)

	c.Assert(snapst.Active, Equals, true)
	c.Assert(snapst.Sequence, HasLen, 2)
	c.Assert(snapst.CurrentSideInfo(), DeepEquals, &snap.SideInfo{
		RealName: "mock",
		Channel:  "",
		Revision: snap.R(-3),
	})
	c.Assert(snapst.LocalRevision(), Equals, snap.R(-3))
}

func (s *snapmgrTestSuite) TestInstallOldSubsequentLocalRunThrough(c *C) {
	// use the real thing for this one
	snapstate.MockOpenSnapFile(backend.OpenSnapFile)

	s.state.Lock()
	defer s.state.Unlock()

	snapstate.Set(s.state, "mock", &snapstate.SnapState{
		Active: true,
		Sequence: []*snap.SideInfo{
			{RealName: "mock", Revision: snap.R(100001)},
		},
		Current: snap.R(100001),
	})

	mockSnap := makeTestSnap(c, `name: mock
version: 1.0`)
	chg := s.state.NewChange("install", "install a local snap")
	ts, err := snapstate.InstallPath(s.state, &snap.SideInfo{RealName: "mock"}, mockSnap, "", snapstate.Flags{})
	c.Assert(err, IsNil)
	chg.AddAll(ts)

	s.state.Unlock()
	defer s.snapmgr.Stop()
	s.settle()
	s.state.Lock()

	expected := fakeOps{
		{
			// ensure only local install was run, i.e. first action is pseudo-action current
			op:  "current",
			old: filepath.Join(dirs.StripRootDir(dirs.SnapMountDir), "mock/100001"),
		},
		{
			// and setup-snap
			op:    "setup-snap",
			name:  mockSnap,
			revno: snap.R("x1"),
		},
		{
			op:   "remove-snap-aliases",
			name: "mock",
		},
		{
			op:   "unlink-snap",
			name: filepath.Join(dirs.StripRootDir(dirs.SnapMountDir), "mock/100001"),
		},
		{
			op:   "copy-data",
			name: filepath.Join(dirs.StripRootDir(dirs.SnapMountDir), "mock/x1"),
			old:  filepath.Join(dirs.StripRootDir(dirs.SnapMountDir), "mock/100001"),
		},
		{
			op:    "setup-profiles:Doing",
			name:  "mock",
			revno: snap.R("x1"),
		},
		{
			op: "candidate",
			sinfo: snap.SideInfo{
				RealName: "mock",
				Revision: snap.R("x1"),
			},
		},
		{
			op:   "link-snap",
			name: filepath.Join(dirs.StripRootDir(dirs.SnapMountDir), "mock/x1"),
		},
		{
			op:    "setup-profiles:Doing",
			name:  "mock",
			revno: snap.R("x1"),
		},
		{
			op: "update-aliases",
		},
		{
			// and cleanup
			op:    "cleanup-trash",
			name:  "mock",
			revno: snap.R("x1"),
		},
	}
	c.Assert(s.fakeBackend.ops.Ops(), DeepEquals, expected.Ops())
	c.Check(s.fakeBackend.ops, DeepEquals, expected)

	var snapst snapstate.SnapState
	err = snapstate.Get(s.state, "mock", &snapst)
	c.Assert(err, IsNil)

	c.Assert(snapst.Active, Equals, true)
	c.Assert(snapst.Sequence, HasLen, 2)
	c.Assert(snapst.CurrentSideInfo(), DeepEquals, &snap.SideInfo{
		RealName: "mock",
		Channel:  "",
		Revision: snap.R(-1),
	})
	c.Assert(snapst.LocalRevision(), Equals, snap.R(-1))
}

func (s *snapmgrTestSuite) TestInstallPathWithMetadataRunThrough(c *C) {
	// use the real thing for this one
	snapstate.MockOpenSnapFile(backend.OpenSnapFile)

	s.state.Lock()
	defer s.state.Unlock()

	someSnap := makeTestSnap(c, `name: orig-name
version: 1.0`)
	chg := s.state.NewChange("install", "install a local snap")

	si := &snap.SideInfo{
		RealName: "some-snap",
		SnapID:   "snapIDsnapidsnapidsnapidsnapidsn",
		Revision: snap.R(42),
	}
	ts, err := snapstate.InstallPath(s.state, si, someSnap, "", snapstate.Flags{Required: true})
	c.Assert(err, IsNil)
	chg.AddAll(ts)

	s.state.Unlock()
	defer s.snapmgr.Stop()
	s.settle()
	s.state.Lock()

	// ensure only local install was run, i.e. first actions are pseudo-action current
	c.Assert(s.fakeBackend.ops.Ops(), HasLen, 9)
	c.Check(s.fakeBackend.ops[0].op, Equals, "current")
	c.Check(s.fakeBackend.ops[0].old, Equals, "<no-current>")
	// and setup-snap
	c.Check(s.fakeBackend.ops[1].op, Equals, "setup-snap")
	c.Check(s.fakeBackend.ops[1].name, Matches, `.*/orig-name_1.0_all.snap`)
	c.Check(s.fakeBackend.ops[1].revno, Equals, snap.R(42))

	c.Check(s.fakeBackend.ops[4].op, Equals, "candidate")
	c.Check(s.fakeBackend.ops[4].sinfo, DeepEquals, *si)
	c.Check(s.fakeBackend.ops[5].op, Equals, "link-snap")
	c.Check(s.fakeBackend.ops[5].name, Equals, filepath.Join(dirs.StripRootDir(dirs.SnapMountDir), "some-snap/42"))

	// verify snapSetup info
	var snapsup snapstate.SnapSetup
	task := ts.Tasks()[0]
	err = task.Get("snap-setup", &snapsup)
	c.Assert(err, IsNil)
	c.Assert(snapsup, DeepEquals, snapstate.SnapSetup{
		SnapPath: someSnap,
		SideInfo: snapsup.SideInfo,
		Flags: snapstate.Flags{
			Required: true,
		},
	})
	c.Assert(snapsup.SideInfo, DeepEquals, si)

	// verify snaps in the system state
	var snapst snapstate.SnapState
	err = snapstate.Get(s.state, "some-snap", &snapst)
	c.Assert(err, IsNil)

	c.Assert(snapst.Active, Equals, true)
	c.Assert(snapst.Channel, Equals, "")
	c.Assert(snapst.Sequence[0], DeepEquals, si)
	c.Assert(snapst.LocalRevision().Unset(), Equals, true)
	c.Assert(snapst.Required, Equals, true)
}

func (s *snapmgrTestSuite) TestRemoveRunThrough(c *C) {
	si := snap.SideInfo{
		RealName: "some-snap",
		Revision: snap.R(7),
	}

	s.state.Lock()
	defer s.state.Unlock()

	snapstate.Set(s.state, "some-snap", &snapstate.SnapState{
		Active:   true,
		Sequence: []*snap.SideInfo{&si},
		Current:  si.Revision,
		SnapType: "app",
	})

	chg := s.state.NewChange("remove", "remove a snap")
	ts, err := snapstate.Remove(s.state, "some-snap", snap.R(0))
	c.Assert(err, IsNil)
	chg.AddAll(ts)

	s.state.Unlock()
	defer s.snapmgr.Stop()
	s.settle()
	s.state.Lock()

	expected := fakeOps{
		{
			op:   "remove-snap-aliases",
			name: "some-snap",
		},
		{
			op:   "unlink-snap",
			name: filepath.Join(dirs.StripRootDir(dirs.SnapMountDir), "some-snap/7"),
		},
		{
			op:    "remove-profiles:Doing",
			name:  "some-snap",
			revno: snap.R(7),
		},
		{
			op:   "remove-snap-data",
			name: filepath.Join(dirs.StripRootDir(dirs.SnapMountDir), "some-snap/7"),
		},
		{
			op:   "remove-snap-common-data",
			name: filepath.Join(dirs.StripRootDir(dirs.SnapMountDir), "some-snap/7"),
		},
		{
			op:    "remove-snap-files",
			name:  filepath.Join(dirs.StripRootDir(dirs.SnapMountDir), "some-snap/7"),
			stype: "app",
		},
		{
			op:   "discard-namespace",
			name: "some-snap",
		},
		{
			op:   "discard-conns:Doing",
			name: "some-snap",
		},
	}
	// start with an easier-to-read error if this fails:
	c.Check(len(s.fakeBackend.ops), Equals, len(expected))
	c.Assert(s.fakeBackend.ops.Ops(), DeepEquals, expected.Ops())
	c.Check(s.fakeBackend.ops, DeepEquals, expected)

	// verify snapSetup info
	tasks := ts.Tasks()
	for _, t := range tasks {
		if t.Kind() == "run-hook" {
			continue
		}
		snapsup, err := snapstate.TaskSnapSetup(t)
		c.Assert(err, IsNil)

		var expSnapSetup *snapstate.SnapSetup
		if t.Kind() == "discard-conns" {
			expSnapSetup = &snapstate.SnapSetup{
				SideInfo: &snap.SideInfo{
					RealName: "some-snap",
				},
			}
		} else {
			expSnapSetup = &snapstate.SnapSetup{
				SideInfo: &snap.SideInfo{
					RealName: "some-snap",
					Revision: snap.R(7),
				},
			}
		}
		c.Check(snapsup, DeepEquals, expSnapSetup, Commentf(t.Kind()))
	}

	// verify snaps in the system state
	var snapst snapstate.SnapState
	err = snapstate.Get(s.state, "some-snap", &snapst)
	c.Assert(err, Equals, state.ErrNoState)
}

func (s *snapmgrTestSuite) TestRemoveWithManyRevisionsRunThrough(c *C) {
	si3 := snap.SideInfo{
		RealName: "some-snap",
		Revision: snap.R(3),
	}

	si5 := snap.SideInfo{
		RealName: "some-snap",
		Revision: snap.R(5),
	}

	si7 := snap.SideInfo{
		RealName: "some-snap",
		Revision: snap.R(7),
	}

	s.state.Lock()
	defer s.state.Unlock()

	snapstate.Set(s.state, "some-snap", &snapstate.SnapState{
		Active:   true,
		Sequence: []*snap.SideInfo{&si5, &si3, &si7},
		Current:  si7.Revision,
		SnapType: "app",
	})

	chg := s.state.NewChange("remove", "remove a snap")
	ts, err := snapstate.Remove(s.state, "some-snap", snap.R(0))
	c.Assert(err, IsNil)
	chg.AddAll(ts)

	s.state.Unlock()
	defer s.snapmgr.Stop()
	s.settle()
	s.state.Lock()

	expected := fakeOps{
		{
			op:   "remove-snap-aliases",
			name: "some-snap",
		},
		{
			op:   "unlink-snap",
			name: filepath.Join(dirs.StripRootDir(dirs.SnapMountDir), "some-snap/7"),
		},
		{
			op:    "remove-profiles:Doing",
			name:  "some-snap",
			revno: snap.R(7),
		},
		{
			op:   "remove-snap-data",
			name: filepath.Join(dirs.StripRootDir(dirs.SnapMountDir), "some-snap/7"),
		},
		{
			op:    "remove-snap-files",
			name:  filepath.Join(dirs.StripRootDir(dirs.SnapMountDir), "some-snap/7"),
			stype: "app",
		},
		{
			op:   "remove-snap-data",
			name: filepath.Join(dirs.StripRootDir(dirs.SnapMountDir), "some-snap/3"),
		},
		{
			op:    "remove-snap-files",
			name:  filepath.Join(dirs.StripRootDir(dirs.SnapMountDir), "some-snap/3"),
			stype: "app",
		},
		{
			op:   "remove-snap-data",
			name: filepath.Join(dirs.StripRootDir(dirs.SnapMountDir), "some-snap/5"),
		},
		{
			op:   "remove-snap-common-data",
			name: filepath.Join(dirs.StripRootDir(dirs.SnapMountDir), "some-snap/5"),
		},
		{
			op:    "remove-snap-files",
			name:  filepath.Join(dirs.StripRootDir(dirs.SnapMountDir), "some-snap/5"),
			stype: "app",
		},
		{
			op:   "discard-namespace",
			name: "some-snap",
		},
		{
			op:   "discard-conns:Doing",
			name: "some-snap",
		},
	}
	// start with an easier-to-read error if this fails:
	c.Assert(s.fakeBackend.ops.Ops(), DeepEquals, expected.Ops())
	c.Assert(s.fakeBackend.ops, DeepEquals, expected)

	// verify snapSetup info
	tasks := ts.Tasks()
	revnos := []snap.Revision{{N: 7}, {N: 3}, {N: 5}}
	whichRevno := 0
	for _, t := range tasks {
		if t.Kind() == "run-hook" {
			continue
		}
		snapsup, err := snapstate.TaskSnapSetup(t)
		c.Assert(err, IsNil)

		var expSnapSetup *snapstate.SnapSetup
		if t.Kind() == "discard-conns" {
			expSnapSetup = &snapstate.SnapSetup{
				SideInfo: &snap.SideInfo{
					RealName: "some-snap",
				},
			}
		} else {
			expSnapSetup = &snapstate.SnapSetup{
				SideInfo: &snap.SideInfo{
					RealName: "some-snap",
					Revision: revnos[whichRevno],
				},
			}
		}

		c.Check(snapsup, DeepEquals, expSnapSetup, Commentf(t.Kind()))

		if t.Kind() == "discard-snap" {
			whichRevno++
		}
	}

	// verify snaps in the system state
	var snapst snapstate.SnapState
	err = snapstate.Get(s.state, "some-snap", &snapst)
	c.Assert(err, Equals, state.ErrNoState)
}

func (s *snapmgrTestSuite) TestRemoveOneRevisionRunThrough(c *C) {
	si3 := snap.SideInfo{
		RealName: "some-snap",
		Revision: snap.R(3),
	}

	si5 := snap.SideInfo{
		RealName: "some-snap",
		Revision: snap.R(5),
	}

	si7 := snap.SideInfo{
		RealName: "some-snap",
		Revision: snap.R(7),
	}

	s.state.Lock()
	defer s.state.Unlock()

	snapstate.Set(s.state, "some-snap", &snapstate.SnapState{
		Active:   true,
		Sequence: []*snap.SideInfo{&si5, &si3, &si7},
		Current:  si7.Revision,
		SnapType: "app",
	})

	chg := s.state.NewChange("remove", "remove a snap")
	ts, err := snapstate.Remove(s.state, "some-snap", snap.R(3))
	c.Assert(err, IsNil)
	chg.AddAll(ts)

	s.state.Unlock()
	defer s.snapmgr.Stop()
	s.settle()
	s.state.Lock()

	c.Check(len(s.fakeBackend.ops), Equals, 2)
	expected := fakeOps{
		{
			op:   "remove-snap-data",
			name: filepath.Join(dirs.StripRootDir(dirs.SnapMountDir), "some-snap/3"),
		},
		{
			op:    "remove-snap-files",
			name:  filepath.Join(dirs.StripRootDir(dirs.SnapMountDir), "some-snap/3"),
			stype: "app",
		},
	}
	// start with an easier-to-read error if this fails:
	c.Assert(s.fakeBackend.ops.Ops(), DeepEquals, expected.Ops())
	c.Assert(s.fakeBackend.ops, DeepEquals, expected)

	// verify snapSetup info
	tasks := ts.Tasks()
	for _, t := range tasks {
		snapsup, err := snapstate.TaskSnapSetup(t)
		c.Assert(err, IsNil)

		expSnapSetup := &snapstate.SnapSetup{
			SideInfo: &snap.SideInfo{
				RealName: "some-snap",
				Revision: snap.R(3),
			},
		}

		c.Check(snapsup, DeepEquals, expSnapSetup, Commentf(t.Kind()))
	}

	// verify snaps in the system state
	var snapst snapstate.SnapState
	err = snapstate.Get(s.state, "some-snap", &snapst)
	c.Assert(err, IsNil)
	c.Check(snapst.Sequence, HasLen, 2)
}

func (s *snapmgrTestSuite) TestRemoveLastRevisionRunThrough(c *C) {
	si := snap.SideInfo{
		RealName: "some-snap",
		Revision: snap.R(2),
	}

	s.state.Lock()
	defer s.state.Unlock()

	snapstate.Set(s.state, "some-snap", &snapstate.SnapState{
		Active:   false,
		Sequence: []*snap.SideInfo{&si},
		Current:  si.Revision,
		SnapType: "app",
	})

	chg := s.state.NewChange("remove", "remove a snap")
	ts, err := snapstate.Remove(s.state, "some-snap", snap.R(2))
	c.Assert(err, IsNil)
	chg.AddAll(ts)

	s.state.Unlock()
	defer s.snapmgr.Stop()
	s.settle()
	s.state.Lock()

	c.Check(len(s.fakeBackend.ops), Equals, 5)
	expected := fakeOps{
		{
			op:   "remove-snap-data",
			name: filepath.Join(dirs.StripRootDir(dirs.SnapMountDir), "some-snap/2"),
		},
		{
			op:   "remove-snap-common-data",
			name: filepath.Join(dirs.StripRootDir(dirs.SnapMountDir), "some-snap/2"),
		},
		{
			op:    "remove-snap-files",
			name:  filepath.Join(dirs.StripRootDir(dirs.SnapMountDir), "some-snap/2"),
			stype: "app",
		},
		{
			op:   "discard-namespace",
			name: "some-snap",
		},
		{
			op:   "discard-conns:Doing",
			name: "some-snap",
		},
	}
	// start with an easier-to-read error if this fails:
	c.Assert(s.fakeBackend.ops.Ops(), DeepEquals, expected.Ops())
	c.Assert(s.fakeBackend.ops, DeepEquals, expected)

	// verify snapSetup info
	tasks := ts.Tasks()
	for _, t := range tasks {
		if t.Kind() == "run-hook" {
			continue
		}
		snapsup, err := snapstate.TaskSnapSetup(t)
		c.Assert(err, IsNil)

		expSnapSetup := &snapstate.SnapSetup{
			SideInfo: &snap.SideInfo{
				RealName: "some-snap",
			},
		}
		if t.Kind() != "discard-conns" {
			expSnapSetup.SideInfo.Revision = snap.R(2)
		}

		c.Check(snapsup, DeepEquals, expSnapSetup, Commentf(t.Kind()))
	}

	// verify snaps in the system state
	var snapst snapstate.SnapState
	err = snapstate.Get(s.state, "some-snap", &snapst)
	c.Assert(err, Equals, state.ErrNoState)
}

func (s *snapmgrTestSuite) TestRemoveCurrentActiveRevisionRefused(c *C) {
	si := snap.SideInfo{
		RealName: "some-snap",
		Revision: snap.R(2),
	}

	s.state.Lock()
	defer s.state.Unlock()

	snapstate.Set(s.state, "some-snap", &snapstate.SnapState{
		Active:   true,
		Sequence: []*snap.SideInfo{&si},
		Current:  si.Revision,
		SnapType: "app",
	})

	_, err := snapstate.Remove(s.state, "some-snap", snap.R(2))

	c.Check(err, ErrorMatches, `cannot remove active revision 2 of snap "some-snap"`)
}

func (s *snapmgrTestSuite) TestRemoveCurrentRevisionOfSeveralRefused(c *C) {
	si := snap.SideInfo{
		RealName: "some-snap",
		Revision: snap.R(2),
	}

	s.state.Lock()
	defer s.state.Unlock()

	snapstate.Set(s.state, "some-snap", &snapstate.SnapState{
		Active:   true,
		Sequence: []*snap.SideInfo{&si, &si},
		Current:  si.Revision,
		SnapType: "app",
	})

	_, err := snapstate.Remove(s.state, "some-snap", snap.R(2))
	c.Assert(err, NotNil)
	c.Check(err.Error(), Equals, `cannot remove active revision 2 of snap "some-snap" (revert first?)`)
}

func (s *snapmgrTestSuite) TestRemoveMissingRevisionRefused(c *C) {
	si := snap.SideInfo{
		RealName: "some-snap",
		Revision: snap.R(2),
	}

	s.state.Lock()
	defer s.state.Unlock()

	snapstate.Set(s.state, "some-snap", &snapstate.SnapState{
		Active:   true,
		Sequence: []*snap.SideInfo{&si},
		Current:  si.Revision,
		SnapType: "app",
	})

	_, err := snapstate.Remove(s.state, "some-snap", snap.R(1))

	c.Check(err, ErrorMatches, `revision 1 of snap "some-snap" is not installed`)
}

func (s *snapmgrTestSuite) TestRemoveRefused(c *C) {
	si := snap.SideInfo{
		RealName: "gadget",
		Revision: snap.R(7),
	}

	s.state.Lock()
	defer s.state.Unlock()

	snapstate.Set(s.state, "gadget", &snapstate.SnapState{
		Active:   true,
		Sequence: []*snap.SideInfo{&si},
		Current:  si.Revision,
		SnapType: "app",
	})

	_, err := snapstate.Remove(s.state, "gadget", snap.R(0))

	c.Check(err, ErrorMatches, `snap "gadget" is not removable`)
}

func (s *snapmgrTestSuite) TestRemoveRefusedLastRevision(c *C) {
	si := snap.SideInfo{
		RealName: "gadget",
		Revision: snap.R(7),
	}

	s.state.Lock()
	defer s.state.Unlock()

	snapstate.Set(s.state, "gadget", &snapstate.SnapState{
		Active:   false,
		Sequence: []*snap.SideInfo{&si},
		Current:  si.Revision,
		SnapType: "app",
	})

	_, err := snapstate.Remove(s.state, "gadget", snap.R(7))

	c.Check(err, ErrorMatches, `snap "gadget" is not removable`)
}

func (s *snapmgrTestSuite) TestRemoveDeletesConfigOnLastRevision(c *C) {
	si := snap.SideInfo{
		RealName: "some-snap",
		Revision: snap.R(7),
	}

	s.state.Lock()
	defer s.state.Unlock()

	snapstate.Set(s.state, "some-snap", &snapstate.SnapState{
		Active:   true,
		Sequence: []*snap.SideInfo{&si},
		Current:  si.Revision,
		SnapType: "app",
	})

	snapstate.Set(s.state, "another-snap", &snapstate.SnapState{
		Active:   true,
		Sequence: []*snap.SideInfo{&si},
		Current:  si.Revision,
		SnapType: "app",
	})

	tr := config.NewTransaction(s.state)
	tr.Set("some-snap", "foo", "bar")
	tr.Commit()

	// a config for some other snap to verify its not accidentally destroyed
	tr = config.NewTransaction(s.state)
	tr.Set("another-snap", "bar", "baz")
	tr.Commit()

	var res string
	tr = config.NewTransaction(s.state)
	c.Assert(tr.Get("some-snap", "foo", &res), IsNil)
	c.Assert(tr.Get("another-snap", "bar", &res), IsNil)

	chg := s.state.NewChange("remove", "remove a snap")
	ts, err := snapstate.Remove(s.state, "some-snap", snap.R(0))
	c.Assert(err, IsNil)
	chg.AddAll(ts)

	s.state.Unlock()
	defer s.snapmgr.Stop()
	s.settle()
	s.state.Lock()

	// verify snaps in the system state
	var snapst snapstate.SnapState
	err = snapstate.Get(s.state, "some-snap", &snapst)
	c.Assert(err, Equals, state.ErrNoState)

	tr = config.NewTransaction(s.state)
	err = tr.Get("some-snap", "foo", &res)
	c.Assert(err, NotNil)
	c.Assert(err, ErrorMatches, `snap "some-snap" has no "foo" configuration option`)

	// and another snap has its config intact
	c.Assert(tr.Get("another-snap", "bar", &res), IsNil)
	c.Assert(res, Equals, "baz")
}

func (s *snapmgrTestSuite) TestRemoveDoesntDeleteConfigIfNotLastRevision(c *C) {
	si1 := snap.SideInfo{
		RealName: "some-snap",
		Revision: snap.R(7),
	}
	si2 := snap.SideInfo{
		RealName: "some-snap",
		Revision: snap.R(8),
	}

	s.state.Lock()
	defer s.state.Unlock()

	snapstate.Set(s.state, "some-snap", &snapstate.SnapState{
		Active:   true,
		Sequence: []*snap.SideInfo{&si1, &si2},
		Current:  si2.Revision,
		SnapType: "app",
	})

	tr := config.NewTransaction(s.state)
	tr.Set("some-snap", "foo", "bar")
	tr.Commit()

	var res string
	tr = config.NewTransaction(s.state)
	c.Assert(tr.Get("some-snap", "foo", &res), IsNil)

	chg := s.state.NewChange("remove", "remove a snap")
	ts, err := snapstate.Remove(s.state, "some-snap", si1.Revision)
	c.Assert(err, IsNil)
	chg.AddAll(ts)

	s.state.Unlock()
	defer s.snapmgr.Stop()
	s.settle()
	s.state.Lock()

	// verify snaps in the system state
	var snapst snapstate.SnapState
	err = snapstate.Get(s.state, "some-snap", &snapst)
	c.Assert(err, IsNil)

	tr = config.NewTransaction(s.state)
	c.Assert(tr.Get("some-snap", "foo", &res), IsNil)
	c.Assert(res, Equals, "bar")
}

func (s *snapmgrTestSuite) TestUpdateMakesConfigSnapshot(c *C) {
	s.state.Lock()
	defer s.state.Unlock()

	snapstate.Set(s.state, "some-snap", &snapstate.SnapState{
		Active: true,
		Sequence: []*snap.SideInfo{
			{RealName: "some-snap", SnapID: "some-snap-id", Revision: snap.R(1)},
		},
		Current:  snap.R(1),
		SnapType: "app",
	})

	tr := config.NewTransaction(s.state)
	tr.Set("some-snap", "foo", "bar")
	tr.Commit()

	var cfgs map[string]interface{}
	// we don't have config snapshots yet
	c.Assert(s.state.Get("revision-config", &cfgs), Equals, state.ErrNoState)

	chg := s.state.NewChange("update", "update a snap")
	ts, err := snapstate.Update(s.state, "some-snap", "some-channel", snap.R(2), s.user.ID, snapstate.Flags{})
	c.Assert(err, IsNil)
	chg.AddAll(ts)

	s.state.Unlock()
	defer s.snapmgr.Stop()
	s.settle()

	s.state.Lock()
	cfgs = nil
	// config copy of rev. 1 has been made
	c.Assert(s.state.Get("revision-config", &cfgs), IsNil)
	c.Assert(cfgs["some-snap"], DeepEquals, map[string]interface{}{
		"1": map[string]interface{}{
			"foo": "bar",
		},
	})
}

func (s *snapmgrTestSuite) TestRevertRestoresConfigSnapshot(c *C) {
	s.state.Lock()
	defer s.state.Unlock()

	snapstate.Set(s.state, "some-snap", &snapstate.SnapState{
		Active: true,
		Sequence: []*snap.SideInfo{
			{RealName: "some-snap", SnapID: "some-snap-id", Revision: snap.R(1)},
			{RealName: "some-snap", Revision: snap.R(2)},
		},
		Current:  snap.R(2),
		SnapType: "app",
	})

	// set configuration for current snap
	tr := config.NewTransaction(s.state)
	tr.Set("some-snap", "foo", "100")
	tr.Commit()

	// make config snapshot for rev.1
	config.SaveRevisionConfig(s.state, "some-snap", snap.R(1))

	// modify for rev. 2
	tr = config.NewTransaction(s.state)
	tr.Set("some-snap", "foo", "200")
	tr.Commit()

	chg := s.state.NewChange("revert", "revert snap")
	ts, err := snapstate.Revert(s.state, "some-snap", snapstate.Flags{})
	c.Assert(err, IsNil)
	chg.AddAll(ts)

	s.state.Unlock()
	defer s.snapmgr.Stop()
	s.settle()

	s.state.Lock()
	// config snapshot of rev. 2 has been made by 'revert'
	var cfgs map[string]interface{}
	c.Assert(s.state.Get("revision-config", &cfgs), IsNil)
	c.Assert(cfgs["some-snap"], DeepEquals, map[string]interface{}{
		"1": map[string]interface{}{"foo": "100"},
		"2": map[string]interface{}{"foo": "200"},
	})

	// current snap configuration has been restored from rev. 1 config snapshot
	tr = config.NewTransaction(s.state)
	var res string
	c.Assert(tr.Get("some-snap", "foo", &res), IsNil)
	c.Assert(res, Equals, "100")
}

func (s *snapmgrTestSuite) TestUpdateDoesGC(c *C) {
	s.state.Lock()
	defer s.state.Unlock()

	snapstate.Set(s.state, "some-snap", &snapstate.SnapState{
		Active: true,
		Sequence: []*snap.SideInfo{
			{RealName: "some-snap", SnapID: "some-snap-id", Revision: snap.R(1)},
			{RealName: "some-snap", SnapID: "some-snap-id", Revision: snap.R(2)},
			{RealName: "some-snap", SnapID: "some-snap-id", Revision: snap.R(3)},
			{RealName: "some-snap", SnapID: "some-snap-id", Revision: snap.R(4)},
		},
		Current:  snap.R(4),
		SnapType: "app",
	})

	chg := s.state.NewChange("update", "update a snap")
	ts, err := snapstate.Update(s.state, "some-snap", "some-channel", snap.R(0), s.user.ID, snapstate.Flags{})
	c.Assert(err, IsNil)
	chg.AddAll(ts)

	s.state.Unlock()
	defer s.snapmgr.Stop()
	s.settle()
	s.state.Lock()

	// ensure garbage collection runs as the last tasks
	expectedTail := fakeOps{
		{
			op:   "link-snap",
			name: filepath.Join(dirs.StripRootDir(dirs.SnapMountDir), "some-snap/11"),
		},
		{
			op: "update-aliases",
		},
		{
			op:   "remove-snap-data",
			name: filepath.Join(dirs.StripRootDir(dirs.SnapMountDir), "some-snap/1"),
		},
		{
			op:    "remove-snap-files",
			name:  filepath.Join(dirs.StripRootDir(dirs.SnapMountDir), "some-snap/1"),
			stype: "app",
		},
		{
			op:   "remove-snap-data",
			name: filepath.Join(dirs.StripRootDir(dirs.SnapMountDir), "some-snap/2"),
		},
		{
			op:    "remove-snap-files",
			name:  filepath.Join(dirs.StripRootDir(dirs.SnapMountDir), "some-snap/2"),
			stype: "app",
		},
		{
			op:    "cleanup-trash",
			name:  "some-snap",
			revno: snap.R(11),
		},
	}

	opsTail := s.fakeBackend.ops[len(s.fakeBackend.ops)-len(expectedTail):]
	c.Assert(opsTail.Ops(), DeepEquals, expectedTail.Ops())
	c.Check(opsTail, DeepEquals, expectedTail)
}

func (s *snapmgrTestSuite) TestRevertNoRevertAgain(c *C) {
	siNew := snap.SideInfo{
		RealName: "some-snap",
		Revision: snap.R(77),
	}

	si := snap.SideInfo{
		RealName: "some-snap",
		Revision: snap.R(7),
	}

	s.state.Lock()
	defer s.state.Unlock()

	snapstate.Set(s.state, "some-snap", &snapstate.SnapState{
		Active:   true,
		Sequence: []*snap.SideInfo{&si, &siNew},
		Current:  snap.R(7),
	})

	ts, err := snapstate.Revert(s.state, "some-snap", snapstate.Flags{})
	c.Assert(err, ErrorMatches, "no revision to revert to")
	c.Assert(ts, IsNil)
}

func (s *snapmgrTestSuite) TestRevertNothingToRevertTo(c *C) {
	si := snap.SideInfo{
		RealName: "some-snap",
		Revision: snap.R(7),
	}

	s.state.Lock()
	defer s.state.Unlock()

	snapstate.Set(s.state, "some-snap", &snapstate.SnapState{
		Active:   true,
		Sequence: []*snap.SideInfo{&si},
		Current:  si.Revision,
	})

	ts, err := snapstate.Revert(s.state, "some-snap", snapstate.Flags{})
	c.Assert(err, ErrorMatches, "no revision to revert to")
	c.Assert(ts, IsNil)
}

func (s *snapmgrTestSuite) TestRevertToRevisionNoValidVersion(c *C) {
	si := snap.SideInfo{
		RealName: "some-snap",
		Revision: snap.R(7),
	}
	si2 := snap.SideInfo{
		RealName: "some-snap",
		Revision: snap.R(77),
	}

	s.state.Lock()
	defer s.state.Unlock()

	snapstate.Set(s.state, "some-snap", &snapstate.SnapState{
		Active:   true,
		Sequence: []*snap.SideInfo{&si, &si2},
		Current:  snap.R(77),
	})

	ts, err := snapstate.RevertToRevision(s.state, "some-snap", snap.R("99"), snapstate.Flags{})
	c.Assert(err, ErrorMatches, `cannot find revision 99 for snap "some-snap"`)
	c.Assert(ts, IsNil)
}

func (s *snapmgrTestSuite) TestRevertToRevisionAlreadyCurrent(c *C) {
	si := snap.SideInfo{
		RealName: "some-snap",
		Revision: snap.R(7),
	}
	si2 := snap.SideInfo{
		RealName: "some-snap",
		Revision: snap.R(77),
	}

	s.state.Lock()
	defer s.state.Unlock()

	snapstate.Set(s.state, "some-snap", &snapstate.SnapState{
		Active:   true,
		Sequence: []*snap.SideInfo{&si, &si2},
		Current:  snap.R(77),
	})

	ts, err := snapstate.RevertToRevision(s.state, "some-snap", snap.R("77"), snapstate.Flags{})
	c.Assert(err, ErrorMatches, `already on requested revision`)
	c.Assert(ts, IsNil)
}

func (s *snapmgrTestSuite) TestRevertRunThrough(c *C) {
	si := snap.SideInfo{
		RealName: "some-snap",
		Revision: snap.R(7),
	}
	siOld := snap.SideInfo{
		RealName: "some-snap",
		Revision: snap.R(2),
	}

	s.state.Lock()
	defer s.state.Unlock()

	snapstate.Set(s.state, "some-snap", &snapstate.SnapState{
		Active:   true,
		SnapType: "app",
		Sequence: []*snap.SideInfo{&siOld, &si},
		Current:  si.Revision,
	})

	chg := s.state.NewChange("revert", "revert a snap backwards")
	ts, err := snapstate.Revert(s.state, "some-snap", snapstate.Flags{})
	c.Assert(err, IsNil)
	chg.AddAll(ts)

	s.state.Unlock()
	defer s.snapmgr.Stop()
	s.settle()
	s.state.Lock()

	expected := fakeOps{
		{
			op:   "remove-snap-aliases",
			name: "some-snap",
		},
		{
			op:   "unlink-snap",
			name: filepath.Join(dirs.StripRootDir(dirs.SnapMountDir), "some-snap/7"),
		},
		{
			op:    "setup-profiles:Doing",
			name:  "some-snap",
			revno: snap.R(2),
		},
		{
			op: "candidate",
			sinfo: snap.SideInfo{
				RealName: "some-snap",
				Revision: snap.R(2),
			},
		},
		{
			op:   "link-snap",
			name: filepath.Join(dirs.StripRootDir(dirs.SnapMountDir), "some-snap/2"),
		},
		{
			op: "update-aliases",
		},
	}
	// start with an easier-to-read error if this fails:
	c.Assert(s.fakeBackend.ops.Ops(), DeepEquals, expected.Ops())
	c.Assert(s.fakeBackend.ops, DeepEquals, expected)

	// verify that the R(2) version is active now and R(7) is still there
	var snapst snapstate.SnapState
	err = snapstate.Get(s.state, "some-snap", &snapst)
	c.Assert(err, IsNil)

	c.Assert(snapst.Active, Equals, true)
	c.Assert(snapst.Current, Equals, snap.R(2))
	c.Assert(snapst.Sequence, HasLen, 2)
	c.Assert(snapst.Sequence[0], DeepEquals, &snap.SideInfo{
		RealName: "some-snap",
		Channel:  "",
		Revision: snap.R(2),
	})
	c.Assert(snapst.Sequence[1], DeepEquals, &snap.SideInfo{
		RealName: "some-snap",
		Channel:  "",
		Revision: snap.R(7),
	})
	c.Assert(snapst.Block(), DeepEquals, []snap.Revision{snap.R(7)})
}

func (s *snapmgrTestSuite) TestRevertWithLocalRevisionRunThrough(c *C) {
	si := snap.SideInfo{
		RealName: "some-snap",
		Revision: snap.R(-7),
	}
	siOld := snap.SideInfo{
		RealName: "some-snap",
		Revision: snap.R(-2),
	}

	s.state.Lock()
	defer s.state.Unlock()

	snapstate.Set(s.state, "some-snap", &snapstate.SnapState{
		Active:   true,
		SnapType: "app",
		Sequence: []*snap.SideInfo{&siOld, &si},
		Current:  si.Revision,
	})

	chg := s.state.NewChange("revert", "revert a snap backwards")
	ts, err := snapstate.Revert(s.state, "some-snap", snapstate.Flags{})
	c.Assert(err, IsNil)
	chg.AddAll(ts)

	s.state.Unlock()
	defer s.snapmgr.Stop()
	s.settle()
	s.state.Lock()

	c.Assert(s.fakeBackend.ops.Ops(), HasLen, 6)

	// verify that LocalRevision is still -7
	var snapst snapstate.SnapState
	err = snapstate.Get(s.state, "some-snap", &snapst)
	c.Assert(err, IsNil)

	c.Assert(snapst.LocalRevision(), Equals, snap.R(-7))
}

func (s *snapmgrTestSuite) TestRevertToRevisionNewVersion(c *C) {
	siNew := snap.SideInfo{
		RealName: "some-snap",
		Revision: snap.R(7),
		SnapID:   "october",
	}

	si := snap.SideInfo{
		RealName: "some-snap",
		Revision: snap.R(2),
		SnapID:   "october",
	}

	s.state.Lock()
	defer s.state.Unlock()

	snapstate.Set(s.state, "some-snap", &snapstate.SnapState{
		Active:   true,
		SnapType: "app",
		Sequence: []*snap.SideInfo{&si, &siNew},
		Current:  snap.R(2),
		Channel:  "edge",
	})

	chg := s.state.NewChange("revert", "revert a snap forward")
	ts, err := snapstate.RevertToRevision(s.state, "some-snap", snap.R(7), snapstate.Flags{})
	c.Assert(err, IsNil)
	chg.AddAll(ts)

	s.state.Unlock()
	defer s.snapmgr.Stop()
	s.settle()
	s.state.Lock()

	expected := fakeOps{
		{
			op:   "remove-snap-aliases",
			name: "some-snap",
		},
		{
			op:   "unlink-snap",
			name: filepath.Join(dirs.StripRootDir(dirs.SnapMountDir), "some-snap/2"),
		},
		{
			op:    "setup-profiles:Doing",
			name:  "some-snap",
			revno: snap.R(7),
		},
		{
			op:    "candidate",
			sinfo: siNew,
		},
		{
			op:   "link-snap",
			name: filepath.Join(dirs.StripRootDir(dirs.SnapMountDir), "some-snap/7"),
		},
		{
			op: "update-aliases",
		},
	}
	// start with an easier-to-read error if this fails:
	c.Assert(s.fakeBackend.ops.Ops(), DeepEquals, expected.Ops())
	c.Assert(s.fakeBackend.ops, DeepEquals, expected)

	// verify that the R(7) version is active now
	var snapst snapstate.SnapState
	err = snapstate.Get(s.state, "some-snap", &snapst)
	c.Assert(err, IsNil)

	c.Check(snapst.Active, Equals, true)
	c.Check(snapst.Current, Equals, snap.R(7))
	c.Check(snapst.Sequence, HasLen, 2)
	c.Check(snapst.Channel, Equals, "edge")
	c.Check(snapst.CurrentSideInfo(), DeepEquals, &siNew)

	c.Check(snapst.Block(), HasLen, 0)
}

func (s *snapmgrTestSuite) TestRevertTotalUndoRunThrough(c *C) {
	si := snap.SideInfo{
		RealName: "some-snap",
		Revision: snap.R(1),
	}
	si2 := snap.SideInfo{
		RealName: "some-snap",
		Revision: snap.R(2),
	}

	s.state.Lock()
	defer s.state.Unlock()

	snapstate.Set(s.state, "some-snap", &snapstate.SnapState{
		Active:   true,
		SnapType: "app",
		Sequence: []*snap.SideInfo{&si, &si2},
		Current:  si2.Revision,
	})

	chg := s.state.NewChange("revert", "revert a snap")
	ts, err := snapstate.Revert(s.state, "some-snap", snapstate.Flags{})
	c.Assert(err, IsNil)
	chg.AddAll(ts)

	tasks := ts.Tasks()
	last := tasks[len(tasks)-1]

	terr := s.state.NewTask("error-trigger", "provoking total undo")
	terr.WaitFor(last)
	chg.AddTask(terr)

	s.state.Unlock()
	defer s.snapmgr.Stop()
	s.settle()
	s.state.Lock()

	expected := fakeOps{
		{
			op:   "remove-snap-aliases",
			name: "some-snap",
		},
		{
			op:   "unlink-snap",
			name: filepath.Join(dirs.StripRootDir(dirs.SnapMountDir), "some-snap/2"),
		},
		{
			op:    "setup-profiles:Doing",
			name:  "some-snap",
			revno: snap.R(1),
		},
		{
			op: "candidate",
			sinfo: snap.SideInfo{
				RealName: "some-snap",
				Revision: snap.R(1),
			},
		},
		{
			op:   "link-snap",
			name: filepath.Join(dirs.StripRootDir(dirs.SnapMountDir), "some-snap/1"),
		},
		{
			op: "update-aliases",
		},
		// undoing everything from here down...
		{
			op:   "remove-snap-aliases",
			name: "some-snap",
		},
		{
			op:   "unlink-snap",
			name: filepath.Join(dirs.StripRootDir(dirs.SnapMountDir), "some-snap/1"),
		},
		{
			op:    "setup-profiles:Undoing",
			name:  "some-snap",
			revno: snap.R(1),
		},
		{
			op:   "link-snap",
			name: filepath.Join(dirs.StripRootDir(dirs.SnapMountDir), "some-snap/2"),
		},
		{
			op: "update-aliases",
		},
	}
	// start with an easier-to-read error if this fails:
	c.Assert(s.fakeBackend.ops.Ops(), DeepEquals, expected.Ops())
	c.Check(s.fakeBackend.ops, DeepEquals, expected)

	// verify snaps in the system state
	var snapst snapstate.SnapState
	err = snapstate.Get(s.state, "some-snap", &snapst)
	c.Assert(err, IsNil)

	c.Assert(snapst.Active, Equals, true)
	c.Assert(snapst.Sequence, HasLen, 2)
	c.Assert(snapst.Current, Equals, si2.Revision)
}

func (s *snapmgrTestSuite) TestRevertUndoRunThrough(c *C) {
	si := snap.SideInfo{
		RealName: "some-snap",
		Revision: snap.R(1),
	}
	si2 := snap.SideInfo{
		RealName: "some-snap",
		Revision: snap.R(2),
	}

	s.state.Lock()
	defer s.state.Unlock()

	snapstate.Set(s.state, "some-snap", &snapstate.SnapState{
		Active:   true,
		SnapType: "app",
		Sequence: []*snap.SideInfo{&si, &si2},
		Current:  si2.Revision,
	})

	chg := s.state.NewChange("revert", "install a revert")
	ts, err := snapstate.Revert(s.state, "some-snap", snapstate.Flags{})
	c.Assert(err, IsNil)
	chg.AddAll(ts)

	s.fakeBackend.linkSnapFailTrigger = filepath.Join(dirs.StripRootDir(dirs.SnapMountDir), "some-snap/1")

	s.state.Unlock()
	defer s.snapmgr.Stop()
	s.settle()
	s.state.Lock()

	expected := fakeOps{
		{
			op:   "remove-snap-aliases",
			name: "some-snap",
		},
		{
			op:   "unlink-snap",
			name: filepath.Join(dirs.StripRootDir(dirs.SnapMountDir), "some-snap/2"),
		},
		{
			op:    "setup-profiles:Doing",
			name:  "some-snap",
			revno: snap.R(1),
		},
		{
			op: "candidate",
			sinfo: snap.SideInfo{
				RealName: "some-snap",
				Revision: snap.R(1),
			},
		},
		{
			op:   "link-snap.failed",
			name: filepath.Join(dirs.StripRootDir(dirs.SnapMountDir), "some-snap/1"),
		},
		// undo stuff here
		{
			op:   "unlink-snap",
			name: filepath.Join(dirs.StripRootDir(dirs.SnapMountDir), "some-snap/1"),
		},
		{
			op:    "setup-profiles:Undoing",
			name:  "some-snap",
			revno: snap.R(1),
		},
		{
			op:   "link-snap",
			name: filepath.Join(dirs.StripRootDir(dirs.SnapMountDir), "some-snap/2"),
		},
		{
			op: "update-aliases",
		},
	}

	// ensure all our tasks ran
	// start with an easier-to-read error if this fails:
	c.Assert(s.fakeBackend.ops.Ops(), DeepEquals, expected.Ops())
	c.Assert(s.fakeBackend.ops, DeepEquals, expected)

	// verify snaps in the system state
	var snapst snapstate.SnapState
	err = snapstate.Get(s.state, "some-snap", &snapst)
	c.Assert(err, IsNil)

	c.Assert(snapst.Active, Equals, true)
	c.Assert(snapst.Sequence, HasLen, 2)
	c.Assert(snapst.Current, Equals, snap.R(2))
}

func (s *snapmgrTestSuite) TestEnableDoesNotEnableAgain(c *C) {
	si := snap.SideInfo{
		RealName: "some-snap",
		Revision: snap.R(7),
	}

	s.state.Lock()
	defer s.state.Unlock()

	snapstate.Set(s.state, "some-snap", &snapstate.SnapState{
		Sequence: []*snap.SideInfo{&si},
		Current:  snap.R(7),
		Active:   true,
	})

	ts, err := snapstate.Enable(s.state, "some-snap")
	c.Assert(err, ErrorMatches, `snap "some-snap" already enabled`)
	c.Assert(ts, IsNil)
}

func (s *snapmgrTestSuite) TestEnableRunThrough(c *C) {
	si := snap.SideInfo{
		RealName: "some-snap",
		Revision: snap.R(7),
		Channel:  "edge",
		SnapID:   "foo",
	}

	s.state.Lock()
	defer s.state.Unlock()

	flags := snapstate.Flags{
		DevMode:  true,
		JailMode: true,
		Classic:  true,
		TryMode:  true,
		Required: true,
	}
	snapstate.Set(s.state, "some-snap", &snapstate.SnapState{
		Sequence:            []*snap.SideInfo{&si},
		Current:             si.Revision,
		Active:              false,
		Channel:             "edge",
		Flags:               flags,
		AliasesPending:      true,
		AutoAliasesDisabled: true,
	})

	chg := s.state.NewChange("enable", "enable a snap")
	ts, err := snapstate.Enable(s.state, "some-snap")
	c.Assert(err, IsNil)
	chg.AddAll(ts)

	s.state.Unlock()
	defer s.snapmgr.Stop()
	s.settle()
	s.state.Lock()

	expected := fakeOps{
		{
			op:    "setup-profiles:Doing",
			name:  "some-snap",
			revno: snap.R(7),
		},
		{
			op:    "candidate",
			sinfo: si,
		},
		{
			op:   "link-snap",
			name: filepath.Join(dirs.StripRootDir(dirs.SnapMountDir), "some-snap/7"),
		},
		{
			op: "update-aliases",
		},
	}
	// start with an easier-to-read error if this fails:
	c.Assert(s.fakeBackend.ops.Ops(), DeepEquals, expected.Ops())
	c.Assert(s.fakeBackend.ops, DeepEquals, expected)

	var snapst snapstate.SnapState
	err = snapstate.Get(s.state, "some-snap", &snapst)
	c.Assert(err, IsNil)
	c.Check(snapst.Flags, DeepEquals, flags)

	c.Assert(snapst.Active, Equals, true)
	c.Assert(snapst.AliasesPending, Equals, false)
	c.Assert(snapst.AutoAliasesDisabled, Equals, true)

	info, err := snapst.CurrentInfo()
	c.Assert(err, IsNil)
	c.Assert(info.Channel, Equals, "edge")
	c.Assert(info.SnapID, Equals, "foo")
}

func (s *snapmgrTestSuite) TestDisableRunThrough(c *C) {
	si := snap.SideInfo{
		RealName: "some-snap",
		Revision: snap.R(7),
	}

	s.state.Lock()
	defer s.state.Unlock()

	snapstate.Set(s.state, "some-snap", &snapstate.SnapState{
		Sequence: []*snap.SideInfo{&si},
		Current:  si.Revision,
		Active:   true,
	})

	chg := s.state.NewChange("disable", "disable a snap")
	ts, err := snapstate.Disable(s.state, "some-snap")
	c.Assert(err, IsNil)
	chg.AddAll(ts)

	s.state.Unlock()
	defer s.snapmgr.Stop()
	s.settle()
	s.state.Lock()

	expected := fakeOps{
		{
			op:   "remove-snap-aliases",
			name: "some-snap",
		},
		{
			op:   "unlink-snap",
			name: filepath.Join(dirs.StripRootDir(dirs.SnapMountDir), "some-snap/7"),
		},
		{
			op:    "remove-profiles:Doing",
			name:  "some-snap",
			revno: snap.R(7),
		},
	}
	// start with an easier-to-read error if this fails:
	c.Assert(s.fakeBackend.ops.Ops(), DeepEquals, expected.Ops())
	c.Assert(s.fakeBackend.ops, DeepEquals, expected)

	var snapst snapstate.SnapState
	err = snapstate.Get(s.state, "some-snap", &snapst)
	c.Assert(err, IsNil)

	c.Assert(snapst.Active, Equals, false)
	c.Assert(snapst.AliasesPending, Equals, true)
}

func (s *snapmgrTestSuite) TestDisableDoesNotEnableAgain(c *C) {
	si := snap.SideInfo{
		RealName: "some-snap",
		Revision: snap.R(7),
	}

	s.state.Lock()
	defer s.state.Unlock()

	snapstate.Set(s.state, "some-snap", &snapstate.SnapState{
		Sequence: []*snap.SideInfo{&si},
		Current:  snap.R(7),
		Active:   false,
	})

	ts, err := snapstate.Disable(s.state, "some-snap")
	c.Assert(err, ErrorMatches, `snap "some-snap" already disabled`)
	c.Assert(ts, IsNil)
}

func (s *snapmgrTestSuite) TestUndoMountSnapFailsInCopyData(c *C) {
	s.state.Lock()
	defer s.state.Unlock()

	chg := s.state.NewChange("install", "install a snap")
	ts, err := snapstate.Install(s.state, "some-snap", "some-channel", snap.R(0), s.user.ID, snapstate.Flags{})
	c.Assert(err, IsNil)
	chg.AddAll(ts)

	s.fakeBackend.copySnapDataFailTrigger = filepath.Join(dirs.StripRootDir(dirs.SnapMountDir), "some-snap/11")

	s.state.Unlock()
	defer s.snapmgr.Stop()
	s.settle()
	s.state.Lock()

	expected := fakeOps{
		{
			op:    "storesvc-snap",
			name:  "some-snap",
			revno: snap.R(11),
		},
		{
			op:   "storesvc-download",
			name: "some-snap",
		},
		{
			op:    "validate-snap:Doing",
			name:  "some-snap",
			revno: snap.R(11),
		},
		{
			op:  "current",
			old: "<no-current>",
		},
		{
			op:   "open-snap-file",
			name: "/var/lib/snapd/snaps/some-snap_11.snap",
			sinfo: snap.SideInfo{
				RealName: "some-snap",
				SnapID:   "snapIDsnapidsnapidsnapidsnapidsn",
				Channel:  "some-channel",
				Revision: snap.R(11),
			},
		},
		{
			op:    "setup-snap",
			name:  "/var/lib/snapd/snaps/some-snap_11.snap",
			revno: snap.R(11),
		},
		{
			op:   "copy-data.failed",
			name: filepath.Join(dirs.StripRootDir(dirs.SnapMountDir), "some-snap/11"),
			old:  "<no-old>",
		},
		{
			op:    "undo-setup-snap",
			name:  filepath.Join(dirs.StripRootDir(dirs.SnapMountDir), "some-snap/11"),
			stype: "app",
		},
	}
	// start with an easier-to-read error if this fails:
	c.Assert(s.fakeBackend.ops.Ops(), DeepEquals, expected.Ops())
	c.Assert(s.fakeBackend.ops, DeepEquals, expected)
}

func (s *snapmgrTestSuite) TestRefreshFailureCausesErrorReport(c *C) {
	var errSnap, errMsg, errSig string
	var errExtra map[string]string
	var n int
	restore := snapstate.MockErrtrackerReport(func(aSnap, aErrMsg, aDupSig string, extra map[string]string) (string, error) {
		errSnap = aSnap
		errMsg = aErrMsg
		errSig = aDupSig
		errExtra = extra
		n += 1
		return "oopsid", nil
	})
	defer restore()

	si := snap.SideInfo{
		RealName: "some-snap",
		SnapID:   "some-snap-id",
		Revision: snap.R(7),
	}

	s.state.Lock()
	defer s.state.Unlock()

	s.state.Set("ubuntu-core-transition-retry", 7)
	snapstate.Set(s.state, "some-snap", &snapstate.SnapState{
		Active:   true,
		Sequence: []*snap.SideInfo{&si},
		Current:  si.Revision,
		SnapType: "app",
	})

	chg := s.state.NewChange("install", "install a snap")
	ts, err := snapstate.Update(s.state, "some-snap", "some-channel", snap.R(0), s.user.ID, snapstate.Flags{})
	c.Assert(err, IsNil)
	chg.AddAll(ts)

	s.fakeBackend.linkSnapFailTrigger = filepath.Join(dirs.StripRootDir(dirs.SnapMountDir), "some-snap/11")

	s.state.Unlock()
	defer s.snapmgr.Stop()
	s.settle()
	s.state.Lock()

	// verify we generated a failure report
	c.Check(n, Equals, 1)
	c.Check(errSnap, Equals, "some-snap")
	c.Check(errExtra, DeepEquals, map[string]string{
		"UbuntuCoreTransitionCount": "7",
		"Channel":                   "some-channel",
		"Revision":                  "11",
	})
	c.Check(errMsg, Matches, `(?sm)change "install": "install a snap"
download-snap: Undoing
 snap-setup: "some-snap" \(11\) "some-channel"
validate-snap: Done
.*
link-snap: Error
 INFO unlink
 ERROR fail
set-auto-aliases: Hold
setup-aliases: Hold
run-hook: Hold
start-snap-services: Hold
cleanup: Hold
run-hook: Hold`)
	c.Check(errSig, Matches, `(?sm)snap-install:
download-snap: Undoing
 snap-setup: "some-snap"
validate-snap: Done
.*
link-snap: Error
 INFO unlink
 ERROR fail
set-auto-aliases: Hold
setup-aliases: Hold
run-hook: Hold
start-snap-services: Hold
cleanup: Hold
run-hook: Hold`)

	// run again with empty "ubuntu-core-transition-retry"
	s.state.Set("ubuntu-core-transition-retry", 0)
	chg = s.state.NewChange("install", "install a snap")
	ts, err = snapstate.Update(s.state, "some-snap", "some-channel", snap.R(0), s.user.ID, snapstate.Flags{})
	c.Assert(err, IsNil)
	chg.AddAll(ts)
	s.state.Unlock()
	defer s.snapmgr.Stop()
	s.settle()
	s.state.Lock()
	// verify that we excluded this field from the bugreport
	c.Check(n, Equals, 2)
	c.Check(errExtra, DeepEquals, map[string]string{
		"Channel":  "some-channel",
		"Revision": "11",
	})

}

func (s *snapmgrTestSuite) verifyRefreshLast(c *C) {
	var lastRefresh time.Time

	s.state.Get("last-refresh", &lastRefresh)
	c.Check(time.Now().Year(), Equals, lastRefresh.Year())
}

func makeTestRefreshConfig(st *state.State) {
	now := time.Now()
	st.Set("last-refresh", time.Date(2009, 8, 13, 8, 0, 5, 0, now.Location()))

	tr := config.NewTransaction(st)
	tr.Set("core", "refresh.schedule", fmt.Sprintf("00:00-23:59"))
	tr.Commit()
}

func (s *snapmgrTestSuite) TestEnsureRefreshRefusesWeekdaySchedules(c *C) {
	s.state.Lock()
	defer s.state.Unlock()
	snapstate.CanAutoRefresh = func(*state.State) (bool, error) { return true, nil }

	logbuf := bytes.NewBuffer(nil)
	l, err := logger.New(logbuf, logger.DefaultFlags)
	c.Assert(err, IsNil)
	logger.SetLogger(l)
	defer logger.SetLogger(logger.NullLogger)

	s.state.Set("last-refresh", time.Date(2009, 8, 13, 8, 0, 5, 0, time.UTC))
	tr := config.NewTransaction(s.state)
	tr.Set("core", "refresh.schedule", fmt.Sprintf("00:00-23:59/mon@12:00-14:00"))
	tr.Commit()

	// Ensure() also runs ensureRefreshes()
	s.state.Unlock()
	s.snapmgr.Ensure()
	s.state.Lock()

	c.Check(logbuf.String(), testutil.Contains, `cannot use refresh.schedule configuration: "mon@12:00-14:00" uses weekdays which is currently not supported`)
}

func (s *snapmgrTestSuite) TestEnsureRefreshesNoUpdate(c *C) {
	s.state.Lock()
	defer s.state.Unlock()
	snapstate.CanAutoRefresh = func(*state.State) (bool, error) { return true, nil }

	makeTestRefreshConfig(s.state)

	// Ensure() also runs ensureRefreshes()
	s.state.Unlock()
	s.snapmgr.Ensure()
	s.state.Lock()

	// nothing needs to be done, but last-refresh got updated
	c.Check(s.state.Changes(), HasLen, 0)
	s.verifyRefreshLast(c)

	// ensure the next-refresh time is reset and re-calculated
	c.Check(s.snapmgr.NextRefresh().IsZero(), Equals, true)
}

func (s *snapmgrTestSuite) TestEnsureRefreshesAlreadyRanInThisInterval(c *C) {
	s.state.Lock()
	defer s.state.Unlock()

	snapstate.CanAutoRefresh = func(*state.State) (bool, error) {
		return true, nil
	}
	nextRefresh := s.snapmgr.NextRefresh()
	c.Check(nextRefresh.IsZero(), Equals, true)

	now := time.Now()
	fakeLastRefresh := now.Add(-1 * time.Hour)
	s.state.Set("last-refresh", fakeLastRefresh)

	tr := config.NewTransaction(s.state)
	tr.Set("core", "refresh.schedule", fmt.Sprintf("00:00-%02d:%02d", now.Hour(), now.Minute()))
	tr.Commit()

	// Ensure() also runs ensureRefreshes()
	s.state.Unlock()
	s.snapmgr.Ensure()
	s.state.Lock()

	// nothing needs to be done and no refresh was run
	c.Check(s.state.Changes(), HasLen, 0)

	var refreshLast time.Time
	s.state.Get("last-refresh", &refreshLast)
	c.Check(refreshLast.Equal(fakeLastRefresh), Equals, true)

	// but a nextRefresh time got calculated
	nextRefresh = s.snapmgr.NextRefresh()
	c.Check(nextRefresh.IsZero(), Equals, false)

	// run ensure again to test that nextRefresh again to ensure that
	// nextRefresh is not calculated again if nothing changes
	s.state.Unlock()
	s.snapmgr.Ensure()
	s.state.Lock()
	c.Check(s.snapmgr.NextRefresh(), Equals, nextRefresh)
}

func (s *snapmgrTestSuite) TestEnsureRefreshesWithUpdate(c *C) {
	s.state.Lock()
	defer s.state.Unlock()
	snapstate.CanAutoRefresh = func(*state.State) (bool, error) { return true, nil }

	makeTestRefreshConfig(s.state)

	snapstate.Set(s.state, "some-snap", &snapstate.SnapState{
		Active: true,
		Sequence: []*snap.SideInfo{
			{RealName: "some-snap", SnapID: "some-snap-id", Revision: snap.R(1)},
		},
		Current:  snap.R(1),
		SnapType: "app",
	})

	// Ensure() also runs ensureRefreshes() and our test setup has an
	// update for the "some-snap" in our fake store
	s.state.Unlock()
	s.snapmgr.Ensure()
	s.state.Lock()

	// verify we have an auto-refresh change scheduled now
	c.Assert(s.state.Changes(), HasLen, 1)
	chg := s.state.Changes()[0]
	c.Check(chg.Kind(), Equals, "auto-refresh")
	c.Check(chg.IsReady(), Equals, false)
	s.verifyRefreshLast(c)
}

func (s *snapmgrTestSuite) TestEnsureRefreshesImmediateWithUpdate(c *C) {
	s.state.Lock()
	defer s.state.Unlock()
	snapstate.CanAutoRefresh = func(*state.State) (bool, error) { return true, nil }

	// lastRefresh is unset/zero => immediate refresh try

	snapstate.Set(s.state, "some-snap", &snapstate.SnapState{
		Active: true,
		Sequence: []*snap.SideInfo{
			{RealName: "some-snap", SnapID: "some-snap-id", Revision: snap.R(1)},
		},
		Current:  snap.R(1),
		SnapType: "app",
	})

	// Ensure() also runs ensureRefreshes() and our test setup has an
	// update for the "some-snap" in our fake store
	s.state.Unlock()
	s.snapmgr.Ensure()
	s.state.Lock()

	// verify we have an auto-refresh change scheduled now
	c.Assert(s.state.Changes(), HasLen, 1)
	chg := s.state.Changes()[0]
	c.Check(chg.Kind(), Equals, "auto-refresh")
	c.Check(chg.IsReady(), Equals, false)
	s.verifyRefreshLast(c)
}

func (s *snapmgrTestSuite) TestEnsureRefreshesWithUpdateError(c *C) {
	s.state.Lock()
	defer s.state.Unlock()
	snapstate.CanAutoRefresh = func(*state.State) (bool, error) { return true, nil }

	makeTestRefreshConfig(s.state)

	snapstate.Set(s.state, "some-snap", &snapstate.SnapState{
		Active: true,
		Sequence: []*snap.SideInfo{
			{RealName: "some-snap", SnapID: "some-snap-id", Revision: snap.R(1)},
		},
		Current:  snap.R(1),
		SnapType: "app",
	})

	// Ensure() also runs ensureRefreshes() and our test setup has an
	// update for the "some-snap" in our fake store
	s.state.Unlock()
	s.snapmgr.Ensure()
	s.state.Lock()

	c.Check(s.state.Changes(), HasLen, 1)
	chg := s.state.Changes()[0]
	terr := s.state.NewTask("error-trigger", "simulate an error")
	tasks := chg.Tasks()
	for _, t := range tasks[:len(tasks)-2] {
		terr.WaitFor(t)
	}
	chg.AddTask(terr)

	// run the changes
	s.state.Unlock()
	s.settle()
	s.state.Lock()

	s.verifyRefreshLast(c)
}

func (s *snapmgrTestSuite) TestEnsureRefreshesInFlight(c *C) {
	s.state.Lock()
	defer s.state.Unlock()
	snapstate.CanAutoRefresh = func(*state.State) (bool, error) { return true, nil }

	makeTestRefreshConfig(s.state)

	snapstate.Set(s.state, "some-snap", &snapstate.SnapState{
		Active: true,
		Sequence: []*snap.SideInfo{
			{RealName: "some-snap", SnapID: "some-snap-id", Revision: snap.R(1)},
		},
		Current:  snap.R(1),
		SnapType: "app",
	})

	// simulate an in-flight change
	chg := s.state.NewChange("auto-refresh", "...")
	chg.SetStatus(state.DoStatus)
	c.Check(s.state.Changes(), HasLen, 1)

	s.state.Unlock()
	s.snapmgr.Ensure()
	s.state.Lock()

	// verify no additional change got generated
	c.Check(s.state.Changes(), HasLen, 1)
}

func (s *snapmgrTestSuite) TestEnsureRefreshesWithUpdateStoreError(c *C) {
	s.state.Lock()
	defer s.state.Unlock()
	snapstate.CanAutoRefresh = func(*state.State) (bool, error) { return true, nil }

	s.state.Set("last-refresh", time.Time{})
	origAutoRefreshAssertions := snapstate.AutoRefreshAssertions
	defer func() { snapstate.AutoRefreshAssertions = origAutoRefreshAssertions }()

	// simulate failure in snapstate.AutoRefresh()
	autoRefreshAssertionsCalled := 0
	snapstate.AutoRefreshAssertions = func(st *state.State, userID int) error {
		autoRefreshAssertionsCalled++
		return fmt.Errorf("simulate store error")
	}

	// check that no change got created and that autoRefreshAssertins
	// got called once
	s.state.Unlock()
	s.snapmgr.Ensure()
	s.state.Lock()
	c.Check(s.state.Changes(), HasLen, 0)
	c.Check(autoRefreshAssertionsCalled, Equals, 1)

	// run Ensure() again and check that AutoRefresh() did not run
	// again because to test that lastRefreshAttempt backoff is working
	s.state.Unlock()
	s.snapmgr.Ensure()
	s.state.Lock()
	c.Check(s.state.Changes(), HasLen, 0)
	c.Check(autoRefreshAssertionsCalled, Equals, 1)
}

func (s *snapmgrTestSuite) TestDefaultRefreshScheduleParsing(c *C) {
	l, err := timeutil.ParseSchedule(snapstate.DefaultRefreshSchedule)
	c.Assert(err, IsNil)
	c.Assert(l, HasLen, 4)
}

type snapmgrQuerySuite struct {
	st *state.State
}

var _ = Suite(&snapmgrQuerySuite{})

func (s *snapmgrQuerySuite) SetUpTest(c *C) {
	st := state.New(nil)
	st.Lock()
	defer st.Unlock()

	s.st = st

	dirs.SetRootDir(c.MkDir())

	// Write a snap.yaml with fake name
	sideInfo11 := &snap.SideInfo{RealName: "name1", Revision: snap.R(11), EditedSummary: "s11"}
	sideInfo12 := &snap.SideInfo{RealName: "name1", Revision: snap.R(12), EditedSummary: "s12"}
	snaptest.MockSnap(c, `
name: name0
version: 1.1
description: |
    Lots of text`, "", sideInfo11)
	snaptest.MockSnap(c, `
name: name0
version: 1.2
description: |
    Lots of text`, "", sideInfo12)
	snapstate.Set(st, "name1", &snapstate.SnapState{
		Active:   true,
		Sequence: []*snap.SideInfo{sideInfo11, sideInfo12},
		Current:  sideInfo12.Revision,
		SnapType: "app",
	})

	// have also a snap being installed
	/*
		snapstate.Set(st, "installing", &snapstate.SnapState{
			Candidate: &snap.SideInfo{RealName: "installing", Revision: snap.R(1)},
		})
	*/
}

func (s *snapmgrQuerySuite) TearDownTest(c *C) {
	dirs.SetRootDir("")
}

func (s *snapmgrQuerySuite) TestInfo(c *C) {
	st := s.st
	st.Lock()
	defer st.Unlock()

	info, err := snapstate.Info(st, "name1", snap.R(11))
	c.Assert(err, IsNil)

	c.Check(info.Name(), Equals, "name1")
	c.Check(info.Revision, Equals, snap.R(11))
	c.Check(info.Summary(), Equals, "s11")
	c.Check(info.Version, Equals, "1.1")
	c.Check(info.Description(), Equals, "Lots of text")
}

func (s *snapmgrQuerySuite) TestSnapStateCurrentInfo(c *C) {
	st := s.st
	st.Lock()
	defer st.Unlock()

	var snapst snapstate.SnapState
	err := snapstate.Get(st, "name1", &snapst)
	c.Assert(err, IsNil)

	info, err := snapst.CurrentInfo()
	c.Assert(err, IsNil)

	c.Check(info.Name(), Equals, "name1")
	c.Check(info.Revision, Equals, snap.R(12))
	c.Check(info.Summary(), Equals, "s12")
	c.Check(info.Version, Equals, "1.2")
	c.Check(info.Description(), Equals, "Lots of text")
}

func (s *snapmgrQuerySuite) TestSnapStateCurrentInfoErrNoCurrent(c *C) {
	snapst := new(snapstate.SnapState)
	_, err := snapst.CurrentInfo()
	c.Assert(err, Equals, snapstate.ErrNoCurrent)

}

func (s *snapmgrQuerySuite) TestCurrentInfo(c *C) {
	st := s.st
	st.Lock()
	defer st.Unlock()

	info, err := snapstate.CurrentInfo(st, "name1")
	c.Assert(err, IsNil)

	c.Check(info.Name(), Equals, "name1")
	c.Check(info.Revision, Equals, snap.R(12))
}

func (s *snapmgrQuerySuite) TestCurrentInfoAbsent(c *C) {
	st := s.st
	st.Lock()
	defer st.Unlock()

	_, err := snapstate.CurrentInfo(st, "absent")
	c.Assert(err, ErrorMatches, `cannot find snap "absent"`)
}

func (s *snapmgrQuerySuite) TestActiveInfos(c *C) {
	st := s.st
	st.Lock()
	defer st.Unlock()

	infos, err := snapstate.ActiveInfos(st)
	c.Assert(err, IsNil)

	c.Check(infos, HasLen, 1)

	c.Check(infos[0].Name(), Equals, "name1")
	c.Check(infos[0].Revision, Equals, snap.R(12))
	c.Check(infos[0].Summary(), Equals, "s12")
	c.Check(infos[0].Version, Equals, "1.2")
	c.Check(infos[0].Description(), Equals, "Lots of text")
}

func (s *snapmgrQuerySuite) TestTypeInfo(c *C) {
	st := s.st
	st.Lock()
	defer st.Unlock()

	for _, x := range []struct {
		snapName string
		snapType snap.Type
		getInfo  func(*state.State) (*snap.Info, error)
	}{
		{
			snapName: "gadget",
			snapType: snap.TypeGadget,
			getInfo:  snapstate.GadgetInfo,
		},
		{
			snapName: "core",
			snapType: snap.TypeOS,
			getInfo:  snapstate.CoreInfo,
		},
		{
			snapName: "kernel",
			snapType: snap.TypeKernel,
			getInfo:  snapstate.KernelInfo,
		},
	} {
		_, err := x.getInfo(st)
		c.Assert(err, Equals, state.ErrNoState)

		sideInfo := &snap.SideInfo{
			RealName: x.snapName,
			Revision: snap.R(2),
		}
		snaptest.MockSnap(c, fmt.Sprintf("name: %q\ntype: %q\nversion: %q\n", x.snapName, x.snapType, x.snapName), "", sideInfo)
		snapstate.Set(st, x.snapName, &snapstate.SnapState{
			SnapType: string(x.snapType),
			Active:   true,
			Sequence: []*snap.SideInfo{sideInfo},
			Current:  sideInfo.Revision,
		})

		info, err := x.getInfo(st)
		c.Assert(err, IsNil)

		c.Check(info.Name(), Equals, x.snapName)
		c.Check(info.Revision, Equals, snap.R(2))
		c.Check(info.Version, Equals, x.snapName)
		c.Check(info.Type, Equals, x.snapType)
	}
}

func (s *snapmgrQuerySuite) TestTypeInfoCore(c *C) {
	st := s.st
	st.Lock()
	defer st.Unlock()

	for testNr, t := range []struct {
		expectedSnap string
		snapNames    []string
		errMatcher   string
	}{
		// nothing
		{"", []string{}, state.ErrNoState.Error()},
		// single
		{"core", []string{"core"}, ""},
		{"ubuntu-core", []string{"ubuntu-core"}, ""},
		{"hard-core", []string{"hard-core"}, ""},
		// unrolled loop to ensure we don't pass because
		// the order is randomly right
		{"core", []string{"core", "ubuntu-core"}, ""},
		{"core", []string{"core", "ubuntu-core"}, ""},
		{"core", []string{"core", "ubuntu-core"}, ""},
		{"core", []string{"core", "ubuntu-core"}, ""},
		{"core", []string{"core", "ubuntu-core"}, ""},
		{"core", []string{"core", "ubuntu-core"}, ""},
		{"core", []string{"core", "ubuntu-core"}, ""},
		{"core", []string{"core", "ubuntu-core"}, ""},
		// unknown combination
		{"", []string{"duo-core", "single-core"}, `unexpected cores.*`},
		// multi-core is not supported
		{"", []string{"core", "ubuntu-core", "multi-core"}, `unexpected number of cores, got 3`},
	} {
		// clear snapstate
		st.Set("snaps", map[string]*json.RawMessage{})

		for _, snapName := range t.snapNames {
			sideInfo := &snap.SideInfo{
				RealName: snapName,
				Revision: snap.R(1),
			}
			snaptest.MockSnap(c, fmt.Sprintf("name: %q\ntype: os\nversion: %q\n", snapName, snapName), "", sideInfo)
			snapstate.Set(st, snapName, &snapstate.SnapState{
				SnapType: string(snap.TypeOS),
				Active:   true,
				Sequence: []*snap.SideInfo{sideInfo},
				Current:  sideInfo.Revision,
			})
		}

		info, err := snapstate.CoreInfo(st)
		if t.errMatcher != "" {
			c.Assert(err, ErrorMatches, t.errMatcher)
		} else {
			c.Assert(info, NotNil)
			c.Check(info.Name(), Equals, t.expectedSnap, Commentf("(%d) test %q %v", testNr, t.expectedSnap, t.snapNames))
			c.Check(info.Type, Equals, snap.TypeOS)
		}
	}
}

func (s *snapmgrQuerySuite) TestPreviousSideInfo(c *C) {
	st := s.st
	st.Lock()
	defer st.Unlock()

	var snapst snapstate.SnapState
	err := snapstate.Get(st, "name1", &snapst)
	c.Assert(err, IsNil)
	c.Assert(snapst.CurrentSideInfo(), NotNil)
	c.Assert(snapst.CurrentSideInfo().Revision, Equals, snap.R(12))
	c.Assert(snapstate.PreviousSideInfo(&snapst), NotNil)
	c.Assert(snapstate.PreviousSideInfo(&snapst).Revision, Equals, snap.R(11))
}

func (s *snapmgrQuerySuite) TestPreviousSideInfoNoCurrent(c *C) {
	st := s.st
	st.Lock()
	defer st.Unlock()

	snapst := &snapstate.SnapState{}
	c.Assert(snapstate.PreviousSideInfo(snapst), IsNil)
}

func (s *snapmgrQuerySuite) TestAll(c *C) {
	st := s.st
	st.Lock()
	defer st.Unlock()

	snapStates, err := snapstate.All(st)
	c.Assert(err, IsNil)
	c.Assert(snapStates, HasLen, 1)

	snapst := snapStates["name1"]
	c.Assert(snapst, NotNil)

	c.Check(snapst.Active, Equals, true)
	c.Check(snapst.CurrentSideInfo(), NotNil)

	info12, err := snap.ReadInfo("name1", snapst.CurrentSideInfo())
	c.Assert(err, IsNil)

	c.Check(info12.Name(), Equals, "name1")
	c.Check(info12.Revision, Equals, snap.R(12))
	c.Check(info12.Summary(), Equals, "s12")
	c.Check(info12.Version, Equals, "1.2")
	c.Check(info12.Description(), Equals, "Lots of text")

	info11, err := snap.ReadInfo("name1", snapst.Sequence[0])
	c.Assert(err, IsNil)

	c.Check(info11.Name(), Equals, "name1")
	c.Check(info11.Revision, Equals, snap.R(11))
	c.Check(info11.Version, Equals, "1.1")
}

func (s *snapmgrQuerySuite) TestAllEmptyAndEmptyNormalisation(c *C) {
	st := state.New(nil)
	st.Lock()
	defer st.Unlock()

	snapStates, err := snapstate.All(st)
	c.Assert(err, IsNil)
	c.Check(snapStates, HasLen, 0)

	snapstate.Set(st, "foo", nil)

	snapStates, err = snapstate.All(st)
	c.Assert(err, IsNil)
	c.Check(snapStates, HasLen, 0)

	snapstate.Set(st, "foo", &snapstate.SnapState{})

	snapStates, err = snapstate.All(st)
	c.Assert(err, IsNil)
	c.Check(snapStates, HasLen, 0)
}

func (s *snapmgrTestSuite) TestTrySetsTryMode(c *C) {
	s.testTrySetsTryMode(snapstate.Flags{}, c)
}

func (s *snapmgrTestSuite) TestTrySetsTryModeDevMode(c *C) {
	s.testTrySetsTryMode(snapstate.Flags{DevMode: true}, c)
}
func (s *snapmgrTestSuite) TestTrySetsTryModeJailMode(c *C) {
	s.testTrySetsTryMode(snapstate.Flags{JailMode: true}, c)
}
func (s *snapmgrTestSuite) TestTrySetsTryModeClassic(c *C) {
	if !dirs.SupportsClassicConfinement() {
		return
	}
	s.testTrySetsTryMode(snapstate.Flags{Classic: true}, c)
}

func (s *snapmgrTestSuite) testTrySetsTryMode(flags snapstate.Flags, c *C) {
	s.state.Lock()
	defer s.state.Unlock()

	// make mock try dir
	tryYaml := filepath.Join(c.MkDir(), "meta", "snap.yaml")
	err := os.MkdirAll(filepath.Dir(tryYaml), 0755)
	c.Assert(err, IsNil)
	err = ioutil.WriteFile(tryYaml, []byte("name: foo\nversion: 1.0"), 0644)
	c.Assert(err, IsNil)

	chg := s.state.NewChange("try", "try snap")
	ts, err := snapstate.TryPath(s.state, "foo", filepath.Dir(filepath.Dir(tryYaml)), flags)
	c.Assert(err, IsNil)
	chg.AddAll(ts)

	s.state.Unlock()
	defer s.snapmgr.Stop()
	s.settle()
	s.state.Lock()

	// verify snap is in TryMode
	var snapst snapstate.SnapState
	err = snapstate.Get(s.state, "foo", &snapst)
	c.Assert(err, IsNil)

	flags.TryMode = true
	c.Check(snapst.Flags, DeepEquals, flags)

	c.Check(s.state.TaskCount(), Equals, len(ts.Tasks()))
	c.Check(taskKinds(ts.Tasks()), DeepEquals, []string{
		"prepare-snap",
		"mount-snap",
		"copy-snap-data",
		"setup-profiles",
		"link-snap",
		"setup-profiles",
		"set-auto-aliases",
		"setup-aliases",
		"run-hook",
		"start-snap-services",
		"run-hook",
	})

}

func (s *snapmgrTestSuite) TestTryUndoRemovesTryFlag(c *C) {
	if !dirs.SupportsClassicConfinement() {
		return
	}
	s.testTrySetsTryMode(snapstate.Flags{}, c)
}

func (s *snapmgrTestSuite) TestTryUndoRemovesTryFlagLeavesDevMode(c *C) {
	s.testTrySetsTryMode(snapstate.Flags{DevMode: true}, c)
}
func (s *snapmgrTestSuite) TestTryUndoRemovesTryFlagLeavesJailMode(c *C) {
	s.testTrySetsTryMode(snapstate.Flags{JailMode: true}, c)
}
func (s *snapmgrTestSuite) TestTryUndoRemovesTryFlagLeavesClassic(c *C) {
	if !dirs.SupportsClassicConfinement() {
		return
	}
	s.testTrySetsTryMode(snapstate.Flags{Classic: true}, c)
}

func (s *snapmgrTestSuite) testTryUndoRemovesTryFlag(flags snapstate.Flags, c *C) {
	s.state.Lock()
	defer s.state.Unlock()

	// simulate existing state for foo
	var snapst snapstate.SnapState
	snapst.Sequence = []*snap.SideInfo{
		{
			RealName: "foo",
			Revision: snap.R(23),
		},
	}
	snapst.Flags = flags
	snapst.Current = snap.R(23)
	snapstate.Set(s.state, "foo", &snapst)
	c.Check(snapst.TryMode, Equals, false)

	chg := s.state.NewChange("try", "try snap")
	ts, err := snapstate.TryPath(s.state, "foo", c.MkDir(), flags)
	c.Assert(err, IsNil)
	chg.AddAll(ts)

	last := ts.Tasks()[len(ts.Tasks())-1]
	terr := s.state.NewTask("error-trigger", "provoking total undo")
	terr.WaitFor(last)
	chg.AddTask(terr)

	s.state.Unlock()
	defer s.snapmgr.Stop()
	s.settle()
	s.state.Lock()

	// verify snap is not in try mode, the state got undone
	err = snapstate.Get(s.state, "foo", &snapst)
	c.Assert(err, IsNil)
	c.Check(snapst.Flags, DeepEquals, flags)
}

type snapStateSuite struct{}

var _ = Suite(&snapStateSuite{})

func (s *snapStateSuite) TestSnapStateDevMode(c *C) {
	snapst := &snapstate.SnapState{}
	c.Check(snapst.DevMode, Equals, false)
	snapst.Flags.DevMode = true
	c.Check(snapst.DevMode, Equals, true)
}

func (s *snapStateSuite) TestSnapStateType(c *C) {
	snapst := &snapstate.SnapState{}
	_, err := snapst.Type()
	c.Check(err, ErrorMatches, "snap type unset")

	snapst.SetType(snap.TypeKernel)
	typ, err := snapst.Type()
	c.Assert(err, IsNil)
	c.Check(typ, Equals, snap.TypeKernel)
}

func (s *snapStateSuite) TestCurrentSideInfoEmpty(c *C) {
	var snapst snapstate.SnapState
	c.Check(snapst.CurrentSideInfo(), IsNil)
	c.Check(snapst.Current.Unset(), Equals, true)
}

func (s *snapStateSuite) TestCurrentSideInfoSimple(c *C) {
	si1 := &snap.SideInfo{Revision: snap.R(1)}
	snapst := snapstate.SnapState{
		Sequence: []*snap.SideInfo{si1},
		Current:  snap.R(1),
	}
	c.Check(snapst.CurrentSideInfo(), DeepEquals, si1)
}

func (s *snapStateSuite) TestCurrentSideInfoInOrder(c *C) {
	si1 := &snap.SideInfo{Revision: snap.R(1)}
	si2 := &snap.SideInfo{Revision: snap.R(2)}
	snapst := snapstate.SnapState{
		Sequence: []*snap.SideInfo{si1, si2},
		Current:  snap.R(2),
	}
	c.Check(snapst.CurrentSideInfo(), DeepEquals, si2)
}

func (s *snapStateSuite) TestCurrentSideInfoOutOfOrder(c *C) {
	si1 := &snap.SideInfo{Revision: snap.R(1)}
	si2 := &snap.SideInfo{Revision: snap.R(2)}
	snapst := snapstate.SnapState{
		Sequence: []*snap.SideInfo{si1, si2},
		Current:  snap.R(1),
	}
	c.Check(snapst.CurrentSideInfo(), DeepEquals, si1)
}

func (s *snapStateSuite) TestCurrentSideInfoInconsistent(c *C) {
	snapst := snapstate.SnapState{
		Sequence: []*snap.SideInfo{
			{Revision: snap.R(1)},
		},
	}
	c.Check(func() { snapst.CurrentSideInfo() }, PanicMatches, `snapst.Current and snapst.Sequence out of sync:.*`)
}

func (s *snapStateSuite) TestCurrentSideInfoInconsistentWithCurrent(c *C) {
	snapst := snapstate.SnapState{Current: snap.R(17)}
	c.Check(func() { snapst.CurrentSideInfo() }, PanicMatches, `cannot find snapst.Current in the snapst.Sequence`)
}

type snapSetupSuite struct{}

var _ = Suite(&snapSetupSuite{})

type canRemoveSuite struct{}

var _ = Suite(&canRemoveSuite{})

func (s *canRemoveSuite) TestAppAreAlwaysOKToRemove(c *C) {
	info := &snap.Info{
		Type: snap.TypeApp,
	}
	info.RealName = "foo"

	c.Check(snapstate.CanRemove(info, &snapstate.SnapState{Active: true}, false), Equals, true)
	c.Check(snapstate.CanRemove(info, &snapstate.SnapState{Active: true}, true), Equals, true)
}

func (s *canRemoveSuite) TestLastGadgetsAreNotOK(c *C) {
	info := &snap.Info{
		Type: snap.TypeGadget,
	}
	info.RealName = "foo"

	c.Check(snapstate.CanRemove(info, &snapstate.SnapState{}, true), Equals, false)
}

func (s *canRemoveSuite) TestLastOSAndKernelAreNotOK(c *C) {
	os := &snap.Info{
		Type: snap.TypeOS,
	}
	os.RealName = "os"
	kernel := &snap.Info{
		Type: snap.TypeKernel,
	}
	kernel.RealName = "krnl"

	c.Check(snapstate.CanRemove(os, &snapstate.SnapState{}, true), Equals, false)

	c.Check(snapstate.CanRemove(kernel, &snapstate.SnapState{}, true), Equals, false)
}

func (s *canRemoveSuite) TestOneRevisionIsOK(c *C) {
	info := &snap.Info{
		Type: snap.TypeGadget,
	}
	info.RealName = "foo"

	c.Check(snapstate.CanRemove(info, &snapstate.SnapState{Active: true}, false), Equals, true)
}

func (s *canRemoveSuite) TestRequiredIsNotOK(c *C) {
	info := &snap.Info{
		Type: snap.TypeApp,
	}
	info.RealName = "foo"

	c.Check(snapstate.CanRemove(info, &snapstate.SnapState{Active: false, Flags: snapstate.Flags{Required: true}}, true), Equals, false)
	c.Check(snapstate.CanRemove(info, &snapstate.SnapState{Active: true, Flags: snapstate.Flags{Required: true}}, true), Equals, false)
	c.Check(snapstate.CanRemove(info, &snapstate.SnapState{Active: true, Flags: snapstate.Flags{Required: true}}, false), Equals, true)
}

func revs(seq []*snap.SideInfo) []int {
	revs := make([]int, len(seq))
	for i, si := range seq {
		revs[i] = si.Revision.N
	}

	return revs
}

type opSeqOpts struct {
	revert  bool
	fail    bool
	before  []int
	current int
	via     int
	after   []int
}

// build a SnapState with a revision sequence given by `before` and a
// current revision of `current`. Then refresh --revision via. Then
// check the revision sequence is as in `after`.
func (s *snapmgrTestSuite) testOpSequence(c *C, opts *opSeqOpts) (*snapstate.SnapState, *state.TaskSet) {
	s.state.Lock()
	defer s.state.Unlock()

	seq := make([]*snap.SideInfo, len(opts.before))
	for i, n := range opts.before {
		seq[i] = &snap.SideInfo{RealName: "some-snap", SnapID: "some-snap-id", Revision: snap.R(n)}
	}

	snapstate.Set(s.state, "some-snap", &snapstate.SnapState{
		Active:   true,
		Channel:  "edge",
		Sequence: seq,
		Current:  snap.R(opts.current),
		SnapType: "app",
	})

	var chg *state.Change
	var ts *state.TaskSet
	var err error
	if opts.revert {
		chg = s.state.NewChange("revert", "revert a snap")
		ts, err = snapstate.RevertToRevision(s.state, "some-snap", snap.R(opts.via), snapstate.Flags{})
	} else {
		chg = s.state.NewChange("refresh", "refresh a snap")
		ts, err = snapstate.Update(s.state, "some-snap", "", snap.R(opts.via), s.user.ID, snapstate.Flags{})
	}
	c.Assert(err, IsNil)
	if opts.fail {
		tasks := ts.Tasks()
		last := tasks[len(tasks)-1]
		terr := s.state.NewTask("error-trigger", "provoking total undo")
		terr.WaitFor(last)
		if len(last.Lanes()) > 0 {
			lanes := last.Lanes()
			// sanity
			c.Assert(lanes, HasLen, 1)
			terr.JoinLane(lanes[0])
		}
		chg.AddTask(terr)
	}
	chg.AddAll(ts)

	s.state.Unlock()
	defer s.snapmgr.Stop()
	s.settle()
	s.state.Lock()

	var snapst snapstate.SnapState
	err = snapstate.Get(s.state, "some-snap", &snapst)
	c.Assert(err, IsNil)
	c.Check(revs(snapst.Sequence), DeepEquals, opts.after)

	return &snapst, ts
}

func (s *snapmgrTestSuite) testUpdateSequence(c *C, opts *opSeqOpts) *state.TaskSet {
	opts.revert = false
	snapst, ts := s.testOpSequence(c, opts)
	// update always ends with current==seq[-1]==via:
	c.Check(snapst.Current.N, Equals, opts.after[len(opts.after)-1])
	c.Check(snapst.Current.N, Equals, opts.via)

	c.Check(s.fakeBackend.ops.Count("copy-data"), Equals, 1)
	c.Check(s.fakeBackend.ops.First("copy-data"), DeepEquals, &fakeOp{
		op:   "copy-data",
		name: fmt.Sprintf(filepath.Join(dirs.StripRootDir(dirs.SnapMountDir), "some-snap/%d"), opts.via),
		old:  fmt.Sprintf(filepath.Join(dirs.StripRootDir(dirs.SnapMountDir), "some-snap/%d"), opts.current),
	})

	return ts
}

func (s *snapmgrTestSuite) testUpdateFailureSequence(c *C, opts *opSeqOpts) *state.TaskSet {
	opts.revert = false
	opts.after = opts.before
	s.fakeBackend.linkSnapFailTrigger = fmt.Sprintf(filepath.Join(dirs.StripRootDir(dirs.SnapMountDir), "some-snap/%d"), opts.via)
	snapst, ts := s.testOpSequence(c, opts)
	// a failed update will always end with current unchanged
	c.Check(snapst.Current.N, Equals, opts.current)

	ops := s.fakeBackend.ops
	c.Check(ops.Count("copy-data"), Equals, 1)
	do := ops.First("copy-data")

	c.Check(ops.Count("undo-copy-snap-data"), Equals, 1)
	undo := ops.First("undo-copy-snap-data")

	do.op = undo.op
	c.Check(do, DeepEquals, undo) // i.e. they only differed in the op

	return ts
}

// testTotal*Failure fails *after* link-snap
func (s *snapmgrTestSuite) testTotalUpdateFailureSequence(c *C, opts *opSeqOpts) *state.TaskSet {
	opts.revert = false
	opts.fail = true
	snapst, ts := s.testOpSequence(c, opts)
	// a failed update will always end with current unchanged
	c.Check(snapst.Current.N, Equals, opts.current)

	ops := s.fakeBackend.ops
	c.Check(ops.Count("copy-data"), Equals, 1)
	do := ops.First("copy-data")

	c.Check(ops.Count("undo-copy-snap-data"), Equals, 1)
	undo := ops.First("undo-copy-snap-data")

	do.op = undo.op
	c.Check(do, DeepEquals, undo) // i.e. they only differed in the op

	return ts
}

func (s *snapmgrTestSuite) testRevertSequence(c *C, opts *opSeqOpts) *state.TaskSet {
	opts.revert = true
	opts.after = opts.before
	snapst, ts := s.testOpSequence(c, opts)
	// successful revert leaves current == via
	c.Check(snapst.Current.N, Equals, opts.via)

	c.Check(s.fakeBackend.ops.Count("copy-data"), Equals, 0)

	return ts
}

func (s *snapmgrTestSuite) testRevertFailureSequence(c *C, opts *opSeqOpts) *state.TaskSet {
	opts.revert = true
	opts.after = opts.before
	s.fakeBackend.linkSnapFailTrigger = fmt.Sprintf(filepath.Join(dirs.StripRootDir(dirs.SnapMountDir), "some-snap/%d"), opts.via)
	snapst, ts := s.testOpSequence(c, opts)
	// a failed revert will always end with current unchanged
	c.Check(snapst.Current.N, Equals, opts.current)

	c.Check(s.fakeBackend.ops.Count("copy-data"), Equals, 0)
	c.Check(s.fakeBackend.ops.Count("undo-copy-snap-data"), Equals, 0)

	return ts
}

func (s *snapmgrTestSuite) testTotalRevertFailureSequence(c *C, opts *opSeqOpts) *state.TaskSet {
	opts.revert = true
	opts.fail = true
	opts.after = opts.before
	snapst, ts := s.testOpSequence(c, opts)
	// a failed revert will always end with current unchanged
	c.Check(snapst.Current.N, Equals, opts.current)

	c.Check(s.fakeBackend.ops.Count("copy-data"), Equals, 0)
	c.Check(s.fakeBackend.ops.Count("undo-copy-snap-data"), Equals, 0)

	return ts
}

// *** sequence tests ***

// 1. a boring update
// 1a. ... that works
func (s *snapmgrTestSuite) TestSeqNormal(c *C) {
	s.testUpdateSequence(c, &opSeqOpts{before: []int{1, 2, 3}, current: 3, via: 4, after: []int{2, 3, 4}})
}

// 1b. that fails during link
func (s *snapmgrTestSuite) TestSeqNormalFailure(c *C) {
	s.testUpdateFailureSequence(c, &opSeqOpts{before: []int{1, 2, 3}, current: 3, via: 4})
}

// 1c. that fails after link
func (s *snapmgrTestSuite) TestSeqTotalNormalFailure(c *C) {
	// total updates are failures after sequence trimming => we lose a rev
	s.testTotalUpdateFailureSequence(c, &opSeqOpts{before: []int{1, 2, 3}, current: 3, via: 4, after: []int{2, 3}})
}

// 2. a boring revert
// 2a. that works
func (s *snapmgrTestSuite) TestSeqRevert(c *C) {
	s.testRevertSequence(c, &opSeqOpts{before: []int{1, 2, 3}, current: 3, via: 2})
}

// 2b. that fails during link
func (s *snapmgrTestSuite) TestSeqRevertFailure(c *C) {
	s.testRevertFailureSequence(c, &opSeqOpts{before: []int{1, 2, 3}, current: 3, via: 2})
}

// 2c. that fails after link
func (s *snapmgrTestSuite) TestSeqTotalRevertFailure(c *C) {
	s.testTotalRevertFailureSequence(c, &opSeqOpts{before: []int{1, 2, 3}, current: 3, via: 2})
}

// 3. a post-revert update
// 3a. that works
func (s *snapmgrTestSuite) TestSeqPostRevert(c *C) {
	s.testUpdateSequence(c, &opSeqOpts{before: []int{1, 2, 3}, current: 2, via: 4, after: []int{1, 2, 4}})
}

// 3b. that fails during link
func (s *snapmgrTestSuite) TestSeqPostRevertFailure(c *C) {
	s.testUpdateFailureSequence(c, &opSeqOpts{before: []int{1, 2, 3}, current: 2, via: 4})
}

// 3c. that fails after link
func (s *snapmgrTestSuite) TestSeqTotalPostRevertFailure(c *C) {
	// lose a rev here as well
	s.testTotalUpdateFailureSequence(c, &opSeqOpts{before: []int{1, 2, 3}, current: 2, via: 4, after: []int{1, 2}})
}

// 3d. manually requesting the one reverted away from
func (s *snapmgrTestSuite) TestSeqRefreshPostRevertSameRevno(c *C) {
	s.testUpdateSequence(c, &opSeqOpts{before: []int{1, 2, 3}, current: 2, via: 3, after: []int{1, 2, 3}})
}

// 4. a post-revert revert
// 4a. that works
func (s *snapmgrTestSuite) TestSeqRevertPostRevert(c *C) {
	s.testRevertSequence(c, &opSeqOpts{before: []int{1, 2, 3}, current: 2, via: 1})
}

// 4b. that fails during link
func (s *snapmgrTestSuite) TestSeqRevertPostRevertFailure(c *C) {
	s.testRevertFailureSequence(c, &opSeqOpts{before: []int{1, 2, 3}, current: 2, via: 1})
}

// 4c. that fails after link
func (s *snapmgrTestSuite) TestSeqTotalRevertPostRevertFailure(c *C) {
	s.testTotalRevertFailureSequence(c, &opSeqOpts{before: []int{1, 2, 3}, current: 2, via: 1})
}

// 5. an update that missed a rev
// 5a. that works
func (s *snapmgrTestSuite) TestSeqMissedOne(c *C) {
	s.testUpdateSequence(c, &opSeqOpts{before: []int{1, 2}, current: 2, via: 4, after: []int{1, 2, 4}})
}

// 5b. that fails during link
func (s *snapmgrTestSuite) TestSeqMissedOneFailure(c *C) {
	s.testUpdateFailureSequence(c, &opSeqOpts{before: []int{1, 2}, current: 2, via: 4})
}

// 5c. that fails after link
func (s *snapmgrTestSuite) TestSeqTotalMissedOneFailure(c *C) {
	// we don't lose a rev here because len(Seq) < 3 going in
	s.testTotalUpdateFailureSequence(c, &opSeqOpts{before: []int{1, 2}, current: 2, via: 4, after: []int{1, 2}})
}

// 6. an update that updates to a revision we already have ("ABA update")
// 6a. that works
func (s *snapmgrTestSuite) TestSeqABA(c *C) {
	s.testUpdateSequence(c, &opSeqOpts{before: []int{1, 2, 3}, current: 3, via: 2, after: []int{1, 3, 2}})
	c.Check(s.fakeBackend.ops[len(s.fakeBackend.ops)-1], DeepEquals, fakeOp{
		op:    "cleanup-trash",
		name:  "some-snap",
		revno: snap.R(2),
	})
}

// 6b. that fails during link
func (s *snapmgrTestSuite) TestSeqABAFailure(c *C) {
	s.testUpdateFailureSequence(c, &opSeqOpts{before: []int{1, 2, 3}, current: 3, via: 2})
	c.Check(s.fakeBackend.ops.First("cleanup-trash"), IsNil)
}

// 6c that fails after link
func (s *snapmgrTestSuite) TestSeqTotalABAFailure(c *C) {
	// we don't lose a rev here because ABA
	s.testTotalUpdateFailureSequence(c, &opSeqOpts{before: []int{1, 2, 3}, current: 3, via: 2, after: []int{1, 2, 3}})
	// XXX: TODO: NOTE!! WARNING!! etc
	//
	// if this happens in real life, things will be weird. revno 2 will
	// have data that has been copied from 3, instead of old 2's data,
	// because the failure occurred *after* nuking the trash. This can
	// happen when things are chained. Because of this, if it were to
	// *actually* happen the correct end sequence would be [1, 3] and not
	// [1, 2, 3]. IRL this scenario can happen if an update that works is
	// chained to an update that fails. Detecting this case is rather hard,
	// and the end result is not nice, and we want to move cleanup to a
	// separate handler & status that will cope with this better (so trash
	// gets nuked after all tasks succeeded).
}

func (s *snapmgrTestSuite) TestUpdateTasksWithOldCurrent(c *C) {
	s.state.Lock()
	defer s.state.Unlock()

	si1 := &snap.SideInfo{RealName: "some-snap", SnapID: "some-snap-id", Revision: snap.R(1)}
	si2 := &snap.SideInfo{RealName: "some-snap", SnapID: "some-snap-id", Revision: snap.R(2)}
	si3 := &snap.SideInfo{RealName: "some-snap", SnapID: "some-snap-id", Revision: snap.R(3)}
	si4 := &snap.SideInfo{RealName: "some-snap", SnapID: "some-snap-id", Revision: snap.R(4)}
	snapstate.Set(s.state, "some-snap", &snapstate.SnapState{
		Active:   true,
		Channel:  "edge",
		Sequence: []*snap.SideInfo{si1, si2, si3, si4},
		Current:  snap.R(2),
		SnapType: "app",
	})

	// run the update
	ts, err := snapstate.Update(s.state, "some-snap", "some-channel", snap.R(0), s.user.ID, snapstate.Flags{})
	c.Assert(err, IsNil)

	verifyUpdateTasks(c, unlinkBefore|cleanupAfter, 2, ts, s.state)

	// and ensure that it will remove the revisions after "current"
	// (si3, si4)
	var snapsup snapstate.SnapSetup
	tasks := ts.Tasks()

	i := len(tasks) - 6
	c.Check(tasks[i].Kind(), Equals, "clear-snap")
	err = tasks[i].Get("snap-setup", &snapsup)
	c.Assert(err, IsNil)
	c.Check(snapsup.Revision(), Equals, si3.Revision)

	i = len(tasks) - 4
	c.Check(tasks[i].Kind(), Equals, "clear-snap")
	err = tasks[i].Get("snap-setup", &snapsup)
	c.Assert(err, IsNil)
	c.Check(snapsup.Revision(), Equals, si4.Revision)
}

func (s *snapmgrTestSuite) TestUpdateCanDoBackwards(c *C) {
	si7 := snap.SideInfo{
		RealName: "some-snap",
		SnapID:   "some-snap-id",
		Revision: snap.R(7),
	}
	si11 := snap.SideInfo{
		RealName: "some-snap",
		SnapID:   "some-snap-id",
		Revision: snap.R(11),
	}

	s.state.Lock()
	defer s.state.Unlock()

	snapstate.Set(s.state, "some-snap", &snapstate.SnapState{
		Active:   true,
		Sequence: []*snap.SideInfo{&si7, &si11},
		Current:  si11.Revision,
		SnapType: "app",
	})

	chg := s.state.NewChange("refresh", "refresh a snap")
	ts, err := snapstate.Update(s.state, "some-snap", "", snap.R(7), s.user.ID, snapstate.Flags{})
	c.Assert(err, IsNil)
	chg.AddAll(ts)

	s.state.Unlock()
	defer s.snapmgr.Stop()
	s.settle()
	s.state.Lock()
	expected := fakeOps{
		{
			op:   "remove-snap-aliases",
			name: "some-snap",
		},
		{
			op:   "unlink-snap",
			name: filepath.Join(dirs.StripRootDir(dirs.SnapMountDir), "some-snap/11"),
		},
		{
			op:   "copy-data",
			name: filepath.Join(dirs.StripRootDir(dirs.SnapMountDir), "some-snap/7"),
			old:  filepath.Join(dirs.StripRootDir(dirs.SnapMountDir), "some-snap/11"),
		},
		{
			op:    "setup-profiles:Doing",
			name:  "some-snap",
			revno: snap.R(7),
		},
		{
			op: "candidate",
			sinfo: snap.SideInfo{
				RealName: "some-snap",
				SnapID:   "some-snap-id",
				Channel:  "",
				Revision: snap.R(7),
			},
		},
		{
			op:   "link-snap",
			name: filepath.Join(dirs.StripRootDir(dirs.SnapMountDir), "some-snap/7"),
		},
		{
			op: "update-aliases",
		},
		{
			op:    "cleanup-trash",
			name:  "some-snap",
			revno: snap.R(7),
		},
	}
	// start with an easier-to-read error if this fails:
	c.Assert(s.fakeBackend.ops.Ops(), DeepEquals, expected.Ops())
	c.Assert(s.fakeBackend.ops, DeepEquals, expected)
}

func (s *snapmgrTestSuite) TestSnapStateNoLocalRevision(c *C) {
	si7 := snap.SideInfo{
		RealName: "some-snap",
		Revision: snap.R(-7),
	}
	si11 := snap.SideInfo{
		RealName: "some-snap",
		Revision: snap.R(-11),
	}
	snapst := &snapstate.SnapState{
		Sequence: []*snap.SideInfo{&si7, &si11},
		Current:  si7.Revision,
	}
	c.Assert(snapst.LocalRevision(), Equals, snap.R(-11))
}

func (s *snapmgrTestSuite) TestSnapStateLocalRevision(c *C) {
	si7 := snap.SideInfo{
		RealName: "some-snap",
		Revision: snap.R(7),
	}
	snapst := &snapstate.SnapState{
		Sequence: []*snap.SideInfo{&si7},
		Current:  si7.Revision,
	}
	c.Assert(snapst.LocalRevision().Unset(), Equals, true)
}

func (s *snapmgrTestSuite) TestInstallMany(c *C) {
	s.state.Lock()
	defer s.state.Unlock()

	installed, tts, err := snapstate.InstallMany(s.state, []string{"one", "two"}, 0)
	c.Assert(err, IsNil)
	c.Assert(tts, HasLen, 2)
	c.Check(installed, DeepEquals, []string{"one", "two"})

	for _, ts := range tts {
		verifyInstallTasks(c, 0, 0, ts, s.state)
	}
}

func (s *snapmgrTestSuite) TestRemoveMany(c *C) {
	s.state.Lock()
	defer s.state.Unlock()

	snapstate.Set(s.state, "one", &snapstate.SnapState{
		Active: true,
		Sequence: []*snap.SideInfo{
			{RealName: "one", SnapID: "one-id", Revision: snap.R(1)},
		},
		Current: snap.R(1),
	})
	snapstate.Set(s.state, "two", &snapstate.SnapState{
		Active: true,
		Sequence: []*snap.SideInfo{
			{RealName: "two", SnapID: "two-id", Revision: snap.R(1)},
		},
		Current: snap.R(1),
	})

	removed, tts, err := snapstate.RemoveMany(s.state, []string{"one", "two"})
	c.Assert(err, IsNil)
	c.Assert(tts, HasLen, 2)
	c.Check(removed, DeepEquals, []string{"one", "two"})

	c.Assert(s.state.TaskCount(), Equals, 8*2)
	for _, ts := range tts {
		c.Assert(taskKinds(ts.Tasks()), DeepEquals, []string{
			"stop-snap-services",
			"run-hook",
			"remove-aliases",
			"unlink-snap",
			"remove-profiles",
			"clear-snap",
			"discard-snap",
			"discard-conns",
		})
	}
}

func tasksWithKind(ts *state.TaskSet, kind string) []*state.Task {
	var tasks []*state.Task
	for _, task := range ts.Tasks() {
		if task.Kind() == kind {
			tasks = append(tasks, task)
		}
	}
	return tasks
}

var gadgetYaml = `
defaults:
    some-snap-id:
        key: value

volumes:
    volume-id:
        bootloader: grub
`

func (s *snapmgrTestSuite) prepareGadget(c *C) {
	gadgetSideInfo := &snap.SideInfo{RealName: "the-gadget", SnapID: "the-gadget-id", Revision: snap.R(1)}
	gadgetInfo := snaptest.MockSnap(c, `
name: the-gadget
type: gadget
version: 1.0
`, "", gadgetSideInfo)

	err := ioutil.WriteFile(filepath.Join(gadgetInfo.MountDir(), "meta/gadget.yaml"), []byte(gadgetYaml), 0600)
	c.Assert(err, IsNil)

	snapstate.Set(s.state, "the-gadget", &snapstate.SnapState{
		Active:   true,
		Sequence: []*snap.SideInfo{&gadgetInfo.SideInfo},
		Current:  snap.R(1),
		SnapType: "gadget",
	})
}

func (s *snapmgrTestSuite) TestConfigDefaults(c *C) {
	r := release.MockOnClassic(false)
	defer r()
	dirs.SetRootDir(c.MkDir())
	defer dirs.SetRootDir("")

	// using MockSnap, we want to read the bits on disk
	snapstate.MockReadInfo(snap.ReadInfo)

	s.state.Lock()
	defer s.state.Unlock()

	s.prepareGadget(c)

	snapstate.Set(s.state, "some-snap", &snapstate.SnapState{
		Active: true,
		Sequence: []*snap.SideInfo{
			{RealName: "some-snap", Revision: snap.R(11), SnapID: "some-snap-id"},
		},
		Current:  snap.R(11),
		SnapType: "app",
	})

	defls, err := snapstate.ConfigDefaults(s.state, "some-snap")
	c.Assert(err, IsNil)
	c.Assert(defls, DeepEquals, map[string]interface{}{"key": "value"})

	snapstate.Set(s.state, "local-snap", &snapstate.SnapState{
		Active: true,
		Sequence: []*snap.SideInfo{
			{RealName: "local-snap", Revision: snap.R(5)},
		},
		Current:  snap.R(5),
		SnapType: "app",
	})
	_, err = snapstate.ConfigDefaults(s.state, "local-snap")
	c.Assert(err, Equals, state.ErrNoState)
}

func (s *snapmgrTestSuite) TestGadgetDefaultsAreNormalizedForConfigHook(c *C) {
	var mockGadgetSnapYaml = `
name: canonical-pc
type: gadget
`
	var mockGadgetYaml = []byte(`
defaults:
  other:
    foo:
      bar: baz
      num: 1.305

volumes:
    volume-id:
        bootloader: grub
`)

	// change root dir for this test, this can't be done in SetUpTest as it affects all other tests.
	dirs.SetRootDir(c.MkDir())
	defer dirs.SetRootDir("/")

	info := snaptest.MockSnap(c, mockGadgetSnapYaml, "SNAP", &snap.SideInfo{Revision: snap.R(2)})
	err := ioutil.WriteFile(filepath.Join(info.MountDir(), "meta", "gadget.yaml"), mockGadgetYaml, 0644)
	c.Assert(err, IsNil)

	gi, err := snap.ReadGadgetInfo(info, false)
	c.Assert(err, IsNil)
	c.Assert(gi, NotNil)

	snapName := "some-snap"
	hooksup := &hookstate.HookSetup{
		Snap:        snapName,
		Hook:        "configure",
		Optional:    true,
		IgnoreError: false,
		TrackError:  false,
	}

	var contextData map[string]interface{}
	contextData = map[string]interface{}{"patch": gi.Defaults}

	s.state.Lock()
	defer s.state.Unlock()
	c.Assert(hookstate.HookTask(s.state, "", hooksup, contextData), NotNil)
}

func (s *snapmgrTestSuite) TestGadgetDefaults(c *C) {
	r := release.MockOnClassic(false)
	defer r()
	dirs.SetRootDir(c.MkDir())
	defer dirs.SetRootDir("")

	// using MockSnap, we want to read the bits on disk
	snapstate.MockReadInfo(snap.ReadInfo)

	s.state.Lock()
	defer s.state.Unlock()

	s.prepareGadget(c)

	snapPath := makeTestSnap(c, "name: some-snap\nversion: 1.0")

	ts, err := snapstate.InstallPath(s.state, &snap.SideInfo{RealName: "some-snap", SnapID: "some-snap-id", Revision: snap.R(1)}, snapPath, "edge", snapstate.Flags{})
	c.Assert(err, IsNil)

	var m map[string]interface{}
	runHooks := tasksWithKind(ts, "run-hook")

	// two hooks expected - install and configure
	c.Assert(runHooks, HasLen, 2)
	c.Assert(runHooks[1].Kind(), Equals, "run-hook")
	err = runHooks[1].Get("hook-context", &m)
	c.Assert(err, IsNil)
	c.Assert(m, DeepEquals, map[string]interface{}{"use-defaults": true})
}

func (s *snapmgrTestSuite) TestInstallPathSkipConfigure(c *C) {
	r := release.MockOnClassic(false)
	defer r()
	dirs.SetRootDir(c.MkDir())
	defer dirs.SetRootDir("")

	// using MockSnap, we want to read the bits on disk
	snapstate.MockReadInfo(snap.ReadInfo)

	s.state.Lock()
	defer s.state.Unlock()

	s.prepareGadget(c)

	snapPath := makeTestSnap(c, "name: some-snap\nversion: 1.0")

	ts, err := snapstate.InstallPath(s.state, &snap.SideInfo{RealName: "some-snap", SnapID: "some-snap-id", Revision: snap.R(1)}, snapPath, "edge", snapstate.Flags{SkipConfigure: true})
	c.Assert(err, IsNil)

	snapsup, err := snapstate.TaskSnapSetup(ts.Tasks()[0])
	c.Assert(err, IsNil)
	// SkipConfigure is consumed and consulted when creating the taskset
	// but is not copied into SnapSetup
	c.Check(snapsup.Flags.SkipConfigure, Equals, false)
}

func (s *snapmgrTestSuite) TestGadgetDefaultsInstalled(c *C) {
	dirs.SetRootDir(c.MkDir())
	defer dirs.SetRootDir("")

	// using MockSnap, we want to read the bits on disk
	snapstate.MockReadInfo(snap.ReadInfo)

	s.state.Lock()
	defer s.state.Unlock()

	s.prepareGadget(c)

	snapstate.Set(s.state, "some-snap", &snapstate.SnapState{
		Active:   true,
		Sequence: []*snap.SideInfo{{RealName: "some-snap", SnapID: "some-snap-id", Revision: snap.R(1)}},
		Current:  snap.R(1),
		SnapType: "app",
	})

	snapPath := makeTestSnap(c, "name: some-snap\nversion: 1.0")

	ts, err := snapstate.InstallPath(s.state, &snap.SideInfo{RealName: "some-snap", SnapID: "some-snap-id", Revision: snap.R(2)}, snapPath, "edge", snapstate.Flags{})
	c.Assert(err, IsNil)

	var m map[string]interface{}
	runHooks := tasksWithKind(ts, "run-hook")

	c.Assert(runHooks[0].Kind(), Equals, "run-hook")
	err = runHooks[0].Get("hook-context", &m)
	c.Assert(err, Equals, state.ErrNoState)
}

func (s *snapmgrTestSuite) TestTransitionCoreTasksNoUbuntuCore(c *C) {
	s.state.Lock()
	defer s.state.Unlock()

	snapstate.Set(s.state, "core", &snapstate.SnapState{
		Active:   true,
		Sequence: []*snap.SideInfo{{RealName: "corecore", SnapID: "core-snap-id", Revision: snap.R(1)}},
		Current:  snap.R(1),
		SnapType: "os",
	})

	_, err := snapstate.TransitionCore(s.state, "ubuntu-core", "core")
	c.Assert(err, ErrorMatches, `cannot transition snap "ubuntu-core": not installed`)
}

func verifyTransitionConnectionsTasks(c *C, ts *state.TaskSet) {
	c.Check(taskKinds(ts.Tasks()), DeepEquals, []string{
		"transition-ubuntu-core",
	})

	transIf := ts.Tasks()[0]
	var oldName, newName string
	err := transIf.Get("old-name", &oldName)
	c.Assert(err, IsNil)
	c.Check(oldName, Equals, "ubuntu-core")

	err = transIf.Get("new-name", &newName)
	c.Assert(err, IsNil)
	c.Check(newName, Equals, "core")
}

func (s *snapmgrTestSuite) TestTransitionCoreTasks(c *C) {
	s.state.Lock()
	defer s.state.Unlock()

	snapstate.Set(s.state, "ubuntu-core", &snapstate.SnapState{
		Active:   true,
		Sequence: []*snap.SideInfo{{RealName: "ubuntu-core", SnapID: "ubuntu-core-snap-id", Revision: snap.R(1)}},
		Current:  snap.R(1),
		SnapType: "os",
	})

	tsl, err := snapstate.TransitionCore(s.state, "ubuntu-core", "core")
	c.Assert(err, IsNil)

	c.Assert(tsl, HasLen, 3)
	// 1. install core
	verifyInstallTasks(c, maybeCore, 0, tsl[0], s.state)
	// 2 transition-connections
	verifyTransitionConnectionsTasks(c, tsl[1])
	// 3 remove-ubuntu-core
	verifyRemoveTasks(c, tsl[2])
}

func (s *snapmgrTestSuite) TestTransitionCoreTasksWithUbuntuCoreAndCore(c *C) {
	s.state.Lock()
	defer s.state.Unlock()

	snapstate.Set(s.state, "ubuntu-core", &snapstate.SnapState{
		Active:   true,
		Sequence: []*snap.SideInfo{{RealName: "ubuntu-core", SnapID: "ubuntu-core-snap-id", Revision: snap.R(1)}},
		Current:  snap.R(1),
		SnapType: "os",
	})
	snapstate.Set(s.state, "core", &snapstate.SnapState{
		Active:   true,
		Sequence: []*snap.SideInfo{{RealName: "ubuntu-core", SnapID: "ubuntu-core-snap-id", Revision: snap.R(1)}},
		Current:  snap.R(1),
		SnapType: "os",
	})

	tsl, err := snapstate.TransitionCore(s.state, "ubuntu-core", "core")
	c.Assert(err, IsNil)

	c.Assert(tsl, HasLen, 2)
	// 1. transition connections
	verifyTransitionConnectionsTasks(c, tsl[0])
	// 2. remove ubuntu-core
	verifyRemoveTasks(c, tsl[1])
}

func (s *snapmgrTestSuite) TestTransitionCoreRunThrough(c *C) {
	s.state.Lock()
	defer s.state.Unlock()

	snapstate.Set(s.state, "ubuntu-core", &snapstate.SnapState{
		Active:   true,
		Sequence: []*snap.SideInfo{{RealName: "ubuntu-core", SnapID: "ubuntu-core-snap-id", Revision: snap.R(1)}},
		Current:  snap.R(1),
		SnapType: "os",
	})

	chg := s.state.NewChange("transition-ubuntu-core", "...")
	tsl, err := snapstate.TransitionCore(s.state, "ubuntu-core", "core")
	c.Assert(err, IsNil)
	for _, ts := range tsl {
		chg.AddAll(ts)
	}

	s.state.Unlock()
	defer s.snapmgr.Stop()
	s.settle()
	s.state.Lock()

	// ensure all our tasks ran
	c.Assert(chg.Err(), IsNil)
	c.Assert(chg.IsReady(), Equals, true)
	c.Check(s.fakeStore.downloads, DeepEquals, []fakeDownload{{
		name: "core",
		// the transition has no user associcated with it
		macaroon: "",
	}})
	expected := fakeOps{
		{
			op:    "storesvc-snap",
			name:  "core",
			revno: snap.R(11),
		},
		{
			op:   "storesvc-download",
			name: "core",
		},
		{
			op:    "validate-snap:Doing",
			name:  "core",
			revno: snap.R(11),
		},
		{
			op:  "current",
			old: "<no-current>",
		},
		{
			op:   "open-snap-file",
			name: "/var/lib/snapd/snaps/core_11.snap",
			sinfo: snap.SideInfo{
				RealName: "core",
				SnapID:   "snapIDsnapidsnapidsnapidsnapidsn",
				Revision: snap.R(11),
			},
		},
		{
			op:    "setup-snap",
			name:  "/var/lib/snapd/snaps/core_11.snap",
			revno: snap.R(11),
		},
		{
			op:   "copy-data",
			name: filepath.Join(dirs.StripRootDir(dirs.SnapMountDir), "core/11"),
			old:  "<no-old>",
		},
		{
			op:    "setup-profiles:Doing",
			name:  "core",
			revno: snap.R(11),
		},
		{
			op: "candidate",
			sinfo: snap.SideInfo{
				RealName: "core",
				SnapID:   "snapIDsnapidsnapidsnapidsnapidsn",
				Revision: snap.R(11),
			},
		},
		{
			op:   "link-snap",
			name: filepath.Join(dirs.StripRootDir(dirs.SnapMountDir), "core/11"),
		},
		{
			op:    "setup-profiles:Doing",
			name:  "core",
			revno: snap.R(11),
		},
		{
			op: "update-aliases",
		},
		{
			op:   "transition-ubuntu-core:Doing",
			name: "ubuntu-core",
		},
		{
			op:   "remove-snap-aliases",
			name: "ubuntu-core",
		},
		{
			op:   "unlink-snap",
			name: filepath.Join(dirs.StripRootDir(dirs.SnapMountDir), "ubuntu-core/1"),
		},
		{
			op:    "remove-profiles:Doing",
			name:  "ubuntu-core",
			revno: snap.R(1),
		},
		{
			op:   "remove-snap-data",
			name: filepath.Join(dirs.StripRootDir(dirs.SnapMountDir), "ubuntu-core/1"),
		},
		{
			op:   "remove-snap-common-data",
			name: filepath.Join(dirs.StripRootDir(dirs.SnapMountDir), "ubuntu-core/1"),
		},
		{
			op:    "remove-snap-files",
			name:  filepath.Join(dirs.StripRootDir(dirs.SnapMountDir), "ubuntu-core/1"),
			stype: "os",
		},
		{
			op:   "discard-namespace",
			name: "ubuntu-core",
		},
		{
			op:   "discard-conns:Doing",
			name: "ubuntu-core",
		},
		{
			op:    "cleanup-trash",
			name:  "core",
			revno: snap.R(11),
		},
	}
	// start with an easier-to-read error if this fails:
	c.Assert(s.fakeBackend.ops.Ops(), DeepEquals, expected.Ops())
	c.Assert(s.fakeBackend.ops, DeepEquals, expected)
}
func (s *snapmgrTestSuite) TestTransitionCoreRunThroughWithCore(c *C) {
	s.state.Lock()
	defer s.state.Unlock()

	snapstate.Set(s.state, "ubuntu-core", &snapstate.SnapState{
		Active:   true,
		Sequence: []*snap.SideInfo{{RealName: "ubuntu-core", SnapID: "ubuntu-core-snap-id", Revision: snap.R(1)}},
		Current:  snap.R(1),
		SnapType: "os",
	})
	snapstate.Set(s.state, "core", &snapstate.SnapState{
		Active:   true,
		Sequence: []*snap.SideInfo{{RealName: "core", SnapID: "core-snap-id", Revision: snap.R(1)}},
		Current:  snap.R(1),
		SnapType: "os",
	})

	chg := s.state.NewChange("transition-ubuntu-core", "...")
	tsl, err := snapstate.TransitionCore(s.state, "ubuntu-core", "core")
	c.Assert(err, IsNil)
	for _, ts := range tsl {
		chg.AddAll(ts)
	}

	s.state.Unlock()
	defer s.snapmgr.Stop()
	s.settle()
	s.state.Lock()

	// ensure all our tasks ran
	c.Assert(chg.Err(), IsNil)
	c.Assert(chg.IsReady(), Equals, true)
	c.Check(s.fakeStore.downloads, HasLen, 0)
	expected := fakeOps{
		{
			op:    "storesvc-snap",
			name:  "core",
			revno: snap.R(11),
		},
		{
			op:   "transition-ubuntu-core:Doing",
			name: "ubuntu-core",
		},
		{
			op:   "remove-snap-aliases",
			name: "ubuntu-core",
		},
		{
			op:   "unlink-snap",
			name: filepath.Join(dirs.StripRootDir(dirs.SnapMountDir), "ubuntu-core/1"),
		},
		{
			op:    "remove-profiles:Doing",
			name:  "ubuntu-core",
			revno: snap.R(1),
		},
		{
			op:   "remove-snap-data",
			name: filepath.Join(dirs.StripRootDir(dirs.SnapMountDir), "ubuntu-core/1"),
		},
		{
			op:   "remove-snap-common-data",
			name: filepath.Join(dirs.StripRootDir(dirs.SnapMountDir), "ubuntu-core/1"),
		},
		{
			op:    "remove-snap-files",
			name:  filepath.Join(dirs.StripRootDir(dirs.SnapMountDir), "ubuntu-core/1"),
			stype: "os",
		},
		{
			op:   "discard-namespace",
			name: "ubuntu-core",
		},
		{
			op:   "discard-conns:Doing",
			name: "ubuntu-core",
		},
	}
	// start with an easier-to-read error if this fails:
	c.Assert(s.fakeBackend.ops.Ops(), DeepEquals, expected.Ops())
	c.Assert(s.fakeBackend.ops, DeepEquals, expected)

}

func (s *snapmgrTestSuite) TestTransitionCoreStartsAutomatically(c *C) {
	s.state.Lock()
	defer s.state.Unlock()

	snapstate.Set(s.state, "ubuntu-core", &snapstate.SnapState{
		Active:   true,
		Sequence: []*snap.SideInfo{{RealName: "corecore", SnapID: "core-snap-id", Revision: snap.R(1)}},
		Current:  snap.R(1),
		SnapType: "os",
	})

	s.state.Unlock()
	defer s.snapmgr.Stop()
	s.settle()
	s.state.Lock()

	c.Check(s.state.Changes(), HasLen, 1)
	c.Check(s.state.Changes()[0].Kind(), Equals, "transition-ubuntu-core")
}

func (s *snapmgrTestSuite) TestTransitionCoreTimeLimitWorks(c *C) {
	s.state.Lock()
	defer s.state.Unlock()

	snapstate.Set(s.state, "ubuntu-core", &snapstate.SnapState{
		Active:   true,
		Sequence: []*snap.SideInfo{{RealName: "corecore", SnapID: "core-snap-id", Revision: snap.R(1)}},
		Current:  snap.R(1),
		SnapType: "os",
	})

	// tried 3h ago, no retry
	s.state.Set("ubuntu-core-transition-last-retry-time", time.Now().Add(-3*time.Hour))

	s.state.Unlock()
	defer s.snapmgr.Stop()
	s.settle()
	s.state.Lock()

	c.Check(s.state.Changes(), HasLen, 0)

	// tried 7h ago, retry
	s.state.Set("ubuntu-core-transition-last-retry-time", time.Now().Add(-7*time.Hour))

	s.state.Unlock()
	defer s.snapmgr.Stop()
	s.settle()
	s.state.Lock()
	c.Check(s.state.Changes(), HasLen, 1)

	var t time.Time
	s.state.Get("ubuntu-core-transition-last-retry-time", &t)
	c.Assert(time.Now().Sub(t) < 2*time.Minute, Equals, true)
}

func (s *snapmgrTestSuite) TestTransitionCoreNoOtherChanges(c *C) {
	s.state.Lock()
	defer s.state.Unlock()

	snapstate.Set(s.state, "ubuntu-core", &snapstate.SnapState{
		Active:   true,
		Sequence: []*snap.SideInfo{{RealName: "corecore", SnapID: "core-snap-id", Revision: snap.R(1)}},
		Current:  snap.R(1),
		SnapType: "os",
	})
	chg := s.state.NewChange("unrelated-change", "unfinished change blocks core transition")
	chg.SetStatus(state.DoStatus)

	s.state.Unlock()
	defer s.snapmgr.Stop()
	s.settle()
	s.state.Lock()

	c.Check(s.state.Changes(), HasLen, 1)
	c.Check(s.state.Changes()[0].Kind(), Equals, "unrelated-change")
}

func (s *snapmgrTestSuite) TestTransitionCoreBlocksOtherChanges(c *C) {
	s.state.Lock()
	defer s.state.Unlock()

	// if we have a ubuntu-core -> core transition
	chg := s.state.NewChange("transition-ubuntu-core", "...")
	chg.SetStatus(state.DoStatus)

	// other tasks block until the transition is done
	_, err := snapstate.Install(s.state, "some-snap", "stable", snap.R(0), s.user.ID, snapstate.Flags{})
	c.Check(err, ErrorMatches, "ubuntu-core to core transition in progress, no other changes allowed until this is done")

	// and when the transition is done, other tasks run
	chg.SetStatus(state.DoneStatus)
	ts, err := snapstate.Install(s.state, "some-snap", "stable", snap.R(0), s.user.ID, snapstate.Flags{})
	c.Check(err, IsNil)
	c.Check(ts, NotNil)
}

func (s *snapmgrTestSuite) TestForceDevModeCleanupRunsForUbuntuCore(c *C) {
	s.checkForceDevModeCleanupRuns(c, "ubuntu-core", true)
}

func (s *snapmgrTestSuite) TestForceDevModeCleanupRunsForCore(c *C) {
	s.checkForceDevModeCleanupRuns(c, "core", true)
}

func (s *snapmgrTestSuite) TestForceDevModeCleanupSkipsRando(c *C) {
	s.checkForceDevModeCleanupRuns(c, "rando", false)
}

func (s *snapmgrTestSuite) checkForceDevModeCleanupRuns(c *C, name string, shouldBeReset bool) {
	r := release.MockForcedDevmode(true)
	defer r()
	c.Assert(release.ReleaseInfo.ForceDevMode(), Equals, true)

	s.state.Lock()
	defer s.state.Unlock()

	snapstate.Set(s.state, name, &snapstate.SnapState{
		Active: true,
		Sequence: []*snap.SideInfo{{
			RealName: name,
			SnapID:   "id-id-id",
			Revision: snap.R(1)}},
		Current:  snap.R(1),
		SnapType: "os",
		Flags:    snapstate.Flags{DevMode: true},
	})

	var snapst1 snapstate.SnapState
	// sanity check
	snapstate.Get(s.state, name, &snapst1)
	c.Assert(snapst1.DevMode, Equals, true)

	s.state.Unlock()
	defer s.snapmgr.Stop()
	s.settle()
	s.state.Lock()

	var snapst2 snapstate.SnapState
	snapstate.Get(s.state, name, &snapst2)

	c.Check(snapst2.DevMode, Equals, !shouldBeReset)

	var n int
	s.state.Get("fix-forced-devmode", &n)
	c.Check(n, Equals, 1)
}

func (s *snapmgrTestSuite) TestForceDevModeCleanupRunsNoSnaps(c *C) {
	r := release.MockForcedDevmode(true)
	defer r()
	c.Assert(release.ReleaseInfo.ForceDevMode(), Equals, true)

	defer s.snapmgr.Stop()
	s.settle()
	s.state.Lock()
	defer s.state.Unlock()

	var n int
	s.state.Get("fix-forced-devmode", &n)
	c.Check(n, Equals, 1)
}

func (s *snapmgrTestSuite) TestForceDevModeCleanupSkipsNonForcedOS(c *C) {
	r := release.MockForcedDevmode(false)
	defer r()
	c.Assert(release.ReleaseInfo.ForceDevMode(), Equals, false)

	s.state.Lock()
	defer s.state.Unlock()

	snapstate.Set(s.state, "core", &snapstate.SnapState{
		Active: true,
		Sequence: []*snap.SideInfo{{
			RealName: "core",
			SnapID:   "id-id-id",
			Revision: snap.R(1)}},
		Current:  snap.R(1),
		SnapType: "os",
		Flags:    snapstate.Flags{DevMode: true},
	})

	var snapst1 snapstate.SnapState
	// sanity check
	snapstate.Get(s.state, "core", &snapst1)
	c.Assert(snapst1.DevMode, Equals, true)

	s.state.Unlock()
	defer s.snapmgr.Stop()
	s.settle()
	s.state.Lock()

	var snapst2 snapstate.SnapState
	snapstate.Get(s.state, "core", &snapst2)

	// no change
	c.Check(snapst2.DevMode, Equals, true)

	// not really run at all in fact
	var n int
	s.state.Get("fix-forced-devmode", &n)
	c.Check(n, Equals, 0)
}

func (s *snapmgrTestSuite) TestEnsureAliasesV2(c *C) {
	s.state.Lock()
	defer s.state.Unlock()

	snapstate.AutoAliases = func(st *state.State, info *snap.Info) (map[string]string, error) {
		switch info.Name() {
		case "alias-snap":
			return map[string]string{
				"alias1": "cmd1",
				"alias2": "cmd2",
			}, nil
		}
		return nil, nil
	}

	snapstate.Set(s.state, "alias-snap", &snapstate.SnapState{
		Sequence: []*snap.SideInfo{
			{RealName: "alias-snap", Revision: snap.R(11)},
		},
		Current: snap.R(11),
		Active:  true,
	})

	s.state.Set("aliases", map[string]map[string]string{
		"alias-snap": {
			"alias1": "auto",
		},
	})

	s.state.Unlock()
	err := s.snapmgr.Ensure()
	s.state.Lock()
	c.Assert(err, IsNil)

	var gone interface{}
	err = s.state.Get("aliases", &gone)
	c.Assert(err, Equals, state.ErrNoState)

	var snapst snapstate.SnapState
	err = snapstate.Get(s.state, "alias-snap", &snapst)
	c.Assert(err, IsNil)

	c.Check(snapst.AutoAliasesDisabled, Equals, false)
	c.Check(snapst.AliasesPending, Equals, false)
	c.Check(snapst.Aliases, DeepEquals, map[string]*snapstate.AliasTarget{
		"alias1": {Auto: "cmd1"},
		"alias2": {Auto: "cmd2"},
	})

	expected := fakeOps{
		{
			op:   "remove-snap-aliases",
			name: "alias-snap",
		},
		{
			op: "update-aliases",
			aliases: []*backend.Alias{
				{"alias1", "alias-snap.cmd1"},
				{"alias2", "alias-snap.cmd2"},
			},
		},
	}
	// start with an easier-to-read error if this fails:
	c.Assert(s.fakeBackend.ops.Ops(), DeepEquals, expected.Ops())
	c.Assert(s.fakeBackend.ops, DeepEquals, expected)
}

func (s *snapmgrTestSuite) TestEnsureAliasesV2SnapDisabled(c *C) {
	s.state.Lock()
	defer s.state.Unlock()

	snapstate.AutoAliases = func(st *state.State, info *snap.Info) (map[string]string, error) {
		switch info.Name() {
		case "alias-snap":
			return map[string]string{
				"alias1": "cmd1",
				"alias2": "cmd2",
			}, nil
		}
		return nil, nil
	}

	snapstate.Set(s.state, "alias-snap", &snapstate.SnapState{
		Sequence: []*snap.SideInfo{
			{RealName: "alias-snap", Revision: snap.R(11)},
		},
		Current: snap.R(11),
		Active:  false,
	})

	s.state.Set("aliases", map[string]map[string]string{
		"alias-snap": {
			"alias1": "auto",
		},
	})

	s.state.Unlock()
	err := s.snapmgr.Ensure()
	s.state.Lock()
	c.Assert(err, IsNil)

	var gone interface{}
	err = s.state.Get("aliases", &gone)
	c.Assert(err, Equals, state.ErrNoState)

	var snapst snapstate.SnapState
	err = snapstate.Get(s.state, "alias-snap", &snapst)
	c.Assert(err, IsNil)

	c.Check(snapst.AutoAliasesDisabled, Equals, false)
	c.Check(snapst.AliasesPending, Equals, true)
	c.Check(snapst.Aliases, DeepEquals, map[string]*snapstate.AliasTarget{
		"alias1": {Auto: "cmd1"},
		"alias2": {Auto: "cmd2"},
	})

	expected := fakeOps{
		{
			op:   "remove-snap-aliases",
			name: "alias-snap",
		},
	}
	// start with an easier-to-read error if this fails:
	c.Assert(s.fakeBackend.ops.Ops(), DeepEquals, expected.Ops())
	c.Assert(s.fakeBackend.ops, DeepEquals, expected)
}

func (s *snapmgrTestSuite) TestEnsureAliasesV2MarkAliasTasksInError(c *C) {
	s.state.Lock()
	defer s.state.Unlock()

	s.state.Set("aliases", map[string]map[string]string{
		"alias-snap": {
			"alias1": "auto",
		},
	})

	// pending old alias task
	t := s.state.NewTask("alias", "...")
	t.Set("aliases", map[string]string{})
	chg := s.state.NewChange("alias chg", "...")
	chg.AddTask(t)

	s.state.Unlock()
	err := s.snapmgr.Ensure()
	s.state.Lock()
	c.Assert(err, IsNil)

	c.Check(chg.Status(), Equals, state.ErrorStatus)
	c.Check(chg.IsReady(), Equals, true)
	c.Check(t.Status(), Equals, state.ErrorStatus)
}

type canDisableSuite struct{}

var _ = Suite(&canDisableSuite{})

func (s *canDisableSuite) TestCanDisable(c *C) {
	for _, tt := range []struct {
		typ        snap.Type
		canDisable bool
	}{
		{snap.TypeApp, true},
		{snap.TypeGadget, false},
		{snap.TypeKernel, false},
		{snap.TypeOS, false},
	} {
		info := &snap.Info{Type: tt.typ}
		c.Check(snapstate.CanDisable(info), Equals, tt.canDisable)
	}
}<|MERGE_RESOLUTION|>--- conflicted
+++ resolved
@@ -90,19 +90,12 @@
 		state:               s.state,
 	}
 
-<<<<<<< HEAD
-	oldInstallHookSetup := snapstate.InstallHookSetup
-	oldRefreshHookSetup := snapstate.RefreshHookSetup
-	oldRemoveHookSetup := snapstate.RemoveHookSetup
-	snapstate.InstallHookSetup = hooks.InstallHookSetup
-	snapstate.RefreshHookSetup = hooks.RefreshHookSetup
-	snapstate.RemoveHookSetup = hooks.RemoveHookSetup
-=======
 	oldSetupInstallHook := snapstate.SetupInstallHook
+	oldSetupRefreshHook := snapstate.SetupRefreshHook
 	oldSetupRemoveHook := snapstate.SetupRemoveHook
 	snapstate.SetupInstallHook = hooks.SetupInstallHook
+	snapstate.SetupRefreshHook = hooks.SetupRefreshHook
 	snapstate.SetupRemoveHook = hooks.SetupRemoveHook
->>>>>>> b0bc2c78
 
 	var err error
 	s.snapmgr, err = snapstate.Manager(s.state)
@@ -115,14 +108,10 @@
 	restore2 := snapstate.MockOpenSnapFile(s.fakeBackend.OpenSnapFile)
 
 	s.reset = func() {
-<<<<<<< HEAD
-		snapstate.InstallHookSetup = oldInstallHookSetup
-		snapstate.RefreshHookSetup = oldRefreshHookSetup
-		snapstate.RemoveHookSetup = oldRemoveHookSetup
-=======
 		snapstate.SetupInstallHook = oldSetupInstallHook
+		snapstate.SetupRefreshHook = oldSetupRefreshHook
 		snapstate.SetupRemoveHook = oldSetupRemoveHook
->>>>>>> b0bc2c78
+
 		restore2()
 		restore1()
 		dirs.SetRootDir("/")
@@ -199,17 +188,12 @@
 	}
 	expected = append(expected,
 		"set-auto-aliases",
-<<<<<<< HEAD
-		"setup-aliases")
-	expected = append(expected, "run-hook")
-	if opts&install != 0 {
-		c.Assert(ts.Tasks()[len(expected)-1].Summary(), Matches, `Install hook of snap.*`)
-	} else {
-		c.Assert(ts.Tasks()[len(expected)-1].Summary(), Matches, `Refresh hook of snap.*`)
-=======
 		"setup-aliases",
 		"run-hook",
 		"start-snap-services")
+
+	c.Assert(ts.Tasks()[len(expected)-2].Summary(), Matches, `Run install hook of .*`)
+
 	for i := 0; i < discards; i++ {
 		expected = append(expected,
 			"clear-snap",
@@ -220,7 +204,6 @@
 		expected = append(expected,
 			"cleanup",
 		)
->>>>>>> b0bc2c78
 	}
 	expected = append(expected,
 		"run-hook",
@@ -255,7 +238,11 @@
 	expected = append(expected,
 		"set-auto-aliases",
 		"setup-aliases",
+		"run-hook",
 		"start-snap-services")
+
+	c.Assert(ts.Tasks()[len(expected)-2].Summary(), Matches, `Run refresh hook of .*`)
+
 	for i := 0; i < discards; i++ {
 		expected = append(expected,
 			"clear-snap",
@@ -386,9 +373,10 @@
 	c.Assert(err, IsNil)
 
 	runHooks := tasksWithKind(ts, "run-hook")
-	// no hook task for install, only for configure hook
-	c.Assert(runHooks, HasLen, 1)
-	c.Assert(runHooks[0].Summary(), Equals, `Run configure hook of "some-snap" snap if present`)
+	// hook tasks for refresh and for configure hook
+	c.Assert(runHooks, HasLen, 2)
+	c.Assert(runHooks[0].Summary(), Equals, `Run refresh hook of "some-snap" snap if present`)
+	c.Assert(runHooks[1].Summary(), Equals, `Run configure hook of "some-snap" snap if present`)
 }
 
 func (s *snapmgrTestSuite) TestCoreInstallTasks(c *C) {
@@ -1007,9 +995,10 @@
 	c.Assert(s.state.TaskCount(), Equals, len(ts.Tasks()))
 
 	runHooks := tasksWithKind(ts, "run-hook")
-	// no 'install' hook task, only configure hook
-	c.Assert(runHooks, HasLen, 1)
-	c.Assert(runHooks[0].Summary(), Equals, `Run configure hook of "some-snap" snap if present`)
+	// hook tasks for refresh and configure
+	c.Assert(runHooks, HasLen, 2)
+	c.Assert(runHooks[0].Summary(), Equals, `Run refresh hook of "some-snap" snap if present`)
+	c.Assert(runHooks[1].Summary(), Equals, `Run configure hook of "some-snap" snap if present`)
 
 	c.Check(validateCalled, Equals, true)
 
@@ -1653,7 +1642,7 @@
 	// check refresh hook
 	task = ts.Tasks()[11]
 	c.Assert(task.Kind(), Equals, "run-hook")
-	c.Assert(task.Summary(), Matches, `Refresh hook of snap "services-snap"`)
+	c.Assert(task.Summary(), Matches, `Run refresh hook of "services-snap" snap if present`)
 
 	// verify snaps in the system state
 	var snapst snapstate.SnapState
