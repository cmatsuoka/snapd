--- conflicted
+++ resolved
@@ -6921,7 +6921,94 @@
 	c.Check(updated, testutil.DeepUnsortedMatches, []string{"some-snap", "some-base"})
 }
 
-<<<<<<< HEAD
+func (s *snapmgrTestSuite) TestUndoInstallAfterDeletingRevisions(c *C) {
+	s.state.Lock()
+	defer s.state.Unlock()
+
+	// 1 and 2 should be deleted, 3 is target revision and 4 is current
+	seq := []*snap.SideInfo{
+		{
+			RealName: "some-snap",
+			SnapID:   "some-snap-id",
+			Revision: snap.R(1),
+		},
+		{
+			RealName: "some-snap",
+			SnapID:   "some-snap-id",
+			Revision: snap.R(2),
+		},
+		{
+			RealName: "some-snap",
+			SnapID:   "some-snap-id",
+			Revision: snap.R(3),
+		},
+		{
+			RealName: "some-snap",
+			SnapID:   "some-snap-id",
+			Revision: snap.R(4),
+		},
+	}
+	snapstate.Set(s.state, "some-snap", &snapstate.SnapState{
+		Active:   true,
+		Sequence: seq,
+		Current:  seq[len(seq)-1].Revision,
+	})
+
+	tr := config.NewTransaction(s.state)
+	// remove the first two revisions so the old-candidate-index+1 (in undoLinkSnap) would be out of bounds if we didn't
+	// account for discarded revisions
+	c.Assert(tr.Set("core", "refresh.retain", 1), IsNil)
+	tr.Commit()
+
+	s.o.TaskRunner().AddHandler("fail", func(*state.Task, *tomb.Tomb) error {
+		return errors.New("expected")
+	}, nil)
+
+	// install already stored revision
+	ts, err := snapstate.Update(s.state, "some-snap", &snapstate.RevisionOptions{Revision: seq[len(seq)-2].Revision}, s.user.ID, snapstate.Flags{NoReRefresh: true})
+	c.Assert(err, IsNil)
+	c.Assert(ts, NotNil)
+	chg := s.state.NewChange("refresh", "")
+	chg.AddAll(ts)
+
+	// make update fail after removing old snaps
+	failTask := s.state.NewTask("fail", "expected")
+	disc := findLastTask(chg, "discard-snap")
+	for _, lane := range disc.Lanes() {
+		failTask.JoinLane(lane)
+	}
+	failTask.WaitFor(disc)
+	chg.AddTask(failTask)
+
+	s.settle(c)
+
+	c.Assert(chg.Status(), Equals, state.ErrorStatus)
+
+	var snapst snapstate.SnapState
+	err = snapstate.Get(s.state, "some-snap", &snapst)
+	c.Assert(err, IsNil)
+	c.Assert(snapst.Sequence, DeepEquals, seq[2:])
+
+	linkTask := findLastTask(chg, "link-snap")
+	c.Check(linkTask.Status(), Equals, state.UndoneStatus)
+
+	var oldRevsBeforeCand []snap.Revision
+	c.Assert(linkTask.Get("old-revs-before-cand", &oldRevsBeforeCand), IsNil)
+	c.Assert(oldRevsBeforeCand, DeepEquals, []snap.Revision{seq[0].Revision, seq[1].Revision})
+}
+
+func findLastTask(chg *state.Change, kind string) *state.Task {
+	var last *state.Task
+
+	for _, task := range chg.Tasks() {
+		if task.Kind() == kind {
+			last = task
+		}
+	}
+
+	return last
+}
+
 func (s *snapmgrTestSuite) TestUpdateBaseKernelSingleRebootHappy(c *C) {
 	restore := release.MockOnClassic(false)
 	defer restore()
@@ -7349,92 +7436,4 @@
 	})
 	// those run unordered
 	c.Assert(ops[5:], testutil.DeepUnsortedMatches, []string{"core18/7", "kernel/7"})
-=======
-func (s *snapmgrTestSuite) TestUndoInstallAfterDeletingRevisions(c *C) {
-	s.state.Lock()
-	defer s.state.Unlock()
-
-	// 1 and 2 should be deleted, 3 is target revision and 4 is current
-	seq := []*snap.SideInfo{
-		{
-			RealName: "some-snap",
-			SnapID:   "some-snap-id",
-			Revision: snap.R(1),
-		},
-		{
-			RealName: "some-snap",
-			SnapID:   "some-snap-id",
-			Revision: snap.R(2),
-		},
-		{
-			RealName: "some-snap",
-			SnapID:   "some-snap-id",
-			Revision: snap.R(3),
-		},
-		{
-			RealName: "some-snap",
-			SnapID:   "some-snap-id",
-			Revision: snap.R(4),
-		},
-	}
-	snapstate.Set(s.state, "some-snap", &snapstate.SnapState{
-		Active:   true,
-		Sequence: seq,
-		Current:  seq[len(seq)-1].Revision,
-	})
-
-	tr := config.NewTransaction(s.state)
-	// remove the first two revisions so the old-candidate-index+1 (in undoLinkSnap) would be out of bounds if we didn't
-	// account for discarded revisions
-	c.Assert(tr.Set("core", "refresh.retain", 1), IsNil)
-	tr.Commit()
-
-	s.o.TaskRunner().AddHandler("fail", func(*state.Task, *tomb.Tomb) error {
-		return errors.New("expected")
-	}, nil)
-
-	// install already stored revision
-	ts, err := snapstate.Update(s.state, "some-snap", &snapstate.RevisionOptions{Revision: seq[len(seq)-2].Revision}, s.user.ID, snapstate.Flags{NoReRefresh: true})
-	c.Assert(err, IsNil)
-	c.Assert(ts, NotNil)
-	chg := s.state.NewChange("refresh", "")
-	chg.AddAll(ts)
-
-	// make update fail after removing old snaps
-	failTask := s.state.NewTask("fail", "expected")
-	disc := findLastTask(chg, "discard-snap")
-	for _, lane := range disc.Lanes() {
-		failTask.JoinLane(lane)
-	}
-	failTask.WaitFor(disc)
-	chg.AddTask(failTask)
-
-	s.settle(c)
-
-	c.Assert(chg.Status(), Equals, state.ErrorStatus)
-
-	var snapst snapstate.SnapState
-	err = snapstate.Get(s.state, "some-snap", &snapst)
-	c.Assert(err, IsNil)
-	c.Assert(snapst.Sequence, DeepEquals, seq[2:])
-
-	linkTask := findLastTask(chg, "link-snap")
-	c.Check(linkTask.Status(), Equals, state.UndoneStatus)
-
-	var oldRevsBeforeCand []snap.Revision
-	c.Assert(linkTask.Get("old-revs-before-cand", &oldRevsBeforeCand), IsNil)
-	c.Assert(oldRevsBeforeCand, DeepEquals, []snap.Revision{seq[0].Revision, seq[1].Revision})
-}
-
-func findLastTask(chg *state.Change, kind string) *state.Task {
-	var last *state.Task
-
-	for _, task := range chg.Tasks() {
-		if task.Kind() == kind {
-			last = task
-		}
-	}
-
-	return last
->>>>>>> 35bb4797
 }