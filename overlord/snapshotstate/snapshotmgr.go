--- conflicted
+++ resolved
@@ -194,17 +194,13 @@
 	if err != nil {
 		return err
 	}
-<<<<<<< HEAD
-	_, err = backendSave(tomb.Context(nil), snapshot.SetID, cur, cfg, snapshot.Users, snapshot.Auto)
+	_, err = backendSave(tomb.Context(nil), snapshot.SetID, cur, cfg, snapshot.Users, &backend.Flags{Auto: snapshot.Auto})
 	if err == nil && snapshot.Auto {
 		// XXX: we should probably lock state at the beginning (and remove it from prepareSave)
 		task.State().Lock()
 		defer task.State().Unlock()
 		return saveExpiration(task.State(), snapshot.SetID, time.Now().Add(automaticSnapshotExpiration(task.State())))
 	}
-=======
-	_, err = backendSave(tomb.Context(nil), snapshot.SetID, cur, cfg, snapshot.Users, &backend.Flags{Auto: snapshot.Auto})
->>>>>>> 428d4ea5
 	return err
 }
 
@@ -379,7 +375,7 @@
 	snapstate.AutomaticSnapshot = AutomaticSnapshot
 }
 
-func MockBackendSave(f func(context.Context, uint64, *snap.Info, map[string]interface{}, []string, bool) (*client.Snapshot, error)) (restore func()) {
+func MockBackendSave(f func(context.Context, uint64, *snap.Info, map[string]interface{}, []string, *backend.Flags) (*client.Snapshot, error)) (restore func()) {
 	old := backendSave
 	backendSave = f
 	return func() {
