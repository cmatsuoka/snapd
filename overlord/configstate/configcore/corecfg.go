--- conflicted
+++ resolved
@@ -96,149 +96,4 @@
 // FilesystemOnlyApply().
 type fsOnlyContext struct {
 	RootDir string
-<<<<<<< HEAD
-}
-
-// FilesystemOnlyApply applies filesystem modifications under rootDir, according to the
-// cfg configuration. This is a subset of core config options that is important
-// early during boot, before all the configuration is applied as part of
-// normal execution of configure hook.
-func FilesystemOnlyApply(rootDir string, cfg config.ConfGetter) error {
-	if rootDir == "" {
-		return fmt.Errorf("internal error: root directory for configcore.FilesystemOnlyApply() not set")
-	}
-
-	opts := &fsOnlyContext{RootDir: rootDir}
-
-	if err := validateExperimentalSettings(cfg); err != nil {
-		return err
-	}
-	if err := validateWatchdogOptions(cfg); err != nil {
-		return err
-	}
-	if err := validateNetworkSettings(cfg); err != nil {
-		return err
-	}
-
-	// Export experimental.* flags to a place easily accessible from snapd helpers.
-	if err := doExportExperimentalFlags(cfg, opts); err != nil {
-		return err
-	}
-
-	// see if it makes sense to run at all
-	if release.OnClassic {
-		// nothing to do
-		return nil
-	}
-
-	// handle some of the core config options:
-	// service.*.disable
-	if err := handleServiceDisableConfiguration(cfg, opts); err != nil {
-		return err
-	}
-	// system.power-key-action
-	if err := handlePowerButtonConfiguration(cfg, opts); err != nil {
-		return err
-	}
-	// pi-config.*
-	if err := handlePiConfiguration(cfg, opts); err != nil {
-		return err
-	}
-	// watchdog.{runtime-timeout,shutdown-timeout}
-	if err := handleWatchdogConfiguration(cfg, opts); err != nil {
-		return err
-	}
-	// network.disable-ipv6
-	if err := handleNetworkConfiguration(cfg, opts); err != nil {
-		return err
-	}
-
-	return nil
-}
-
-func Run(tr config.Conf) error {
-	// check if the changes
-	for _, k := range tr.Changes() {
-		if !supportedConfigurations[k] {
-			return fmt.Errorf("cannot set %q: unsupported system option", k)
-		}
-	}
-
-	if err := validateProxyStore(tr); err != nil {
-		return err
-	}
-	if err := validateRefreshSchedule(tr); err != nil {
-		return err
-	}
-	if err := validateRefreshRateLimit(tr); err != nil {
-		return err
-	}
-	if err := validateExperimentalSettings(tr); err != nil {
-		return err
-	}
-	if err := validateWatchdogOptions(tr); err != nil {
-		return err
-	}
-	if err := validateNetworkSettings(tr); err != nil {
-		return err
-	}
-	if err := validateVitalitySettings(tr); err != nil {
-		return err
-	}
-	if err := validateAutomaticSnapshotsExpiration(tr); err != nil {
-		return err
-	}
-	// FIXME: ensure the user cannot set "core seed.loaded"
-
-	// capture cloud information
-	if err := setCloudInfoWhenSeeding(tr); err != nil {
-		return err
-	}
-	// resilience.vitality-hint
-	if err := handleVitalityConfiguration(tr); err != nil {
-		return err
-	}
-
-	// Export experimental.* flags to a place easily accessible from snapd helpers.
-	if err := doExportExperimentalFlags(tr, nil); err != nil {
-		return err
-	}
-
-	// see if it makes sense to run at all
-	if release.OnClassic {
-		// nothing to do
-		return nil
-	}
-	// TODO: consider allowing some of these on classic too?
-	// consider erroring on core-only options on classic?
-
-	// handle the various core config options:
-	// service.*.disable
-	if err := handleServiceDisableConfiguration(tr, nil); err != nil {
-		return err
-	}
-	// system.power-key-action
-	if err := handlePowerButtonConfiguration(tr, nil); err != nil {
-		return err
-	}
-	// pi-config.*
-	if err := handlePiConfiguration(tr, nil); err != nil {
-		return err
-	}
-	// proxy.{http,https,ftp}
-	if err := handleProxyConfiguration(tr); err != nil {
-		return err
-	}
-	// watchdog.{runtime-timeout,shutdown-timeout}
-	if err := handleWatchdogConfiguration(tr, nil); err != nil {
-		return err
-	}
-	// network.disable-ipv6
-	if err := handleNetworkConfiguration(tr, nil); err != nil {
-		return err
-	}
-
-	return nil
-=======
->>>>>>> 937b9796
 }