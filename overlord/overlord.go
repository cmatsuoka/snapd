// -*- Mode: Go; indent-tabs-mode: t -*-

/*
 * Copyright (C) 2016 Canonical Ltd
 *
 * This program is free software: you can redistribute it and/or modify
 * it under the terms of the GNU General Public License version 3 as
 * published by the Free Software Foundation.
 *
 * This program is distributed in the hope that it will be useful,
 * but WITHOUT ANY WARRANTY; without even the implied warranty of
 * MERCHANTABILITY or FITNESS FOR A PARTICULAR PURPOSE.  See the
 * GNU General Public License for more details.
 *
 * You should have received a copy of the GNU General Public License
 * along with this program.  If not, see <http://www.gnu.org/licenses/>.
 *
 */

// Package overlord implements the overall control of a snappy system.
package overlord

import (
	"fmt"
	"os"
	"path/filepath"
	"sync"
	"time"

	"gopkg.in/tomb.v2"

	"github.com/snapcore/snapd/dirs"
	"github.com/snapcore/snapd/logger"
	"github.com/snapcore/snapd/osutil"

	"github.com/snapcore/snapd/overlord/assertstate"
	"github.com/snapcore/snapd/overlord/auth"
	"github.com/snapcore/snapd/overlord/configstate"
	"github.com/snapcore/snapd/overlord/devicestate"
	"github.com/snapcore/snapd/overlord/hookstate"
	"github.com/snapcore/snapd/overlord/ifacestate"
	"github.com/snapcore/snapd/overlord/patch"
	"github.com/snapcore/snapd/overlord/snapstate"
	"github.com/snapcore/snapd/overlord/state"
	"github.com/snapcore/snapd/store"
)

var (
	ensureInterval = 5 * time.Minute
	pruneInterval  = 10 * time.Minute
	pruneWait      = 24 * time.Hour * 1
	abortWait      = 24 * time.Hour * 7
)

// Overlord is the central manager of a snappy system, keeping
// track of all available state managers and related helpers.
type Overlord struct {
	stateEng *StateEngine
	// ensure loop
	loopTomb    *tomb.Tomb
	ensureLock  sync.Mutex
	ensureTimer *time.Timer
	ensureNext  time.Time
	pruneTimer  *time.Timer
	// restarts
	restartHandler func(t state.RestartType)
	// managers
	snapMgr   *snapstate.SnapManager
	assertMgr *assertstate.AssertManager
	ifaceMgr  *ifacestate.InterfaceManager
	hookMgr   *hookstate.HookManager
	configMgr *configstate.ConfigManager
	deviceMgr *devicestate.DeviceManager
}

var storeNew = store.New

// New creates a new Overlord with all its state managers.
func New() (*Overlord, error) {
	o := &Overlord{
		loopTomb: new(tomb.Tomb),
	}

	backend := &overlordStateBackend{
		path:           dirs.SnapStateFile,
		ensureBefore:   o.ensureBefore,
		requestRestart: o.requestRestart,
	}
	s, err := loadState(backend)
	if err != nil {
		return nil, err
	}

	o.stateEng = NewStateEngine(s)

	hookMgr, err := hookstate.Manager(s)
	if err != nil {
		return nil, err
	}
	o.hookMgr = hookMgr
	o.stateEng.AddManager(o.hookMgr)

	snapMgr, err := snapstate.Manager(s)
	if err != nil {
		return nil, err
	}
	o.snapMgr = snapMgr
	o.stateEng.AddManager(o.snapMgr)

	assertMgr, err := assertstate.Manager(s)
	if err != nil {
		return nil, err
	}
	o.assertMgr = assertMgr
	o.stateEng.AddManager(o.assertMgr)

	ifaceMgr, err := ifacestate.Manager(s, nil)
	if err != nil {
		return nil, err
	}
	o.ifaceMgr = ifaceMgr
	o.stateEng.AddManager(o.ifaceMgr)

<<<<<<< HEAD
	ifacestate.SetupHooks(hookMgr)

=======
>>>>>>> e158a10e
	configMgr, err := configstate.Manager(s, hookMgr)
	if err != nil {
		return nil, err
	}
	o.configMgr = configMgr

	deviceMgr, err := devicestate.Manager(s, hookMgr)
	if err != nil {
		return nil, err
	}
	o.deviceMgr = deviceMgr
	o.stateEng.AddManager(o.deviceMgr)

	// setting up the store
	authContext := auth.NewAuthContext(s, o.deviceMgr)
	sto := storeNew(nil, authContext)
	s.Lock()
	snapstate.ReplaceStore(s, sto)
	s.Unlock()

	return o, nil
}

func loadState(backend state.Backend) (*state.State, error) {
	if !osutil.FileExists(dirs.SnapStateFile) {
		// fail fast, mostly interesting for tests, this dir is setup
		// by the snapd package
		stateDir := filepath.Dir(dirs.SnapStateFile)
		if !osutil.IsDirectory(stateDir) {
			return nil, fmt.Errorf("fatal: directory %q must be present", stateDir)
		}
		s := state.New(backend)
		patch.Init(s)
		return s, nil
	}

	r, err := os.Open(dirs.SnapStateFile)
	if err != nil {
		return nil, fmt.Errorf("cannot read the state file: %s", err)
	}
	defer r.Close()

	s, err := state.ReadState(backend, r)
	if err != nil {
		return nil, err
	}

	// one-shot migrations
	err = patch.Apply(s)
	if err != nil {
		return nil, err
	}
	return s, nil
}

func (o *Overlord) ensureTimerSetup() {
	o.ensureLock.Lock()
	defer o.ensureLock.Unlock()
	o.ensureTimer = time.NewTimer(ensureInterval)
	o.ensureNext = time.Now().Add(ensureInterval)
	o.pruneTimer = time.NewTimer(pruneInterval)
}

func (o *Overlord) ensureTimerReset() time.Time {
	o.ensureLock.Lock()
	defer o.ensureLock.Unlock()
	now := time.Now()
	o.ensureTimer.Reset(ensureInterval)
	o.ensureNext = now.Add(ensureInterval)
	return o.ensureNext
}

func (o *Overlord) ensureBefore(d time.Duration) {
	o.ensureLock.Lock()
	defer o.ensureLock.Unlock()
	if o.ensureTimer == nil {
		panic("cannot use EnsureBefore before Overlord.Loop")
	}
	now := time.Now()
	next := now.Add(d)
	if next.Before(o.ensureNext) || o.ensureNext.Before(now) {
		o.ensureTimer.Reset(d)
		o.ensureNext = next
	}
}

func (o *Overlord) requestRestart(t state.RestartType) {
	if o.restartHandler == nil {
		logger.Noticef("restart requested but no handler set")
	} else {
		o.restartHandler(t)
	}
}

// SetRestartHandler sets a handler to fulfill restart requests asynchronously.
func (o *Overlord) SetRestartHandler(handleRestart func(t state.RestartType)) {
	o.restartHandler = handleRestart
}

// Loop runs a loop in a goroutine to ensure the current state regularly through StateEngine Ensure.
func (o *Overlord) Loop() {
	o.ensureTimerSetup()
	o.loopTomb.Go(func() error {
		for {
			o.ensureTimerReset()
			// in case of errors engine logs them,
			// continue to the next Ensure() try for now
			o.stateEng.Ensure()
			select {
			case <-o.loopTomb.Dying():
				return nil
			case <-o.ensureTimer.C:
			case <-o.pruneTimer.C:
				st := o.State()
				st.Lock()
				st.Prune(pruneWait, abortWait)
				st.Unlock()
			}
		}
	})
}

// Stop stops the ensure loop and the managers under the StateEngine.
func (o *Overlord) Stop() error {
	o.loopTomb.Kill(nil)
	err1 := o.loopTomb.Wait()
	o.stateEng.Stop()
	return err1
}

// Settle runs first a state engine Ensure and then wait for activities to settle.
// That's done by waiting for all managers activities to settle while
// making sure no immediate further Ensure is scheduled. Chiefly for tests.
// Cannot be used in conjunction with Loop.
func (o *Overlord) Settle() error {
	func() {
		o.ensureLock.Lock()
		defer o.ensureLock.Unlock()
		if o.ensureTimer != nil {
			panic("cannot use Settle concurrently with other Settle or Loop calls")
		}
		o.ensureTimer = time.NewTimer(0)
	}()

	defer func() {
		o.ensureLock.Lock()
		defer o.ensureLock.Unlock()
		o.ensureTimer.Stop()
		o.ensureTimer = nil
	}()

	done := false
	var errs []error
	for !done {
		next := o.ensureTimerReset()
		err := o.stateEng.Ensure()
		switch ee := err.(type) {
		case nil:
		case *ensureError:
			errs = append(errs, ee.errs...)
		default:
			errs = append(errs, err)
		}
		o.stateEng.Wait()
		o.ensureLock.Lock()
		done = o.ensureNext.Equal(next)
		o.ensureLock.Unlock()
	}
	if len(errs) != 0 {
		return &ensureError{errs}
	}
	return nil
}

// State returns the system state managed by the overlord.
func (o *Overlord) State() *state.State {
	return o.stateEng.State()
}

// SnapManager returns the snap manager responsible for snaps under
// the overlord.
func (o *Overlord) SnapManager() *snapstate.SnapManager {
	return o.snapMgr
}

// AssertManager returns the assertion manager enforcing assertions
// under the overlord.
func (o *Overlord) AssertManager() *assertstate.AssertManager {
	return o.assertMgr
}

// InterfaceManager returns the interface manager maintaining
// interface connections under the overlord.
func (o *Overlord) InterfaceManager() *ifacestate.InterfaceManager {
	return o.ifaceMgr
}

// HookManager returns the hook manager responsible for running hooks under the
// overlord.
func (o *Overlord) HookManager() *hookstate.HookManager {
	return o.hookMgr
}

// DeviceManager returns the device manager responsible for the device identity and policies
func (o *Overlord) DeviceManager() *devicestate.DeviceManager {
	return o.deviceMgr
}<|MERGE_RESOLUTION|>--- conflicted
+++ resolved
@@ -121,11 +121,8 @@
 	o.ifaceMgr = ifaceMgr
 	o.stateEng.AddManager(o.ifaceMgr)
 
-<<<<<<< HEAD
 	ifacestate.SetupHooks(hookMgr)
 
-=======
->>>>>>> e158a10e
 	configMgr, err := configstate.Manager(s, hookMgr)
 	if err != nil {
 		return nil, err
