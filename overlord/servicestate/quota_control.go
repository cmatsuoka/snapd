--- conflicted
+++ resolved
@@ -104,65 +104,7 @@
 		ParentName:  parentName,
 	}
 
-<<<<<<< HEAD
-	// make sure the specified snaps exist and aren't currently in another group
-	if err := validateSnapForAddingToGroup(st, snaps, name, allGrps); err != nil {
-		return err
-	}
-
-	// make sure the memory limit is at least 4K, that is the minimum size
-	// to allow nesting, otherwise groups with less than 4K will trigger the
-	// oom killer to be invoked when a new group is added as a sub-group to the
-	// larger group.
-	if memoryLimit <= 4*quantity.SizeKiB {
-		return fmt.Errorf("memory limit for group %q is too small, 4KB is minimum size", name)
-	}
-
-	// make sure that the parent group exists if we are creating a sub-group
-	var grp *quota.Group
-	updatedGrps := []*quota.Group{}
-	if parentName != "" {
-		parentGrp, ok := allGrps[parentName]
-		if !ok {
-			return fmt.Errorf("cannot create group under non-existent parent group %q", parentName)
-		}
-
-		grp, err = parentGrp.NewSubGroup(name, memoryLimit)
-		if err != nil {
-			return err
-		}
-
-		updatedGrps = append(updatedGrps, parentGrp)
-	} else {
-		// make a new group
-		grp, err = quota.NewGroup(name, memoryLimit)
-		if err != nil {
-			return err
-		}
-	}
-	updatedGrps = append(updatedGrps, grp)
-
-	// put the snaps in the group
-	grp.Snaps = snaps
-
-	// update the modified groups in state
-	allGrps, err = patchQuotas(st, updatedGrps...)
-	if err != nil {
-		return err
-	}
-
-	// ensure the snap services with the group
-	opts := &ensureSnapServicesForGroupOptions{
-		allGrps: allGrps,
-	}
-	if err := ensureSnapServicesForGroup(st, grp, opts, nil, nil); err != nil {
-		return err
-	}
-
-	return nil
-=======
 	return quotaCreate(st, nil, qc, allGrps, nil, nil)
->>>>>>> e5417c49
 }
 
 // RemoveQuota deletes the specific quota group. Any snaps currently in the
