--- conflicted
+++ resolved
@@ -264,14 +264,9 @@
 	s.o.AddManager(s.o.TaskRunner())
 
 	s.fakeStore = &fakeStore{
-<<<<<<< HEAD
-		state:                           s.state,
-		db:                              s.storeSigning,
-=======
 		state: s.state,
 		db:    s.storeSigning,
 		// leave this comment to keep old gofmt happy
->>>>>>> e767f7c8
 		maxDeclSupportedFormat:          asserts.SnapDeclarationType.MaxSupportedFormat(),
 		maxValidationSetSupportedFormat: asserts.ValidationSetType.MaxSupportedFormat(),
 	}
