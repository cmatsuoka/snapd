// -*- Mode: Go; indent-tabs-mode: t -*-

/*
 * Copyright (C) 2016 Canonical Ltd
 *
 * This program is free software: you can redistribute it and/or modify
 * it under the terms of the GNU General Public License version 3 as
 * published by the Free Software Foundation.
 *
 * This program is distributed in the hope that it will be useful,
 * but WITHOUT ANY WARRANTY; without even the implied warranty of
 * MERCHANTABILITY or FITNESS FOR A PARTICULAR PURPOSE.  See the
 * GNU General Public License for more details.
 *
 * You should have received a copy of the GNU General Public License
 * along with this program.  If not, see <http://www.gnu.org/licenses/>.
 *
 */

package state

import (
	"encoding/json"
	"fmt"
	"time"

	"github.com/snapcore/snapd/logger"
)

type progress struct {
	Label string `json:"label"`
	Done  int    `json:"done"`
	Total int    `json:"total"`
}

// Task represents an individual operation to be performed
// for accomplishing one or more state changes.
//
// See Change for more details.
type Task struct {
	state     *State
	id        string
	kind      string
	summary   string
	status    Status
	clean     bool
	progress  *progress
	data      customData
	waitTasks []string
	haltTasks []string
	lanes     []int
	log       []string
	change    string

	spawnTime time.Time
	readyTime time.Time

	// TODO: add:
	// {,Un}DoingRetries - number of retries
	// Retry{,Un}DoingTimes - time spend to figure out a retry is needed
	doingTime   time.Duration
	undoingTime time.Duration

	atTime time.Time
}

func newTask(state *State, id, kind, summary string) *Task {
	return &Task{
		state:   state,
		id:      id,
		kind:    kind,
		summary: summary,
		data:    make(customData),

		spawnTime: timeNow(),
	}
}

type marshalledTask struct {
	ID        string                      `json:"id"`
	Kind      string                      `json:"kind"`
	Summary   string                      `json:"summary"`
	Status    Status                      `json:"status"`
	Clean     bool                        `json:"clean,omitempty"`
	Progress  *progress                   `json:"progress,omitempty"`
	Data      map[string]*json.RawMessage `json:"data,omitempty"`
	WaitTasks []string                    `json:"wait-tasks,omitempty"`
	HaltTasks []string                    `json:"halt-tasks,omitempty"`
	Lanes     []int                       `json:"lanes,omitempty"`
	Log       []string                    `json:"log,omitempty"`
	Change    string                      `json:"change"`

	SpawnTime time.Time  `json:"spawn-time"`
	ReadyTime *time.Time `json:"ready-time,omitempty"`

	DoingTime   time.Duration `json:"doing-time,omitempty"`
	UndoingTime time.Duration `json:"undoing-time,omitempty"`

	AtTime *time.Time `json:"at-time,omitempty"`
}

// MarshalJSON makes Task a json.Marshaller
func (t *Task) MarshalJSON() ([]byte, error) {
	t.state.reading()
	var readyTime *time.Time
	if !t.readyTime.IsZero() {
		readyTime = &t.readyTime
	}
	var atTime *time.Time
	if !t.atTime.IsZero() {
		atTime = &t.atTime
	}
	return json.Marshal(marshalledTask{
		ID:        t.id,
		Kind:      t.kind,
		Summary:   t.summary,
		Status:    t.status,
		Clean:     t.clean,
		Progress:  t.progress,
		Data:      t.data,
		WaitTasks: t.waitTasks,
		HaltTasks: t.haltTasks,
		Lanes:     t.lanes,
		Log:       t.log,
		Change:    t.change,

		SpawnTime: t.spawnTime,
		ReadyTime: readyTime,

		DoingTime:   t.doingTime,
		UndoingTime: t.undoingTime,

		AtTime: atTime,
	})
}

// UnmarshalJSON makes Task a json.Unmarshaller
func (t *Task) UnmarshalJSON(data []byte) error {
	if t.state != nil {
		t.state.writing()
	}
	var unmarshalled marshalledTask
	err := json.Unmarshal(data, &unmarshalled)
	if err != nil {
		return err
	}
	t.id = unmarshalled.ID
	t.kind = unmarshalled.Kind
	t.summary = unmarshalled.Summary
	t.status = unmarshalled.Status
	t.clean = unmarshalled.Clean
	t.progress = unmarshalled.Progress
	custData := unmarshalled.Data
	if custData == nil {
		custData = make(customData)
	}
	t.data = custData
	t.waitTasks = unmarshalled.WaitTasks
	t.haltTasks = unmarshalled.HaltTasks
	t.lanes = unmarshalled.Lanes
	t.log = unmarshalled.Log
	t.change = unmarshalled.Change
	t.spawnTime = unmarshalled.SpawnTime
	if unmarshalled.ReadyTime != nil {
		t.readyTime = *unmarshalled.ReadyTime
	}
	if unmarshalled.AtTime != nil {
		t.atTime = *unmarshalled.AtTime
	}
	t.doingTime = unmarshalled.DoingTime
	t.undoingTime = unmarshalled.UndoingTime
	return nil
}

// ID returns the individual random key for this task.
func (t *Task) ID() string {
	return t.id
}

// Kind returns the nature of this task for managers to know how to handle it.
func (t *Task) Kind() string {
	return t.kind
}

// Summary returns a summary describing what the task is about.
func (t *Task) Summary() string {
	return t.summary
}

// Status returns the current task status.
func (t *Task) Status() Status {
	t.state.reading()
	if t.status == DefaultStatus {
		return DoStatus
	}
	return t.status
}

// SetStatus sets the task status, overriding the default behavior (see Status method).
func (t *Task) SetStatus(new Status) {
	t.state.writing()
	old := t.status
	t.status = new
	if !old.Ready() && new.Ready() {
		t.readyTime = timeNow()
	}
	chg := t.Change()
	if chg != nil {
		chg.taskStatusChanged(t, old, new)
	}
}

// IsClean returns whether the task has been cleaned. See SetClean.
func (t *Task) IsClean() bool {
	t.state.reading()
	return t.clean
}

// SetClean flags the task as clean after any left over data was removed.
//
// Cleaning a task must only be done after the change is ready.
func (t *Task) SetClean() {
	t.state.writing()
	if t.clean {
		return
	}
	t.clean = true
	chg := t.Change()
	if chg != nil {
		chg.taskCleanChanged()
	}
}

// State returns the system State
func (t *Task) State() *State {
	return t.state
}

// Change returns the change the task is registered with.
func (t *Task) Change() *Change {
	t.state.reading()
	return t.state.changes[t.change]
}

// Progress returns the current progress for the task.
// If progress is not explicitly set, it returns
// (0, 1) if the status is DoStatus and (1, 1) otherwise.
func (t *Task) Progress() (label string, done, total int) {
	t.state.reading()
	if t.progress == nil {
		if t.Status() == DoStatus {
			return "", 0, 1
		}
		return "", 1, 1
	}
	return t.progress.Label, t.progress.Done, t.progress.Total
}

// SetProgress sets the task progress to cur out of total steps.
func (t *Task) SetProgress(label string, done, total int) {
	// Only mark state for checkpointing if progress is final.
	if total > 0 && done == total {
		t.state.writing()
	} else {
		t.state.reading()
	}
	if total <= 0 || done > total {
		// Doing math wrong is easy. Be conservative.
		t.progress = nil
	} else {
		t.progress = &progress{Label: label, Done: done, Total: total}
	}
}

// SpawnTime returns the time when the change was created.
func (t *Task) SpawnTime() time.Time {
	t.state.reading()
	return t.spawnTime
}

// ReadyTime returns the time when the change became ready.
func (t *Task) ReadyTime() time.Time {
	t.state.reading()
	return t.readyTime
}

// AtTime returns the time at which the task is scheduled to run. A zero time means no special schedule, i.e. run as soon as prerequisites are met.
func (t *Task) AtTime() time.Time {
	t.state.reading()
	return t.atTime
}

func (t *Task) accumulateDoingTime(duration time.Duration) {
	t.state.writing()
	t.doingTime += duration
}

func (t *Task) accumulateUndoingTime(duration time.Duration) {
	t.state.writing()
	t.undoingTime += duration
}

func (t *Task) DoingTime() time.Duration {
	t.state.reading()
	return t.doingTime
}

func (t *Task) UndoingTime() time.Duration {
	t.state.reading()
	return t.undoingTime
}

const (
	// Messages logged in tasks are guaranteed to use the time formatted
	// per RFC3339 plus the following strings as a prefix, so these may
	// be handled programmatically and parsed or stripped for presentation.
	LogInfo  = "INFO"
	LogError = "ERROR"
)

var timeNow = time.Now

func MockTime(now time.Time) (restore func()) {
	timeNow = func() time.Time { return now }
	return func() { timeNow = time.Now }
}

func (t *Task) addLog(kind, format string, args []interface{}) {
	if len(t.log) > 9 {
		copy(t.log, t.log[len(t.log)-9:])
		t.log = t.log[:9]
	}

	tstr := timeNow().Format(time.RFC3339)
	msg := fmt.Sprintf(tstr+" "+kind+" "+format, args...)
	t.log = append(t.log, msg)
	logger.Debugf(msg)
}

// Log returns the most recent messages logged into the task.
//
// Only the most recent entries logged are returned, potentially with
// different behavior for different task statuses. How many entries
// are returned is an implementation detail and may change over time.
//
// Messages are prefixed with one of the known message kinds.
// See details about LogInfo and LogError.
//
// The returned slice should not be read from without the
// state lock held, and should not be written to.
func (t *Task) Log() []string {
	t.state.reading()
	return t.log
}

// Logf logs information about the progress of the task.
func (t *Task) Logf(format string, args ...interface{}) {
	t.state.writing()
	t.addLog(LogInfo, format, args)
}

// Errorf logs error information about the progress of the task.
func (t *Task) Errorf(format string, args ...interface{}) {
	t.state.writing()
	t.addLog(LogError, format, args)
}

// Set associates value with key for future consulting by managers.
// The provided value must properly marshal and unmarshal with encoding/json.
func (t *Task) Set(key string, value interface{}) {
	t.state.writing()
	t.data.set(key, value)
}

// Get unmarshals the stored value associated with the provided key
// into the value parameter.
func (t *Task) Get(key string, value interface{}) error {
	t.state.reading()
	return t.data.get(key, value)
}

// Has returns whether the provided key has an associated value.
func (t *Task) Has(key string) bool {
	t.state.reading()
	return t.data.has(key)
}

// Clear disassociates the value from key.
func (t *Task) Clear(key string) {
	t.state.writing()
	delete(t.data, key)
}

func addOnce(set []string, s string) []string {
	for _, cur := range set {
		if s == cur {
			return set
		}
	}
	return append(set, s)
}

// WaitFor registers another task as a requirement for t to make progress.
func (t *Task) WaitFor(another *Task) {
	t.state.writing()
	t.waitTasks = addOnce(t.waitTasks, another.id)
	another.haltTasks = addOnce(another.haltTasks, t.id)
}

// WaitAll registers all the tasks in the set as a requirement for t
// to make progress.
func (t *Task) WaitAll(ts *TaskSet) {
	for _, req := range ts.tasks {
		t.WaitFor(req)
	}
}

// WaitTasks returns the list of tasks registered for t to wait for.
func (t *Task) WaitTasks() []*Task {
	t.state.reading()
	return t.state.tasksIn(t.waitTasks)
}

// HaltTasks returns the list of tasks registered to wait for t.
func (t *Task) HaltTasks() []*Task {
	t.state.reading()
	return t.state.tasksIn(t.haltTasks)
}

// NumHaltTasks returns the number of tasks registered to wait for t.
func (t *Task) NumHaltTasks() int {
	return len(t.haltTasks)
}

// Lanes returns the lanes the task is in.
func (t *Task) Lanes() []int {
	t.state.reading()
	if len(t.lanes) == 0 {
		return []int{0}
	}
	return t.lanes
}

// JoinLane registers the task in the provided lane. Tasks in different lanes
// abort independently on errors. See Change.AbortLane for details.
func (t *Task) JoinLane(lane int) {
	t.state.writing()
	t.lanes = append(t.lanes, lane)
}

// At schedules the task, if it's not ready, to happen no earlier than when, if when is the zero time any previous special scheduling is suppressed.
func (t *Task) At(when time.Time) {
	t.state.writing()
	iszero := when.IsZero()
	if t.Status().Ready() && !iszero {
		return
	}
	t.atTime = when
	if !iszero {
		d := when.Sub(timeNow())
		if d < 0 {
			d = 0
		}
		t.state.EnsureBefore(d)
	}
}

// TaskSetEdge designates tasks inside a TaskSet for outside reference.
//
// This is useful to give tasks inside TaskSets a special meaning. It
// is used to mark e.g. the last task used for downloading a snap.
type TaskSetEdge string

// A TaskSet holds a set of tasks.
type TaskSet struct {
	tasks []*Task

	edges map[TaskSetEdge]*Task
}

// NewTaskSet returns a new TaskSet comprising the given tasks.
func NewTaskSet(tasks ...*Task) *TaskSet {
	// we init all members of TaskSet so that `go vet` will not complain
	return &TaskSet{tasks, nil}
}

// Edge returns the task marked with the given edge name.
func (ts TaskSet) Edge(e TaskSetEdge) *Task {
	return ts.edges[e]
}

// WaitFor registers a task as a requirement for the tasks in the set
// to make progress.
func (ts TaskSet) WaitFor(another *Task) {
	for _, t := range ts.tasks {
		t.WaitFor(another)
	}
}

// WaitAll registers all the tasks in the argument set as requirements for ts
// the target set to make progress.
func (ts *TaskSet) WaitAll(anotherTs *TaskSet) {
	for _, req := range anotherTs.tasks {
		ts.WaitFor(req)
	}
}

// AddTask adds the the task to the task set.
func (ts *TaskSet) AddTask(task *Task) {
	for _, t := range ts.tasks {
		if t == task {
			return
		}
	}
	ts.tasks = append(ts.tasks, task)
}

// MarkEdge marks the given task as a specific edge. Any pre-existing
// edge mark will be overridden.
func (ts *TaskSet) MarkEdge(task *Task, edge TaskSetEdge) {
	if ts.edges == nil {
		ts.edges = make(map[TaskSetEdge]*Task)
	}
	ts.edges[edge] = task
}

// AddAll adds all the tasks in the argument set to the target set ts.
func (ts *TaskSet) AddAll(anotherTs *TaskSet) {
	for _, t := range anotherTs.tasks {
		ts.AddTask(t)
	}
}

<<<<<<< HEAD
// AddAllWithEdges adds all the tasks in the argument set to the target
// set ts and also adds all TaskSetEddges. Duplicated TaskSetEdges are
// an error.
func (ts *TaskSet) AddAllWithEdges(anotherTs *TaskSet) error {
	ts.AddAll(anotherTs)
	for edge, t := range anotherTs.edges {
		if tex, ok := ts.edges[edge]; ok && t != tex {
			return fmt.Errorf("cannot add taskset: duplicated edge %q", edge)
		}
		ts.MarkEdge(t, edge)
	}
	return nil
}

// JoinLane adds all the tasks in the current taskset to the given lane
=======
// JoinLane adds all the tasks in the current taskset to the given lane.
>>>>>>> 37935078
func (ts *TaskSet) JoinLane(lane int) {
	for _, t := range ts.tasks {
		t.JoinLane(lane)
	}
}

// Tasks returns the tasks in the task set.
func (ts TaskSet) Tasks() []*Task {
	// Return something mutable, just like every other Tasks method.
	return append([]*Task(nil), ts.tasks...)
}<|MERGE_RESOLUTION|>--- conflicted
+++ resolved
@@ -531,7 +531,6 @@
 	}
 }
 
-<<<<<<< HEAD
 // AddAllWithEdges adds all the tasks in the argument set to the target
 // set ts and also adds all TaskSetEddges. Duplicated TaskSetEdges are
 // an error.
@@ -546,10 +545,7 @@
 	return nil
 }
 
-// JoinLane adds all the tasks in the current taskset to the given lane
-=======
 // JoinLane adds all the tasks in the current taskset to the given lane.
->>>>>>> 37935078
 func (ts *TaskSet) JoinLane(lane int) {
 	for _, t := range ts.tasks {
 		t.JoinLane(lane)
