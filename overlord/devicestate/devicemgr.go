--- conflicted
+++ resolved
@@ -778,84 +778,6 @@
 
 var ErrNoSystems = errors.New("no systems seeds")
 
-<<<<<<< HEAD
-=======
-func currentSystemForMode(st *state.State, mode string) (*seededSystem, error) {
-	switch mode {
-	case "run":
-		return currentSeedSystem(st)
-	case "install":
-		// there is no current system for install mode
-		return nil, nil
-	case "recover":
-		// recover mode uses modeenv for reference
-		return seededSystemFromModeenv()
-	}
-	return nil, fmt.Errorf("internal error: cannot identify current system for unsupported mode %q", mode)
-}
-
-func seededSystemFromModeenv() (*seededSystem, error) {
-	modeEnv, err := maybeReadModeenv()
-	if err != nil {
-		return nil, err
-	}
-	if modeEnv == nil {
-		return nil, fmt.Errorf("internal error: modeenv does not exist")
-	}
-	if modeEnv.RecoverySystem == "" {
-		return nil, fmt.Errorf("internal error: recovery system is unset")
-	}
-
-	system, err := systemFromSeed(modeEnv.RecoverySystem)
-	if err != nil {
-		return nil, err
-	}
-	seededSys := &seededSystem{
-		System:    modeEnv.RecoverySystem,
-		Model:     system.Model.Model(),
-		BrandID:   system.Model.BrandID(),
-		Revision:  system.Model.Revision(),
-		Timestamp: system.Model.Timestamp(),
-		// SeedTime is intentionally left unset
-	}
-	return seededSys, nil
-}
-
-func currentSeedSystem(st *state.State) (*seededSystem, error) {
-	st.Lock()
-	defer st.Unlock()
-
-	var whatseeded []seededSystem
-	if err := st.Get("seeded-systems", &whatseeded); err != nil {
-		return nil, err
-	}
-	if len(whatseeded) == 0 {
-		// unexpected
-		return nil, state.ErrNoState
-	}
-	return &whatseeded[0], nil
-}
-
-func isCurrentSystem(current *seededSystem, other *System) bool {
-	return current.System == other.Label &&
-		current.Model == other.Model.Model() &&
-		current.BrandID == other.Brand.AccountID()
-}
-
-func currentSystemActionsForMode(mode string) []SystemAction {
-	switch mode {
-	case "install":
-		// there should be no current system in install mode
-		return nil
-	case "run":
-		return currentSystemActions
-	case "recover":
-		return recoverSystemActions
-	}
-	return nil
-}
-
->>>>>>> 09ab13e2
 // Systems list the available recovery/seeding systems. Returns the list of
 // systems, ErrNoSystems when no systems seeds were found or other error.
 func (m *DeviceManager) Systems() ([]*System, error) {
