// -*- Mode: Go; indent-tabs-mode: t -*-

/*
 * Copyright (C) 2016-2017 Canonical Ltd
 *
 * This program is free software: you can redistribute it and/or modify
 * it under the terms of the GNU General Public License version 3 as
 * published by the Free Software Foundation.
 *
 * This program is distributed in the hope that it will be useful,
 * but WITHOUT ANY WARRANTY; without even the implied warranty of
 * MERCHANTABILITY or FITNESS FOR A PARTICULAR PURPOSE.  See the
 * GNU General Public License for more details.
 *
 * You should have received a copy of the GNU General Public License
 * along with this program.  If not, see <http://www.gnu.org/licenses/>.
 *
 */

package hookstate

import (
	"context"
	"fmt"
	"os"
	"path/filepath"
	"regexp"
	"strings"
	"sync"
	"sync/atomic"
	"time"

	"gopkg.in/tomb.v2"

	"github.com/snapcore/snapd/dirs"
	"github.com/snapcore/snapd/errtracker"
	"github.com/snapcore/snapd/logger"
	"github.com/snapcore/snapd/osutil"
	"github.com/snapcore/snapd/overlord/configstate/settings"
	"github.com/snapcore/snapd/overlord/snapstate"
	"github.com/snapcore/snapd/overlord/state"
	"github.com/snapcore/snapd/snap"
)

type hijackFunc func(ctx *Context) error
type hijackKey struct{ hook, snap string }

// HookManager is responsible for the maintenance of hooks in the system state.
// It runs hooks when they're requested, assuming they're present in the given
// snap. Otherwise they're skipped with no error.
type HookManager struct {
	state      *state.State
	repository *repository

	contextsMutex sync.RWMutex
	contexts      map[string]*Context

	hijackMap map[hijackKey]hijackFunc

	runningHooks int32
	runner       *state.TaskRunner
}

// Handler is the interface a client must satify to handle hooks.
type Handler interface {
	// Before is called right before the hook is to be run.
	Before() error

	// Done is called right after the hook has finished successfully.
	Done() error

	// Error is called if the hook encounters an error while running.
	Error(err error) error
}

// HandlerGenerator is the function signature required to register for hooks.
type HandlerGenerator func(*Context) Handler

// HookSetup is a reference to a hook within a specific snap.
type HookSetup struct {
	Snap        string        `json:"snap"`
	Revision    snap.Revision `json:"revision"`
	Hook        string        `json:"hook"`
	Timeout     time.Duration `json:"timeout,omitempty"`
	Optional    bool          `json:"optional,omitempty"`     // do not error if script is missing
	Always      bool          `json:"always,omitempty"`       // run handler even if script is missing
	IgnoreError bool          `json:"ignore-error,omitempty"` // do not run handler's Error() on error
	TrackError  bool          `json:"track-error,omitempty"`  // report hook error to oopsie
}

// Manager returns a new HookManager.
func Manager(s *state.State, runner *state.TaskRunner) (*HookManager, error) {
	// Make sure we only run 1 hook task for given snap at a time
	runner.AddBlocked(func(thisTask *state.Task, running []*state.Task) bool {
		// check if we're a hook task, probably not needed but let's take extra care
		if thisTask.Kind() != "run-hook" {
			return false
		}
		var hooksup HookSetup
		if thisTask.Get("hook-setup", &hooksup) != nil {
			return false
		}
		thisSnapName := hooksup.Snap
		// examine all hook tasks, block thisTask if we find any other hook task affecting same snap
		for _, t := range running {
			if t.Kind() != "run-hook" || t.Get("hook-setup", &hooksup) != nil {
				continue // ignore errors and continue checking remaining tasks
			}
			if hooksup.Snap == thisSnapName {
				// found hook task affecting same snap, block thisTask.
				return true
			}
		}
		return false
	})

	manager := &HookManager{
		state:      s,
		repository: newRepository(),
		contexts:   make(map[string]*Context),
		hijackMap:  make(map[hijackKey]hijackFunc),
		runner:     runner,
	}

	runner.AddHandler("run-hook", manager.doRunHook, manager.undoRunHook)
	// Compatibility with snapd between 2.29 and 2.30 in edge only.
	// We generated a configure-snapd task on core refreshes and
	// for compatibility we need to handle those.
	runner.AddHandler("configure-snapd", func(*state.Task, *tomb.Tomb) error {
		return nil
	}, nil)

	setupHooks(manager)

	snapstate.AddAffectedSnapsByAttr("hook-setup", manager.hookAffectedSnaps)

	return manager, nil
}

// Register registers a function to create Handler values whenever hooks
// matching the provided pattern are run.
func (m *HookManager) Register(pattern *regexp.Regexp, generator HandlerGenerator) {
	m.repository.addHandlerGenerator(pattern, generator)
}

// Ensure implements StateManager.Ensure.
func (m *HookManager) Ensure() error {
	return nil
}

// StopHooks kills all currently running hooks and returns after
// that's done.
func (m *HookManager) StopHooks() {
	m.runner.StopKinds("run-hook")
}

func (m *HookManager) hijacked(hookName, instanceName string) hijackFunc {
	return m.hijackMap[hijackKey{hookName, instanceName}]
}

func (m *HookManager) RegisterHijack(hookName, instanceName string, f hijackFunc) {
	if _, ok := m.hijackMap[hijackKey{hookName, instanceName}]; ok {
		panic(fmt.Sprintf("hook %s for snap %s already hijacked", hookName, instanceName))
	}
	m.hijackMap[hijackKey{hookName, instanceName}] = f
}

func (m *HookManager) hookAffectedSnaps(t *state.Task) ([]string, error) {
	var hooksup HookSetup
	if err := t.Get("hook-setup", &hooksup); err != nil {
		return nil, fmt.Errorf("internal error: cannot obtain hook data from task: %s", t.Summary())

	}

	if m.hijacked(hooksup.Hook, hooksup.Snap) != nil {
		// assume being these internal they should not
		// generate conflicts
		return nil, nil
	}

	return []string{hooksup.Snap}, nil
}

func (m *HookManager) ephemeralContext(cookieID string) (context *Context, err error) {
	var contexts map[string]string
	m.state.Lock()
	defer m.state.Unlock()
	err = m.state.Get("snap-cookies", &contexts)
	if err != nil {
		return nil, fmt.Errorf("cannot get snap cookies: %v", err)
	}
	if instanceName, ok := contexts[cookieID]; ok {
		// create new ephemeral cookie
		context, err = NewContext(nil, m.state, &HookSetup{Snap: instanceName}, nil, cookieID)
		return context, err
	}
	return nil, fmt.Errorf("invalid snap cookie requested")
}

// Context obtains the context for the given cookie ID.
func (m *HookManager) Context(cookieID string) (*Context, error) {
	m.contextsMutex.RLock()
	defer m.contextsMutex.RUnlock()

	var err error
	context, ok := m.contexts[cookieID]
	if !ok {
		context, err = m.ephemeralContext(cookieID)
		if err != nil {
			return nil, err
		}
	}

	return context, nil
}

func hookSetup(task *state.Task, key string) (*HookSetup, *snapstate.SnapState, error) {
	var hooksup HookSetup
	err := task.Get(key, &hooksup)
	if err != nil {
		return nil, nil, err
	}

	var snapst snapstate.SnapState
	err = snapstate.Get(task.State(), hooksup.Snap, &snapst)
	if err != nil && err != state.ErrNoState {
		return nil, nil, fmt.Errorf("cannot handle %q snap: %v", hooksup.Snap, err)
	}

	return &hooksup, &snapst, nil
}

// NumRunningHooks returns the number of hooks running at the moment.
func (m *HookManager) NumRunningHooks() int {
	return int(atomic.LoadInt32(&m.runningHooks))
}

// GracefullyWaitRunningHooks waits for currently running hooks to finish up to the default hook timeout. Returns true if there are no more running hooks on exit.
func (m *HookManager) GracefullyWaitRunningHooks() bool {
	toutC := time.After(defaultHookTimeout)
	doWait := true
	for m.NumRunningHooks() > 0 && doWait {
		select {
		case <-time.After(1 * time.Second):
		case <-toutC:
			doWait = false
		}
	}
	return m.NumRunningHooks() == 0
}

// doRunHook actually runs the hook that was requested.
//
// Note that this method is synchronous, as the task is already running in a
// goroutine.
func (m *HookManager) doRunHook(task *state.Task, tomb *tomb.Tomb) error {
	task.State().Lock()
	hooksup, snapst, err := hookSetup(task, "hook-setup")
	task.State().Unlock()
	if err != nil {
		return fmt.Errorf("cannot extract hook setup from task: %s", err)
	}

	return m.runHookForTask(task, tomb, snapst, hooksup)
}

// undoRunHook runs the undo-hook that was requested.
//
// Note that this method is synchronous, as the task is already running in a
// goroutine.
func (m *HookManager) undoRunHook(task *state.Task, tomb *tomb.Tomb) error {
	task.State().Lock()
	hooksup, snapst, err := hookSetup(task, "undo-hook-setup")
	task.State().Unlock()
	if err != nil {
		if err == state.ErrNoState {
			// no undo hook setup
			return nil
		}
		return fmt.Errorf("cannot extract undo hook setup from task: %s", err)
	}

	return m.runHookForTask(task, tomb, snapst, hooksup)
}

func (m *HookManager) EphemeralRunHook(ctx context.Context, hooksup *HookSetup, contextData map[string]interface{}) (*Context, error) {
	var snapst snapstate.SnapState
	m.state.Lock()
	err := snapstate.Get(m.state, hooksup.Snap, &snapst)
	m.state.Unlock()
	if err != nil {
		return nil, fmt.Errorf("cannot run ephemeral hook %q for snap %q: %v", hooksup.Hook, hooksup.Snap, err)
	}

<<<<<<< HEAD
	tomb, _ := tomb.WithContext(ctx)
	return m.runHookCommon(nil, tomb, &snapst, hooksup, contextData)
}

func (m *HookManager) runHookForTask(task *state.Task, tomb *tomb.Tomb, snapst *snapstate.SnapState, hooksup *HookSetup) error {
	_, err := m.runHookCommon(task, tomb, snapst, hooksup, nil)
	return err
}

func (m *HookManager) runHookCommon(task *state.Task, tomb *tomb.Tomb, snapst *snapstate.SnapState, hooksup *HookSetup, contextData map[string]interface{}) (*Context, error) {
=======
	context, err := newEphemeralHookContextWithData(m.state, hooksup, contextData)
	if err != nil {
		return nil, err
	}

	tomb, _ := tomb.WithContext(ctx)
	if err := m.runHook(context, &snapst, hooksup, tomb); err != nil {
		return nil, err
	}
	return context, nil
}

func (m *HookManager) runHookForTask(task *state.Task, tomb *tomb.Tomb, snapst *snapstate.SnapState, hooksup *HookSetup) error {
	context, err := NewContext(task, m.state, hooksup, nil, "")
	if err != nil {
		return err
	}
	return m.runHook(context, snapst, hooksup, tomb)
}

func (m *HookManager) runHook(context *Context, snapst *snapstate.SnapState, hooksup *HookSetup, tomb *tomb.Tomb) error {
>>>>>>> 3a4d16a6
	mustHijack := m.hijacked(hooksup.Hook, hooksup.Snap) != nil
	hookExists := false
	if !mustHijack {
		// not hijacked, snap must be installed
		if !snapst.IsInstalled() {
			return nil, fmt.Errorf("cannot find %q snap", hooksup.Snap)
		}

		info, err := snapst.CurrentInfo()
		if err != nil {
			return nil, fmt.Errorf("cannot read %q snap details: %v", hooksup.Snap, err)
		}

		hookExists = info.Hooks[hooksup.Hook] != nil
		if !hookExists && !hooksup.Optional {
			return nil, fmt.Errorf("snap %q has no %q hook", hooksup.Snap, hooksup.Hook)
		}
	}

	if hookExists || mustHijack {
		// we will run something, not a noop
		if ok, _ := m.state.Restarting(); ok {
			// don't start running a hook if we are restarting
			return nil, &state.Retry{}
		}

		// keep count of running hooks
		atomic.AddInt32(&m.runningHooks, 1)
		defer atomic.AddInt32(&m.runningHooks, -1)
	} else if !hooksup.Always {
		// a noop with no 'always' flag: bail
		return nil, nil
	}

<<<<<<< HEAD
	context, err := NewContext(task, m.state, hooksup, nil, "")
	if err != nil {
		return nil, err
	}

=======
>>>>>>> 3a4d16a6
	// Obtain a handler for this hook. The repository returns a list since it's
	// possible for regular expressions to overlap, but multiple handlers is an
	// error (as is no handler).
	handlers := m.repository.generateHandlers(context)
	handlersCount := len(handlers)
	if handlersCount == 0 {
		// Do not report error if hook handler doesn't exist as long as the hook is optional.
		// This is to avoid issues when downgrading to an old core snap that doesn't know about
		// particular hook type and a task for it exists (e.g. "post-refresh" hook).
		if hooksup.Optional {
			return nil, nil
		}
		return nil, fmt.Errorf("internal error: no registered handlers for hook %q", hooksup.Hook)
	}
	if handlersCount > 1 {
		return nil, fmt.Errorf("internal error: %d handlers registered for hook %q, expected 1", handlersCount, hooksup.Hook)
	}
	if err := context.initForRun(handlers[0], contextData); err != nil {
		return nil, err
	}

	contextID := context.ID()
	m.contextsMutex.Lock()
	m.contexts[contextID] = context
	m.contextsMutex.Unlock()

	defer func() {
		m.contextsMutex.Lock()
		delete(m.contexts, contextID)
		m.contextsMutex.Unlock()
	}()

<<<<<<< HEAD
	if err = context.Handler().Before(); err != nil {
		return nil, err
=======
	if err := context.Handler().Before(); err != nil {
		return err
>>>>>>> 3a4d16a6
	}

	// some hooks get hijacked, e.g. the core configuration
	var err error
	var output []byte
	if f := m.hijacked(hooksup.Hook, hooksup.Snap); f != nil {
		err = f(context)
	} else if hookExists {
		output, err = runHook(context, tomb)
	}
	if err != nil {
		if hooksup.TrackError {
			trackHookError(context, output, err)
		}
		err = osutil.OutputErr(output, err)
		if hooksup.IgnoreError {
<<<<<<< HEAD
			if task != nil {
				task.State().Lock()
				task.Errorf("ignoring failure in hook %q: %v", hooksup.Hook, err)
				task.State().Unlock()
			}
=======
			context.Lock()
			context.Errorf("ignoring failure in hook %q: %v", hooksup.Hook, err)
			context.Unlock()
>>>>>>> 3a4d16a6
		} else {
			if handlerErr := context.Handler().Error(err); handlerErr != nil {
				return nil, handlerErr
			}

			return nil, fmt.Errorf("run hook %q: %v", hooksup.Hook, err)
		}
	}

	if err = context.Handler().Done(); err != nil {
		return nil, err
	}

	context.Lock()
	defer context.Unlock()
	if err = context.Done(); err != nil {
		return nil, err
	}

	return context, nil
}

func runHookImpl(c *Context, tomb *tomb.Tomb) ([]byte, error) {
	return runHookAndWait(c.InstanceName(), c.SnapRevision(), c.HookName(), c.ID(), c.Timeout(), tomb)
}

var runHook = runHookImpl

// MockRunHook mocks the actual invocation of hooks for tests.
func MockRunHook(hookInvoke func(c *Context, tomb *tomb.Tomb) ([]byte, error)) (restore func()) {
	oldRunHook := runHook
	runHook = hookInvoke
	return func() {
		runHook = oldRunHook
	}
}

var osReadlink = os.Readlink

// snapCmd returns the "snap" command to run. If snapd is re-execed
// it will be the snap command from the core snap, otherwise it will
// be the system "snap" command (c.f. LP: #1668738).
func snapCmd() string {
	// sensible default, assume PATH is correct
	snapCmd := "snap"

	exe, err := osReadlink("/proc/self/exe")
	if err != nil {
		logger.Noticef("cannot read /proc/self/exe: %v, using default snap command", err)
		return snapCmd
	}
	if !strings.HasPrefix(exe, dirs.SnapMountDir) {
		return snapCmd
	}

	// snap is running from the core snap, we know the relative
	// location of "snap" from "snapd"
	return filepath.Join(filepath.Dir(exe), "../../bin/snap")
}

var defaultHookTimeout = 10 * time.Minute

func runHookAndWait(snapName string, revision snap.Revision, hookName, hookContext string, timeout time.Duration, tomb *tomb.Tomb) ([]byte, error) {
	argv := []string{snapCmd(), "run", "--hook", hookName, "-r", revision.String(), snapName}
	if timeout == 0 {
		timeout = defaultHookTimeout
	}

	env := []string{
		// Make sure the hook has its context defined so it can
		// communicate via the REST API.
		fmt.Sprintf("SNAP_COOKIE=%s", hookContext),
		// Set SNAP_CONTEXT too for compatibility with old snapctl
		// binary when transitioning to a new core - otherwise configure
		// hook would fail during transition.
		fmt.Sprintf("SNAP_CONTEXT=%s", hookContext),
	}

	return osutil.RunAndWait(argv, env, timeout, tomb)
}

var errtrackerReport = errtracker.Report

func trackHookError(context *Context, output []byte, err error) {
	errmsg := fmt.Sprintf("hook %s in snap %q failed: %v", context.HookName(), context.InstanceName(), osutil.OutputErr(output, err))
	dupSig := fmt.Sprintf("hook:%s:%s:%s\n%s", context.InstanceName(), context.HookName(), err, output)
	extra := map[string]string{
		"HookName": context.HookName(),
	}
	if context.setup.IgnoreError {
		extra["IgnoreError"] = "1"
	}

	context.state.Lock()
	problemReportsDisabled := settings.ProblemReportsDisabled(context.state)
	context.state.Unlock()
	if !problemReportsDisabled {
		oopsid, err := errtrackerReport(context.InstanceName(), errmsg, dupSig, extra)
		if err == nil {
			logger.Noticef("Reported hook failure from %q for snap %q as %s", context.HookName(), context.InstanceName(), oopsid)
		} else {
			logger.Debugf("Cannot report hook failure: %s", err)
		}
	}
}<|MERGE_RESOLUTION|>--- conflicted
+++ resolved
@@ -292,18 +292,6 @@
 		return nil, fmt.Errorf("cannot run ephemeral hook %q for snap %q: %v", hooksup.Hook, hooksup.Snap, err)
 	}
 
-<<<<<<< HEAD
-	tomb, _ := tomb.WithContext(ctx)
-	return m.runHookCommon(nil, tomb, &snapst, hooksup, contextData)
-}
-
-func (m *HookManager) runHookForTask(task *state.Task, tomb *tomb.Tomb, snapst *snapstate.SnapState, hooksup *HookSetup) error {
-	_, err := m.runHookCommon(task, tomb, snapst, hooksup, nil)
-	return err
-}
-
-func (m *HookManager) runHookCommon(task *state.Task, tomb *tomb.Tomb, snapst *snapstate.SnapState, hooksup *HookSetup, contextData map[string]interface{}) (*Context, error) {
-=======
 	context, err := newEphemeralHookContextWithData(m.state, hooksup, contextData)
 	if err != nil {
 		return nil, err
@@ -325,23 +313,22 @@
 }
 
 func (m *HookManager) runHook(context *Context, snapst *snapstate.SnapState, hooksup *HookSetup, tomb *tomb.Tomb) error {
->>>>>>> 3a4d16a6
 	mustHijack := m.hijacked(hooksup.Hook, hooksup.Snap) != nil
 	hookExists := false
 	if !mustHijack {
 		// not hijacked, snap must be installed
 		if !snapst.IsInstalled() {
-			return nil, fmt.Errorf("cannot find %q snap", hooksup.Snap)
+			return fmt.Errorf("cannot find %q snap", hooksup.Snap)
 		}
 
 		info, err := snapst.CurrentInfo()
 		if err != nil {
-			return nil, fmt.Errorf("cannot read %q snap details: %v", hooksup.Snap, err)
+			return fmt.Errorf("cannot read %q snap details: %v", hooksup.Snap, err)
 		}
 
 		hookExists = info.Hooks[hooksup.Hook] != nil
 		if !hookExists && !hooksup.Optional {
-			return nil, fmt.Errorf("snap %q has no %q hook", hooksup.Snap, hooksup.Hook)
+			return fmt.Errorf("snap %q has no %q hook", hooksup.Snap, hooksup.Hook)
 		}
 	}
 
@@ -349,7 +336,7 @@
 		// we will run something, not a noop
 		if ok, _ := m.state.Restarting(); ok {
 			// don't start running a hook if we are restarting
-			return nil, &state.Retry{}
+			return &state.Retry{}
 		}
 
 		// keep count of running hooks
@@ -357,17 +344,9 @@
 		defer atomic.AddInt32(&m.runningHooks, -1)
 	} else if !hooksup.Always {
 		// a noop with no 'always' flag: bail
-		return nil, nil
-	}
-
-<<<<<<< HEAD
-	context, err := NewContext(task, m.state, hooksup, nil, "")
-	if err != nil {
-		return nil, err
-	}
-
-=======
->>>>>>> 3a4d16a6
+		return nil
+	}
+
 	// Obtain a handler for this hook. The repository returns a list since it's
 	// possible for regular expressions to overlap, but multiple handlers is an
 	// error (as is no handler).
@@ -378,16 +357,14 @@
 		// This is to avoid issues when downgrading to an old core snap that doesn't know about
 		// particular hook type and a task for it exists (e.g. "post-refresh" hook).
 		if hooksup.Optional {
-			return nil, nil
-		}
-		return nil, fmt.Errorf("internal error: no registered handlers for hook %q", hooksup.Hook)
+			return nil
+		}
+		return fmt.Errorf("internal error: no registered handlers for hook %q", hooksup.Hook)
 	}
 	if handlersCount > 1 {
-		return nil, fmt.Errorf("internal error: %d handlers registered for hook %q, expected 1", handlersCount, hooksup.Hook)
-	}
-	if err := context.initForRun(handlers[0], contextData); err != nil {
-		return nil, err
-	}
+		return fmt.Errorf("internal error: %d handlers registered for hook %q, expected 1", handlersCount, hooksup.Hook)
+	}
+	context.handler = handlers[0]
 
 	contextID := context.ID()
 	m.contextsMutex.Lock()
@@ -400,13 +377,8 @@
 		m.contextsMutex.Unlock()
 	}()
 
-<<<<<<< HEAD
-	if err = context.Handler().Before(); err != nil {
-		return nil, err
-=======
 	if err := context.Handler().Before(); err != nil {
 		return err
->>>>>>> 3a4d16a6
 	}
 
 	// some hooks get hijacked, e.g. the core configuration
@@ -423,37 +395,29 @@
 		}
 		err = osutil.OutputErr(output, err)
 		if hooksup.IgnoreError {
-<<<<<<< HEAD
-			if task != nil {
-				task.State().Lock()
-				task.Errorf("ignoring failure in hook %q: %v", hooksup.Hook, err)
-				task.State().Unlock()
-			}
-=======
 			context.Lock()
 			context.Errorf("ignoring failure in hook %q: %v", hooksup.Hook, err)
 			context.Unlock()
->>>>>>> 3a4d16a6
 		} else {
 			if handlerErr := context.Handler().Error(err); handlerErr != nil {
-				return nil, handlerErr
+				return handlerErr
 			}
 
-			return nil, fmt.Errorf("run hook %q: %v", hooksup.Hook, err)
+			return fmt.Errorf("run hook %q: %v", hooksup.Hook, err)
 		}
 	}
 
 	if err = context.Handler().Done(); err != nil {
-		return nil, err
+		return err
 	}
 
 	context.Lock()
 	defer context.Unlock()
 	if err = context.Done(); err != nil {
-		return nil, err
-	}
-
-	return context, nil
+		return err
+	}
+
+	return nil
 }
 
 func runHookImpl(c *Context, tomb *tomb.Tomb) ([]byte, error) {
