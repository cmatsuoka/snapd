// -*- Mode: Go; indent-tabs-mode: t -*-

/*
 * Copyright (C) 2016 Canonical Ltd
 *
 * This program is free software: you can redistribute it and/or modify
 * it under the terms of the GNU General Public License version 3 as
 * published by the Free Software Foundation.
 *
 * This program is distributed in the hope that it will be useful,
 * but WITHOUT ANY WARRANTY; without even the implied warranty of
 * MERCHANTABILITY or FITNESS FOR A PARTICULAR PURPOSE.  See the
 * GNU General Public License for more details.
 *
 * You should have received a copy of the GNU General Public License
 * along with this program.  If not, see <http://www.gnu.org/licenses/>.
 *
 */

package ifacestate

import (
	"fmt"
	"reflect"
	"sort"
	"strings"
	"time"

	"gopkg.in/tomb.v2"

	"github.com/snapcore/snapd/interfaces"
	"github.com/snapcore/snapd/interfaces/hotplug"
	"github.com/snapcore/snapd/logger"
	"github.com/snapcore/snapd/overlord/snapstate"
	"github.com/snapcore/snapd/overlord/state"
	"github.com/snapcore/snapd/snap"
)

// confinementOptions returns interfaces.ConfinementOptions from snapstate.Flags.
func confinementOptions(flags snapstate.Flags) interfaces.ConfinementOptions {
	return interfaces.ConfinementOptions{
		DevMode:  flags.DevMode,
		JailMode: flags.JailMode,
		Classic:  flags.Classic,
	}
}

func (m *InterfaceManager) setupAffectedSnaps(task *state.Task, affectingSnap string, affectedSnaps []string) error {
	st := task.State()

	// Setup security of the affected snaps.
	for _, affectedInstanceName := range affectedSnaps {
		// the snap that triggered the change needs to be skipped
		if affectedInstanceName == affectingSnap {
			continue
		}
		var snapst snapstate.SnapState
		if err := snapstate.Get(st, affectedInstanceName, &snapst); err != nil {
			task.Errorf("skipping security profiles setup for snap %q when handling snap %q: %v", affectedInstanceName, affectingSnap, err)
			continue
		}
		affectedSnapInfo, err := snapst.CurrentInfo()
		if err != nil {
			return err
		}
		if err := addImplicitSlots(st, affectedSnapInfo); err != nil {
			return err
		}
		opts := confinementOptions(snapst.Flags)
		if err := m.setupSnapSecurity(task, affectedSnapInfo, opts); err != nil {
			return err
		}
	}
	return nil
}

func (m *InterfaceManager) doSetupProfiles(task *state.Task, tomb *tomb.Tomb) error {
	task.State().Lock()
	defer task.State().Unlock()

	// Get snap.Info from bits handed by the snap manager.
	snapsup, err := snapstate.TaskSnapSetup(task)
	if err != nil {
		return err
	}

	snapInfo, err := snap.ReadInfo(snapsup.InstanceName(), snapsup.SideInfo)
	if err != nil {
		return err
	}

	// We no longer do/need core-phase-2, see
	//   https://github.com/snapcore/snapd/pull/5301
	// This code is just here to deal with old state that may still
	// have the 2nd setup-profiles with this flag set.
	var corePhase2 bool
	if err := task.Get("core-phase-2", &corePhase2); err != nil && err != state.ErrNoState {
		return err
	}
	if corePhase2 {
		// nothing to do
		return nil
	}

	opts := confinementOptions(snapsup.Flags)
	return m.setupProfilesForSnap(task, tomb, snapInfo, opts)
}

func (m *InterfaceManager) setupProfilesForSnap(task *state.Task, _ *tomb.Tomb, snapInfo *snap.Info, opts interfaces.ConfinementOptions) error {
	st := task.State()

	if err := addImplicitSlots(task.State(), snapInfo); err != nil {
		return err
	}

	snapName := snapInfo.InstanceName()

	// The snap may have been updated so perform the following operation to
	// ensure that we are always working on the correct state:
	//
	// - disconnect all connections to/from the given snap
	//   - remembering the snaps that were affected by this operation
	// - remove the (old) snap from the interfaces repository
	// - add the (new) snap to the interfaces repository
	// - restore connections based on what is kept in the state
	//   - if a connection cannot be restored then remove it from the state
	// - setup the security of all the affected snaps
	disconnectedSnaps, err := m.repo.DisconnectSnap(snapName)
	if err != nil {
		return err
	}
	// XXX: what about snap renames? We should remove the old name (or switch
	// to IDs in the interfaces repository)
	if err := m.repo.RemoveSnap(snapName); err != nil {
		return err
	}
	if err := m.repo.AddSnap(snapInfo); err != nil {
		return err
	}
	if len(snapInfo.BadInterfaces) > 0 {
		task.Logf("%s", snap.BadInterfacesSummary(snapInfo))
	}

	// Reload the connections and compute the set of affected snaps. The set
	// affectedSet set contains name of all the affected snap instances.  The
	// arrays affectedNames and affectedSnaps contain, arrays of snap names and
	// snapInfo's, respectively. The arrays are sorted by name with the special
	// exception that the snap being setup is always first. The affectedSnaps
	// array may be shorter than the set of affected snaps in case any of the
	// snaps cannot be found in the state.
	reconnectedSnaps, err := m.reloadConnections(snapName)
	if err != nil {
		return err
	}
	affectedSet := make(map[string]bool)
	for _, name := range disconnectedSnaps {
		affectedSet[name] = true
	}
	for _, name := range reconnectedSnaps {
		affectedSet[name] = true
	}

	// Sort the set of affected names, ensuring that the snap being setup
	// is first regardless of the name it has.
	affectedNames := make([]string, 0, len(affectedSet))
	for name := range affectedSet {
		if name != snapName {
			affectedNames = append(affectedNames, name)
		}
	}
	sort.Strings(affectedNames)
	affectedNames = append([]string{snapName}, affectedNames...)

	// Obtain snap.Info for each affected snap, skipping those that cannot be
	// found and compute the confinement options that apply to it.
	affectedSnaps := make([]*snap.Info, 0, len(affectedSet))
	confinementOpts := make([]interfaces.ConfinementOptions, 0, len(affectedSet))
	// For the snap being setup we know exactly what was requested.
	affectedSnaps = append(affectedSnaps, snapInfo)
	confinementOpts = append(confinementOpts, opts)
	// For remaining snaps we need to interrogate the state.
	for _, name := range affectedNames[1:] {
		var snapst snapstate.SnapState
		if err := snapstate.Get(st, name, &snapst); err != nil {
			task.Errorf("cannot obtain state of snap %s: %s", name, err)
			continue
		}
		snapInfo, err := snapst.CurrentInfo()
		if err != nil {
			return err
		}
		if err := addImplicitSlots(st, snapInfo); err != nil {
			return err
		}
		affectedSnaps = append(affectedSnaps, snapInfo)
		confinementOpts = append(confinementOpts, confinementOptions(snapst.Flags))
	}
	return m.setupSecurityByBackend(task, affectedSnaps, confinementOpts)
}

func (m *InterfaceManager) doRemoveProfiles(task *state.Task, tomb *tomb.Tomb) error {
	st := task.State()
	st.Lock()
	defer st.Unlock()

	// Get SnapSetup for this snap. This is gives us the name of the snap.
	snapSetup, err := snapstate.TaskSnapSetup(task)
	if err != nil {
		return err
	}
	snapName := snapSetup.InstanceName()

	return m.removeProfilesForSnap(task, tomb, snapName)
}

func (m *InterfaceManager) removeProfilesForSnap(task *state.Task, _ *tomb.Tomb, snapName string) error {
	// Disconnect the snap entirely.
	// This is required to remove the snap from the interface repository.
	// The returned list of affected snaps will need to have its security setup
	// to reflect the change.
	affectedSnaps, err := m.repo.DisconnectSnap(snapName)
	if err != nil {
		return err
	}
	if err := m.setupAffectedSnaps(task, snapName, affectedSnaps); err != nil {
		return err
	}

	// Remove the snap from the interface repository.
	// This discards all the plugs and slots belonging to that snap.
	if err := m.repo.RemoveSnap(snapName); err != nil {
		return err
	}

	// Remove security artefacts of the snap.
	if err := m.removeSnapSecurity(task, snapName); err != nil {
		return err
	}

	return nil
}

func (m *InterfaceManager) undoSetupProfiles(task *state.Task, tomb *tomb.Tomb) error {
	st := task.State()
	st.Lock()
	defer st.Unlock()

	var corePhase2 bool
	if err := task.Get("core-phase-2", &corePhase2); err != nil && err != state.ErrNoState {
		return err
	}
	if corePhase2 {
		// let the first setup-profiles deal with this
		return nil
	}

	snapsup, err := snapstate.TaskSnapSetup(task)
	if err != nil {
		return err
	}
	snapName := snapsup.InstanceName()

	// Get the name from SnapSetup and use it to find the current SideInfo
	// about the snap, if there is one.
	var snapst snapstate.SnapState
	err = snapstate.Get(st, snapName, &snapst)
	if err != nil && err != state.ErrNoState {
		return err
	}
	sideInfo := snapst.CurrentSideInfo()
	if sideInfo == nil {
		// The snap was not installed before so undo should remove security profiles.
		return m.removeProfilesForSnap(task, tomb, snapName)
	} else {
		// The snap was installed before so undo should setup the old security profiles.
		snapInfo, err := snap.ReadInfo(snapName, sideInfo)
		if err != nil {
			return err
		}
		opts := confinementOptions(snapst.Flags)
		return m.setupProfilesForSnap(task, tomb, snapInfo, opts)
	}
}

func (m *InterfaceManager) doDiscardConns(task *state.Task, _ *tomb.Tomb) error {
	st := task.State()
	st.Lock()
	defer st.Unlock()

	snapSetup, err := snapstate.TaskSnapSetup(task)
	if err != nil {
		return err
	}

	instanceName := snapSetup.InstanceName()

	var snapst snapstate.SnapState
	err = snapstate.Get(st, instanceName, &snapst)
	if err != nil && err != state.ErrNoState {
		return err
	}

	if err == nil && len(snapst.Sequence) != 0 {
		return fmt.Errorf("cannot discard connections for snap %q while it is present", instanceName)
	}
	conns, err := getConns(st)
	if err != nil {
		return err
	}
	removed := make(map[string]*connState)
	for id := range conns {
		connRef, err := interfaces.ParseConnRef(id)
		if err != nil {
			return err
		}
		if connRef.PlugRef.Snap == instanceName || connRef.SlotRef.Snap == instanceName {
			removed[id] = conns[id]
			delete(conns, id)
		}
	}
	task.Set("removed", removed)
	setConns(st, conns)
	return nil
}

func (m *InterfaceManager) undoDiscardConns(task *state.Task, _ *tomb.Tomb) error {
	st := task.State()
	st.Lock()
	defer st.Unlock()

	var removed map[string]*connState
	err := task.Get("removed", &removed)
	if err != nil && err != state.ErrNoState {
		return err
	}

	conns, err := getConns(st)
	if err != nil {
		return err
	}

	for id, connState := range removed {
		conns[id] = connState
	}
	setConns(st, conns)
	task.Set("removed", nil)
	return nil
}

func getDynamicHookAttributes(task *state.Task) (plugAttrs, slotAttrs map[string]interface{}, err error) {
	if err = task.Get("plug-dynamic", &plugAttrs); err != nil && err != state.ErrNoState {
		return nil, nil, err
	}
	if err = task.Get("slot-dynamic", &slotAttrs); err != nil && err != state.ErrNoState {
		return nil, nil, err
	}
	if plugAttrs == nil {
		plugAttrs = make(map[string]interface{})
	}
	if slotAttrs == nil {
		slotAttrs = make(map[string]interface{})
	}

	return plugAttrs, slotAttrs, nil
}

func setDynamicHookAttributes(task *state.Task, plugAttrs, slotAttrs map[string]interface{}) {
	task.Set("plug-dynamic", plugAttrs)
	task.Set("slot-dynamic", slotAttrs)
}

func (m *InterfaceManager) doConnect(task *state.Task, _ *tomb.Tomb) error {
	st := task.State()
	st.Lock()
	defer st.Unlock()

	plugRef, slotRef, err := getPlugAndSlotRefs(task)
	if err != nil {
		return err
	}

	var autoConnect bool
	if err := task.Get("auto", &autoConnect); err != nil && err != state.ErrNoState {
		return err
	}
	var byGadget bool
	if err := task.Get("by-gadget", &byGadget); err != nil && err != state.ErrNoState {
		return err
	}

	conns, err := getConns(st)
	if err != nil {
		return err
	}

	connRef := &interfaces.ConnRef{PlugRef: plugRef, SlotRef: slotRef}

	var plugSnapst snapstate.SnapState
	if err := snapstate.Get(st, plugRef.Snap, &plugSnapst); err != nil {
		if autoConnect && err == state.ErrNoState {
			// conflict logic should prevent this
			return fmt.Errorf("internal error: snap %q is no longer available for auto-connecting", plugRef.Snap)
		}
		return err
	}

	var slotSnapst snapstate.SnapState
	if err := snapstate.Get(st, slotRef.Snap, &slotSnapst); err != nil {
		if autoConnect && err == state.ErrNoState {
			// conflict logic should prevent this
			return fmt.Errorf("internal error: snap %q is no longer available for auto-connecting", slotRef.Snap)
		}
		return err
	}

	plug := m.repo.Plug(connRef.PlugRef.Snap, connRef.PlugRef.Name)
	if plug == nil {
		// conflict logic should prevent this
		return fmt.Errorf("snap %q has no %q plug", connRef.PlugRef.Snap, connRef.PlugRef.Name)
	}

	slot := m.repo.Slot(connRef.SlotRef.Snap, connRef.SlotRef.Name)
	if slot == nil {
		// conflict logic should prevent this
		return fmt.Errorf("snap %q has no %q slot", connRef.SlotRef.Snap, connRef.SlotRef.Name)
	}

	// attributes are always present, even if there are no hooks (they're initialized by Connect).
	plugDynamicAttrs, slotDynamicAttrs, err := getDynamicHookAttributes(task)
	if err != nil {
		return fmt.Errorf("failed to get hook attributes: %s", err)
	}

	var policyChecker interfaces.PolicyFunc

	// manual connections and connections by the gadget obey the
	// policy "connection" rules, other auto-connections obey the
	// "auto-connection" rules
	if autoConnect && !byGadget {
		autochecker, err := newAutoConnectChecker(st)
		if err != nil {
			return err
		}
		policyChecker = autochecker.check
	} else {
		policyCheck, err := newConnectChecker(st)
		if err != nil {
			return err
		}
		policyChecker = policyCheck.check
	}

	// static attributes of the plug and slot not provided, the ones from snap infos will be used
	conn, err := m.repo.Connect(connRef, nil, plugDynamicAttrs, nil, slotDynamicAttrs, policyChecker)
	if err != nil || conn == nil {
		return err
	}

	slotOpts := confinementOptions(slotSnapst.Flags)
	if err := m.setupSnapSecurity(task, slot.Snap, slotOpts); err != nil {
		return err
	}
	plugOpts := confinementOptions(plugSnapst.Flags)
	if err := m.setupSnapSecurity(task, plug.Snap, plugOpts); err != nil {
		return err
	}

	conns[connRef.ID()] = &connState{
		Interface:        conn.Interface(),
		StaticPlugAttrs:  conn.Plug.StaticAttrs(),
		DynamicPlugAttrs: conn.Plug.DynamicAttrs(),
		StaticSlotAttrs:  conn.Slot.StaticAttrs(),
		DynamicSlotAttrs: conn.Slot.DynamicAttrs(),
		Auto:             autoConnect,
		ByGadget:         byGadget,
		HotplugKey:       slot.HotplugKey,
	}
	setConns(st, conns)

	// the dynamic attributes might have been updated by the interface's BeforeConnectPlug/Slot code,
	// so we need to update the task for connect-plug- and connect-slot- hooks to see new values.
	setDynamicHookAttributes(task, conn.Plug.DynamicAttrs(), conn.Slot.DynamicAttrs())
	return nil
}

func (m *InterfaceManager) doDisconnect(task *state.Task, _ *tomb.Tomb) error {
	st := task.State()
	st.Lock()
	defer st.Unlock()

	plugRef, slotRef, err := getPlugAndSlotRefs(task)
	if err != nil {
		return err
	}

	conns, err := getConns(st)
	if err != nil {
		return err
	}

	var snapStates []snapstate.SnapState
	for _, instanceName := range []string{plugRef.Snap, slotRef.Snap} {
		var snapst snapstate.SnapState
		if err := snapstate.Get(st, instanceName, &snapst); err != nil {
			if err == state.ErrNoState {
				task.Logf("skipping disconnect operation for connection %s %s, snap %q doesn't exist", plugRef, slotRef, instanceName)
				return nil
			}
			task.Errorf("skipping security profiles setup for snap %q when disconnecting %s from %s: %v", instanceName, plugRef, slotRef, err)
		} else {
			snapStates = append(snapStates, snapst)
		}
	}

	err = m.repo.Disconnect(plugRef.Snap, plugRef.Name, slotRef.Snap, slotRef.Name)
	if err != nil {
		return fmt.Errorf("snapd changed, please retry the operation: %v", err)
	}
	for _, snapst := range snapStates {
		snapInfo, err := snapst.CurrentInfo()
		if err != nil {
			return err
		}
		opts := confinementOptions(snapst.Flags)
		if err := m.setupSnapSecurity(task, snapInfo, opts); err != nil {
			return err
		}
	}

	cref := interfaces.ConnRef{PlugRef: plugRef, SlotRef: slotRef}
	conn, ok := conns[cref.ID()]
	if !ok {
		return fmt.Errorf("internal error: connection %q not found in state", cref.ID())
	}

	// store old connection for undo
	task.Set("old-conn", conn)

	// "auto-disconnect" flag indicates it's a disconnect triggered automatically as part of snap removal;
	// such disconnects should not set undesired flag and instead just remove the connection.
	var autoDisconnect bool
	if err := task.Get("auto-disconnect", &autoDisconnect); err != nil && err != state.ErrNoState {
		return fmt.Errorf("internal error: failed to read 'auto-disconnect' flag: %s", err)
	}

	// "by-hotplug" flag indicates it's a disconnect triggered by hotplug remove event;
	// we want to keep information of the connection and just mark it as hotplug-gone.
	var byHotplug bool
	if err := task.Get("by-hotplug", &byHotplug); err != nil && err != state.ErrNoState {
		return fmt.Errorf("internal error: cannot read 'by-hotplug' flag: %s", err)
	}

	switch {
	case byHotplug:
		conn.HotplugGone = true
		conns[cref.ID()] = conn
	case conn.Auto && !autoDisconnect:
		conn.Undesired = true
		conn.DynamicPlugAttrs = nil
		conn.DynamicSlotAttrs = nil
		conn.StaticPlugAttrs = nil
		conn.StaticSlotAttrs = nil
		conns[cref.ID()] = conn
	default:
		delete(conns, cref.ID())
	}
	setConns(st, conns)

	return nil
}

func (m *InterfaceManager) undoDisconnect(task *state.Task, _ *tomb.Tomb) error {
	st := task.State()
	st.Lock()
	defer st.Unlock()

	var oldconn connState
	err := task.Get("old-conn", &oldconn)
	if err == state.ErrNoState {
		return nil
	}
	if err != nil {
		return err
	}

	plugRef, slotRef, err := getPlugAndSlotRefs(task)
	if err != nil {
		return err
	}

	conns, err := getConns(st)
	if err != nil {
		return err
	}

	var plugSnapst snapstate.SnapState
	if err := snapstate.Get(st, plugRef.Snap, &plugSnapst); err != nil {
		return err
	}
	var slotSnapst snapstate.SnapState
	if err := snapstate.Get(st, slotRef.Snap, &slotSnapst); err != nil {
		return err
	}

	connRef := &interfaces.ConnRef{PlugRef: plugRef, SlotRef: slotRef}

	plug := m.repo.Plug(connRef.PlugRef.Snap, connRef.PlugRef.Name)
	if plug == nil {
		return fmt.Errorf("snap %q has no %q plug", connRef.PlugRef.Snap, connRef.PlugRef.Name)
	}
	slot := m.repo.Slot(connRef.SlotRef.Snap, connRef.SlotRef.Name)
	if slot == nil {
		return fmt.Errorf("snap %q has no %q slot", connRef.SlotRef.Snap, connRef.SlotRef.Name)
	}

	_, err = m.repo.Connect(connRef, nil, oldconn.DynamicPlugAttrs, nil, oldconn.DynamicSlotAttrs, nil)
	if err != nil {
		return err
	}

	slotOpts := confinementOptions(slotSnapst.Flags)
	if err := m.setupSnapSecurity(task, slot.Snap, slotOpts); err != nil {
		return err
	}
	plugOpts := confinementOptions(plugSnapst.Flags)
	if err := m.setupSnapSecurity(task, plug.Snap, plugOpts); err != nil {
		return err
	}

	conns[connRef.ID()] = &oldconn
	setConns(st, conns)

	return nil
}

func (m *InterfaceManager) undoConnect(task *state.Task, _ *tomb.Tomb) error {
	st := task.State()
	st.Lock()
	defer st.Unlock()

	plugRef, slotRef, err := getPlugAndSlotRefs(task)
	if err != nil {
		return err
	}
	connRef := interfaces.ConnRef{PlugRef: plugRef, SlotRef: slotRef}
	conns, err := getConns(st)
	if err != nil {
		return err
	}
	delete(conns, connRef.ID())
	setConns(st, conns)
	return nil
}

// timeout for shared content retry
var contentLinkRetryTimeout = 30 * time.Second

// defaultContentProviders returns a dict of the default-providers for the
// content plugs for the given instanceName
func (m *InterfaceManager) defaultContentProviders(instanceName string) map[string]bool {
	plugs := m.repo.Plugs(instanceName)
	defaultProviders := make(map[string]bool, len(plugs))
	for _, plug := range plugs {
		if plug.Interface == "content" {
			var s string
			if err := plug.Attr("content", &s); err == nil && s != "" {
				var dprovider string
				if err := plug.Attr("default-provider", &dprovider); err == nil && dprovider != "" {
					defaultProviders[dprovider] = true
				}
			}
		}
	}
	return defaultProviders
}

func obsoleteCorePhase2SetupProfiles(kind string, task *state.Task) (bool, error) {
	if kind != "setup-profiles" {
		return false, nil
	}

	var corePhase2 bool
	if err := task.Get("core-phase-2", &corePhase2); err != nil && err != state.ErrNoState {
		return false, err
	}
	return corePhase2, nil
}

func checkAutoconnectConflicts(st *state.State, autoconnectTask *state.Task, plugSnap, slotSnap string) error {
	for _, task := range st.Tasks() {
		if task.Status().Ready() {
			continue
		}

		k := task.Kind()
		if k == "connect" || k == "disconnect" {
			// retry if we found another connect/disconnect affecting same snap; note we can only encounter
			// connects/disconnects created by doAutoDisconnect / doAutoConnect here as manual interface ops
			// are rejected by conflict check logic in snapstate.
			plugRef, slotRef, err := getPlugAndSlotRefs(task)
			if err != nil {
				return err
			}
			if plugRef.Snap == plugSnap {
				return &state.Retry{After: connectRetryTimeout, Reason: fmt.Sprintf("conflicting plug snap %s, task %q", plugSnap, k)}
			}
			if slotRef.Snap == slotSnap {
				return &state.Retry{After: connectRetryTimeout, Reason: fmt.Sprintf("conflicting slot snap %s, task %q", slotSnap, k)}
			}
			continue
		}

		snapsup, err := snapstate.TaskSnapSetup(task)
		// e.g. hook tasks don't have task snap setup
		if err != nil {
			continue
		}

		otherSnapName := snapsup.InstanceName()

		// different snaps - no conflict
		if otherSnapName != plugSnap && otherSnapName != slotSnap {
			continue
		}

		// setup-profiles core-phase-2 is now no-op, we shouldn't
		// conflict on it; note, old snapd would create this task even
		// for regular snaps if installed with the dangerous flag.
		obsoleteCorePhase2, err := obsoleteCorePhase2SetupProfiles(k, task)
		if err != nil {
			return err
		}
		if obsoleteCorePhase2 {
			continue
		}

		// other snap that affects us because of plug or slot
		if k == "unlink-snap" || k == "link-snap" || k == "setup-profiles" || k == "discard-snap" {
			// discard-snap is scheduled as part of garbage collection during refresh, if multiple revsions are already installed.
			// this revision check avoids conflict with own discard tasks created as part of install/refresh.
			if k == "discard-snap" && autoconnectTask.Change() != nil && autoconnectTask.Change().ID() == task.Change().ID() {
				continue
			}
			// if snap is getting removed, we will retry but the snap will be gone and auto-connect becomes no-op
			// if snap is getting installed/refreshed - temporary conflict, retry later
			return &state.Retry{After: connectRetryTimeout, Reason: fmt.Sprintf("conflicting snap %s with task %q", otherSnapName, k)}
		}
	}
	return nil
}

func checkDisconnectConflicts(st *state.State, disconnectingSnap, plugSnap, slotSnap string) error {
	for _, task := range st.Tasks() {
		if task.Status().Ready() {
			continue
		}

		k := task.Kind()
		if k == "connect" || k == "disconnect" {
			// retry if we found another connect/disconnect affecting same snap; note we can only encounter
			// connects/disconnects created by doAutoDisconnect / doAutoConnect here as manual interface ops
			// are rejected by conflict check logic in snapstate.
			plugRef, slotRef, err := getPlugAndSlotRefs(task)
			if err != nil {
				return err
			}
			if plugRef.Snap == plugSnap || slotRef.Snap == slotSnap {
				return &state.Retry{After: connectRetryTimeout}
			}
			continue
		}

		snapsup, err := snapstate.TaskSnapSetup(task)
		// e.g. hook tasks don't have task snap setup
		if err != nil {
			continue
		}

		otherSnapName := snapsup.InstanceName()

		// different snaps - no conflict
		if otherSnapName != plugSnap && otherSnapName != slotSnap {
			continue
		}

		// another task related to same snap op (unrelated op would be blocked by snapstate conflict logic)
		if otherSnapName == disconnectingSnap {
			continue
		}

		// note, don't care about unlink-snap for the opposite end. This relies
		// on the fact that auto-disconnect will create conflicting "disconnect" tasks that
		// we will retry with the logic above.
		if k == "link-snap" || k == "setup-profiles" {
			// other snap is getting installed/refreshed - temporary conflict
			return &state.Retry{After: connectRetryTimeout}
		}
	}
	return nil
}

func checkHotplugDisconnectConflicts(st *state.State, plugSnap, slotSnap string) error {
	for _, task := range st.Tasks() {
		if task.Status().Ready() {
			continue
		}

		k := task.Kind()
		if k == "connect" || k == "disconnect" {
			plugRef, slotRef, err := getPlugAndSlotRefs(task)
			if err != nil {
				return err
			}
			if plugRef.Snap == plugSnap {
				return &state.Retry{After: connectRetryTimeout, Reason: fmt.Sprintf("conflicting plug snap %s, task %q", plugSnap, k)}
			}
			if slotRef.Snap == slotSnap {
				return &state.Retry{After: connectRetryTimeout, Reason: fmt.Sprintf("conflicting slot snap %s, task %q", slotSnap, k)}
			}
			continue
		}

		snapsup, err := snapstate.TaskSnapSetup(task)
		// e.g. hook tasks don't have task snap setup
		if err != nil {
			continue
		}
		otherSnapName := snapsup.InstanceName()

		// different snaps - no conflict
		if otherSnapName != plugSnap && otherSnapName != slotSnap {
			continue
		}

		if k == "link-snap" || k == "setup-profiles" || k == "unlink-snap" {
			// other snap is getting installed/refreshed/removed - temporary conflict
			return &state.Retry{After: connectRetryTimeout, Reason: fmt.Sprintf("conflicting snap %s with task %q", otherSnapName, k)}
		}
	}
	return nil
}

// inSameChangeWaitChains returns true if there is a wait chain so
// that `startT` is run before `searchT` in the same state.Change.
func inSameChangeWaitChain(startT, searchT *state.Task) bool {
	// Trivial case, tasks in different changes (they could in theory
	// still have cross-change waits but we don't do these today).
	// In this case, return quickly.
	if startT.Change() != searchT.Change() {
		return false
	}
	// Do a recursive check if its in the same change
	return waitChainSearch(startT, searchT)
}

func waitChainSearch(startT, searchT *state.Task) bool {
	for _, cand := range startT.HaltTasks() {
		if cand == searchT {
			return true
		}
		if waitChainSearch(cand, searchT) {
			return true
		}
	}

	return false
}

// doAutoConnect creates task(s) to connect the given snap to viable candidates.
func (m *InterfaceManager) doAutoConnect(task *state.Task, _ *tomb.Tomb) error {
	st := task.State()
	st.Lock()
	defer st.Unlock()

	conns, err := getConns(st)
	if err != nil {
		return err
	}

	snapsup, err := snapstate.TaskSnapSetup(task)
	if err != nil {
		return err
	}

	// The previous task (link-snap) may have triggered a restart,
	// if this is the case we can only procceed once the restart
	// has happened or we may not have all the interfaces of the
	// new core/base snap.
	if err := snapstate.WaitRestart(task, snapsup); err != nil {
		return err
	}

	snapName := snapsup.InstanceName()

	autots := state.NewTaskSet()
	autochecker, err := newAutoConnectChecker(st)
	if err != nil {
		return err
	}

	// wait for auto-install, started by prerequisites code, for
	// the default-providers of content ifaces so we can
	// auto-connect to them
	defaultProviders := m.defaultContentProviders(snapName)
	for _, chg := range st.Changes() {
		if chg.Status().Ready() {
			continue
		}
		for _, t := range chg.Tasks() {
			if t.Status().Ready() {
				continue
			}
			if t.Kind() != "link-snap" && t.Kind() != "setup-profiles" {
				continue
			}
			if snapsup, err := snapstate.TaskSnapSetup(t); err == nil {
				// Only retry if the task that installs the
				// content provider is not waiting for us
				// (or this will just hang forever).
				if defaultProviders[snapsup.InstanceName()] && !inSameChangeWaitChain(task, t) {
					return &state.Retry{After: contentLinkRetryTimeout}
				}
			}
		}
	}

	plugs := m.repo.Plugs(snapName)
	slots := m.repo.Slots(snapName)
	newconns := make(map[string]*interfaces.ConnRef, len(plugs)+len(slots))

	// Auto-connect all the plugs
	for _, plug := range plugs {
		candidates := m.repo.AutoConnectCandidateSlots(snapName, plug.Name, autochecker.check)
		if len(candidates) == 0 {
			continue
		}
		// If we are in a core transition we may have both the old ubuntu-core
		// snap and the new core snap providing the same interface. In that
		// situation we want to ignore any candidates in ubuntu-core and simply
		// go with those from the new core snap.
		if len(candidates) == 2 {
			switch {
			case candidates[0].Snap.InstanceName() == "ubuntu-core" && candidates[1].Snap.InstanceName() == "core":
				candidates = candidates[1:2]
			case candidates[1].Snap.InstanceName() == "ubuntu-core" && candidates[0].Snap.InstanceName() == "core":
				candidates = candidates[0:1]
			}
		}
		if len(candidates) != 1 {
			crefs := make([]string, len(candidates))
			for i, candidate := range candidates {
				crefs[i] = candidate.String()
			}
			task.Logf("cannot auto-connect plug %s, candidates found: %s", plug, strings.Join(crefs, ", "))
			continue
		}
		slot := candidates[0]
		connRef := interfaces.NewConnRef(plug, slot)
		key := connRef.ID()
		if _, ok := conns[key]; ok {
			// Suggested connection already exist (or has Undesired flag set) so don't clobber it.
			// NOTE: we don't log anything here as this is a normal and common condition.
			continue
		}

		ignore, err := findSymmetricAutoconnectTask(st, plug.Snap.InstanceName(), slot.Snap.InstanceName(), task)
		if err != nil {
			return err
		}

		if ignore {
			continue
		}

		if err := checkAutoconnectConflicts(st, task, plug.Snap.InstanceName(), slot.Snap.InstanceName()); err != nil {
			if retry, ok := err.(*state.Retry); ok {
				task.Logf("Waiting for conflicting change in progress: %s", retry.Reason)
				return err // will retry
			}
			return fmt.Errorf("auto-connect conflict check failed: %s", err)
		}
		newconns[connRef.ID()] = connRef
	}
	// Auto-connect all the slots
	for _, slot := range slots {
		candidates := m.repo.AutoConnectCandidatePlugs(snapName, slot.Name, autochecker.check)
		if len(candidates) == 0 {
			continue
		}

		for _, plug := range candidates {
			// make sure slot is the only viable
			// connection for plug, same check as if we were
			// considering auto-connections from plug
			candSlots := m.repo.AutoConnectCandidateSlots(plug.Snap.InstanceName(), plug.Name, autochecker.check)

			if len(candSlots) != 1 || candSlots[0].String() != slot.String() {
				crefs := make([]string, len(candSlots))
				for i, candidate := range candSlots {
					crefs[i] = candidate.String()
				}
				task.Logf("cannot auto-connect slot %s to %s, candidates found: %s", slot, plug, strings.Join(crefs, ", "))
				continue
			}

			connRef := interfaces.NewConnRef(plug, slot)
			key := connRef.ID()
			if _, ok := conns[key]; ok {
				// Suggested connection already exist (or has Undesired flag set) so don't clobber it.
				// NOTE: we don't log anything here as this is a normal and common condition.
				continue
			}
			if _, ok := newconns[key]; ok {
				continue
			}

			ignore, err := findSymmetricAutoconnectTask(st, plug.Snap.InstanceName(), slot.Snap.InstanceName(), task)
			if err != nil {
				return err
			}

			if ignore {
				continue
			}

			if err := checkAutoconnectConflicts(st, task, plug.Snap.InstanceName(), slot.Snap.InstanceName()); err != nil {
				if retry, ok := err.(*state.Retry); ok {
					task.Logf("Waiting for conflicting change in progress: %s", retry.Reason)
					return err // will retry
				}
				return fmt.Errorf("auto-connect conflict check failed: %s", err)
			}
			newconns[connRef.ID()] = connRef
		}
	}

	// Create connect tasks and interface hooks
	for _, conn := range newconns {
		ts, err := connect(st, conn.PlugRef.Snap, conn.PlugRef.Name, conn.SlotRef.Snap, conn.SlotRef.Name, connectOpts{AutoConnect: true})
		if err != nil {
			return fmt.Errorf("internal error: auto-connect of %q failed: %s", conn, err)
		}
		autots.AddAll(ts)
	}

	if len(autots.Tasks()) > 0 {
		snapstate.InjectTasks(task, autots)

		st.EnsureBefore(0)
	}

	task.SetStatus(state.DoneStatus)
	return nil
}

// doAutoDisconnect creates tasks for disconnecting all interfaces of a snap and running its interface hooks.
func (m *InterfaceManager) doAutoDisconnect(task *state.Task, _ *tomb.Tomb) error {
	st := task.State()
	st.Lock()
	defer st.Unlock()

	snapsup, err := snapstate.TaskSnapSetup(task)
	if err != nil {
		return err
	}

	snapName := snapsup.InstanceName()
	connections, err := m.repo.Connections(snapName)
	if err != nil {
		return err
	}

	// check for conflicts on all connections first before creating disconnect hooks
	for _, connRef := range connections {
		if err := checkDisconnectConflicts(st, snapName, connRef.PlugRef.Snap, connRef.SlotRef.Snap); err != nil {
			if _, retry := err.(*state.Retry); retry {
				logger.Debugf("disconnecting interfaces of snap %q will be retried because of %q - %q conflict", snapName, connRef.PlugRef.Snap, connRef.SlotRef.Snap)
				task.Logf("Waiting for conflicting change in progress...")
				return err // will retry
			}
			return fmt.Errorf("cannot check conflicts when disconnecting interfaces: %s", err)
		}
	}

	hookTasks := state.NewTaskSet()
	for _, connRef := range connections {
		conn, err := m.repo.Connection(connRef)
		if err != nil {
			break
		}
		// "auto-disconnect" flag indicates it's a disconnect triggered as part of snap removal, in which
		// case we want to skip the logic of marking auto-connections as 'undesired' and instead just remove
		// them so they can be automatically connected if the snap is installed again.
		ts, err := disconnectTasks(st, conn, disconnectOpts{AutoDisconnect: true})
		if err != nil {
			return err
		}
		hookTasks.AddAll(ts)
	}

	snapstate.InjectTasks(task, hookTasks)

	// make sure that we add tasks and mark this task done in the same atomic write, otherwise there is a risk of re-adding tasks again
	task.SetStatus(state.DoneStatus)
	return nil
}

func (m *InterfaceManager) undoAutoConnect(task *state.Task, _ *tomb.Tomb) error {
	// TODO Introduce disconnection hooks, and run them here as well to give a chance
	// for the snap to undo whatever it did when the connection was established.
	return nil
}

// transitionConnectionsCoreMigration will transition all connections
// from oldName to newName. Note that this is only useful when you
// know that newName supports everything that oldName supports,
// otherwise you will be in a world of pain.
func (m *InterfaceManager) transitionConnectionsCoreMigration(st *state.State, oldName, newName string) error {
	// transition over, ubuntu-core has only slots
	conns, err := getConns(st)
	if err != nil {
		return err
	}

	for id := range conns {
		connRef, err := interfaces.ParseConnRef(id)
		if err != nil {
			return err
		}
		if connRef.SlotRef.Snap == oldName {
			connRef.SlotRef.Snap = newName
			conns[connRef.ID()] = conns[id]
			delete(conns, id)
		}
	}
	setConns(st, conns)

	// The reloadConnections() just modifies the repository object, it
	// has no effect on the running system, i.e. no security profiles
	// on disk are rewriten. This is ok because core/ubuntu-core have
	// exactly the same profiles and nothing in the generated policies
	// has the slot-name encoded.
	if _, err := m.reloadConnections(oldName); err != nil {
		return err
	}
	if _, err := m.reloadConnections(newName); err != nil {
		return err
	}

	return nil
}

func (m *InterfaceManager) doTransitionUbuntuCore(t *state.Task, _ *tomb.Tomb) error {
	st := t.State()
	st.Lock()
	defer st.Unlock()

	var oldName, newName string
	if err := t.Get("old-name", &oldName); err != nil {
		return err
	}
	if err := t.Get("new-name", &newName); err != nil {
		return err
	}

	return m.transitionConnectionsCoreMigration(st, oldName, newName)
}

func (m *InterfaceManager) undoTransitionUbuntuCore(t *state.Task, _ *tomb.Tomb) error {
	st := t.State()
	st.Lock()
	defer st.Unlock()

	// symmetrical to the "do" method, just reverse them again
	var oldName, newName string
	if err := t.Get("old-name", &oldName); err != nil {
		return err
	}
	if err := t.Get("new-name", &newName); err != nil {
		return err
	}

	return m.transitionConnectionsCoreMigration(st, newName, oldName)
}

// doGadgetConnect creates task(s) to follow the interface connection instructions from the gadget.
func (m *InterfaceManager) doGadgetConnect(task *state.Task, _ *tomb.Tomb) error {
	st := task.State()
	st.Lock()
	defer st.Unlock()

	conns, err := getConns(st)
	if err != nil {
		return err
	}

	gconns, err := snapstate.GadgetConnections(st)
	if err != nil {
		return err
	}

	gconnts := state.NewTaskSet()
	var newconns []*interfaces.ConnRef

	// consider the gadget connect instructions
	for _, gconn := range gconns {
		plugSnapName, err := resolveSnapIDToName(st, gconn.Plug.SnapID)
		if err != nil {
			return err
		}
		plug := m.repo.Plug(plugSnapName, gconn.Plug.Plug)
		if plug == nil {
			task.Logf("gadget connect: ignoring missing plug %s:%s", gconn.Plug.SnapID, gconn.Plug.Plug)
			continue
		}

		slotSnapName, err := resolveSnapIDToName(st, gconn.Slot.SnapID)
		if err != nil {
			return err
		}
		slot := m.repo.Slot(slotSnapName, gconn.Slot.Slot)
		if slot == nil {
			task.Logf("gadget connect: ignoring missing slot %s:%s", gconn.Slot.SnapID, gconn.Slot.Slot)
			continue
		}

		connRef := interfaces.NewConnRef(plug, slot)
		key := connRef.ID()
		if _, ok := conns[key]; ok {
			// Gadget connection already exist (or has Undesired flag set) so don't clobber it.
			continue
		}

		if err := checkAutoconnectConflicts(st, task, plug.Snap.InstanceName(), slot.Snap.InstanceName()); err != nil {
			if retry, ok := err.(*state.Retry); ok {
				task.Logf("gadget connect will be retried: %s", retry.Reason)
				return err // will retry
			}
			return fmt.Errorf("gadget connect conflict check failed: %s", err)
		}
		newconns = append(newconns, connRef)
	}

	// Create connect tasks and interface hooks
	for _, conn := range newconns {
		ts, err := connect(st, conn.PlugRef.Snap, conn.PlugRef.Name, conn.SlotRef.Snap, conn.SlotRef.Name, connectOpts{AutoConnect: true, ByGadget: true})
		if err != nil {
			return fmt.Errorf("internal error: connect of %q failed: %s", conn, err)
		}
		gconnts.AddAll(ts)
	}

	if len(gconnts.Tasks()) > 0 {
		snapstate.InjectTasks(task, gconnts)

		st.EnsureBefore(0)
	}

	task.SetStatus(state.DoneStatus)
	return nil
}

// doHotplugConnect creates task(s) to (re)create old connections or auto-connect viable slots in response to hotplug "add" event.
func (m *InterfaceManager) doHotplugConnect(task *state.Task, _ *tomb.Tomb) error {
	st := task.State()
	st.Lock()
	defer st.Unlock()

	conns, err := getConns(st)
	if err != nil {
		return err
	}

	ifaceName, hotplugKey, err := getHotplugAttrs(task)
	if err != nil {
		return fmt.Errorf("internal error: cannot get hotplug task attributes: %s", err)
	}

	slot, err := m.repo.SlotForHotplugKey(ifaceName, hotplugKey)
	if err != nil {
		return err
	}
	if slot == nil {
		return fmt.Errorf("cannot find hotplug slot for interface %s and hotplug key %q", ifaceName, hotplugKey)
	}

	// find old connections for slots of this device - note we can't ask the repository since we need
	// to recreate old connections that are only remembered in the state.
	connsForDevice := findConnsForHotplugKey(conns, ifaceName, hotplugKey)

	// find old connections to recreate
	var recreate []*interfaces.ConnRef
	for _, id := range connsForDevice {
		conn := conns[id]
		// device was not unplugged, this is the case if snapd is restarted and we enumerate devices.
		// note, the situation where device was not unplugged but has changed is handled
		// by hotlugDeviceAdded handler - updateDevice.
		if !conn.HotplugGone || conn.Undesired {
			continue
		}

		// the device was unplugged while connected, so it had disconnect hooks run; recreate the connection
		connRef, err := interfaces.ParseConnRef(id)
		if err != nil {
			return err
		}

		if err := checkAutoconnectConflicts(st, task, connRef.PlugRef.Snap, connRef.SlotRef.Snap); err != nil {
			if retry, ok := err.(*state.Retry); ok {
				task.Logf("hotplug connect will be retried: %s", retry.Reason)
				return err // will retry
			}
			return fmt.Errorf("hotplug connect conflict check failed: %s", err)
		}
		recreate = append(recreate, connRef)
	}

	// find new auto-connections
	autochecker, err := newAutoConnectChecker(st)
	if err != nil {
		return err
	}

	instanceName := slot.Snap.InstanceName()
	candidates := m.repo.AutoConnectCandidatePlugs(instanceName, slot.Name, autochecker.check)

	var newconns []*interfaces.ConnRef
	// Auto-connect the slots
	for _, plug := range candidates {
		// make sure slot is the only viable
		// connection for plug, same check as if we were
		// considering auto-connections from plug
		candSlots := m.repo.AutoConnectCandidateSlots(plug.Snap.InstanceName(), plug.Name, autochecker.check)
		if len(candSlots) != 1 || candSlots[0].String() != slot.String() {
			crefs := make([]string, len(candSlots))
			for i, candidate := range candSlots {
				crefs[i] = candidate.String()
			}
			task.Logf("cannot auto-connect slot %s to %s, candidates found: %s", slot, plug, strings.Join(crefs, ", "))
			continue
		}

		connRef := interfaces.NewConnRef(plug, slot)
		key := connRef.ID()
		if _, ok := conns[key]; ok {
			// existing connection, already considered by connsForDevice loop
			continue
		}

		if err := checkAutoconnectConflicts(st, task, plug.Snap.InstanceName(), slot.Snap.InstanceName()); err != nil {
			if retry, ok := err.(*state.Retry); ok {
				task.Logf("hotplug connect will be retried: %s", retry.Reason)
				return err // will retry
			}
			return fmt.Errorf("hotplug connect conflict check failed: %s", err)
		}
		newconns = append(newconns, connRef)
	}

	if len(recreate) == 0 && len(newconns) == 0 {
		return nil
	}

	// Create connect tasks and interface hooks for old connections
	connectTs := state.NewTaskSet()
	for _, conn := range recreate {
		wasAutoconnected := conns[conn.ID()].Auto
		ts, err := connect(st, conn.PlugRef.Snap, conn.PlugRef.Name, conn.SlotRef.Snap, conn.SlotRef.Name, connectOpts{AutoConnect: wasAutoconnected})
		if err != nil {
			return fmt.Errorf("internal error: connect of %q failed: %s", conn, err)
		}
		connectTs.AddAll(ts)
	}
	// Create connect tasks and interface hooks for new auto-connections
	for _, conn := range newconns {
		ts, err := connect(st, conn.PlugRef.Snap, conn.PlugRef.Name, conn.SlotRef.Snap, conn.SlotRef.Name, connectOpts{AutoConnect: true})
		if err != nil {
			return fmt.Errorf("internal error: auto-connect of %q failed: %s", conn, err)
		}
		connectTs.AddAll(ts)
	}

	if len(connectTs.Tasks()) > 0 {
		snapstate.InjectTasks(task, connectTs)
		st.EnsureBefore(0)
	}

	// make sure that we add tasks and mark this task done in the same atomic write, otherwise there is a risk of re-adding tasks again
	task.SetStatus(state.DoneStatus)

	return nil
}

// doHotplugUpdateSlot updates static attributes of a hotplug slot for given device.
func (m *InterfaceManager) doHotplugUpdateSlot(task *state.Task, _ *tomb.Tomb) error {
	st := task.State()
	st.Lock()
	defer st.Unlock()

	ifaceName, hotplugKey, err := getHotplugAttrs(task)
	if err != nil {
		return fmt.Errorf("internal error: cannot get hotplug task attributes: %s", err)
	}

	var attrs map[string]interface{}
	if err := task.Get("slot-attrs", &attrs); err != nil {
		return fmt.Errorf("internal error: cannot get slot-attrs attribute for device %s, interface %s: %s", hotplugKey, ifaceName, err)
	}

	stateSlots, err := getHotplugSlots(st)
	if err != nil {
		return fmt.Errorf("internal error: cannot obtain hotplug slots: %v", err)
	}

	slot, err := m.repo.UpdateHotplugSlotAttrs(ifaceName, hotplugKey, attrs)
	if err != nil {
		return err
	}

	if slotSpec, ok := stateSlots[slot.Name]; ok {
		slotSpec.StaticAttrs = attrs
		stateSlots[slot.Name] = slotSpec
		setHotplugSlots(st, stateSlots)
	} else {
		return fmt.Errorf("internal error: cannot find slot %s for device %q", slot.Name, hotplugKey)
	}

	return nil
}

// doHotplugRemoveSlot removes hotplug slot for given device from the repository in response to udev "remove" event.
// This task must necessarily be run after all affected slot gets disconnected in the repo.
func (m *InterfaceManager) doHotplugRemoveSlot(task *state.Task, _ *tomb.Tomb) error {
	st := task.State()
	st.Lock()
	defer st.Unlock()

	ifaceName, hotplugKey, err := getHotplugAttrs(task)
	if err != nil {
		return fmt.Errorf("internal error: cannot get hotplug task attributes: %s", err)
	}

	slot, err := m.repo.SlotForHotplugKey(ifaceName, hotplugKey)
	if err != nil {
		return fmt.Errorf("internal error: cannot determine slots: %v", err)
	}
	if slot != nil {
		if err := m.repo.RemoveSlot(slot.Snap.InstanceName(), slot.Name); err != nil {
			return fmt.Errorf("cannot remove hotplug slot: %v", err)
		}
	}

	stateSlots, err := getHotplugSlots(st)
	if err != nil {
		return fmt.Errorf("internal error: cannot obtain hotplug slots: %v", err)
	}

	// remove the slot from hotplug-slots in the state as long as there are no connections referencing it,
	// including connection with hotplug-gone=true.
Loop:
	for slotName, def := range stateSlots {
		if def.Interface != ifaceName || def.HotplugKey != hotplugKey {
			continue
		}
		conns, err := getConns(st)
		if err != nil {
			return err
		}
		for _, conn := range conns {
			if conn.Interface == def.Interface && conn.HotplugKey == def.HotplugKey {
				// there is a connection referencing this slot, do not remove it
				break Loop
			}
		}
		delete(stateSlots, slotName)
		setHotplugSlots(st, stateSlots)
		break
	}

	return nil
}

// doHotplugDisconnect creates task(s) to disconnect connections and remove slots in response to hotplug "remove" event.
func (m *InterfaceManager) doHotplugDisconnect(task *state.Task, _ *tomb.Tomb) error {
	st := task.State()
	st.Lock()
	defer st.Unlock()

	ifaceName, hotplugKey, err := getHotplugAttrs(task)
	if err != nil {
		return fmt.Errorf("internal error: cannot get hotplug task attributes: %s", err)
	}

	connections, err := m.repo.ConnectionsForHotplugKey(ifaceName, hotplugKey)
	if err != nil {
		return err
	}
	if len(connections) == 0 {
		return nil
	}

	// check for conflicts on all connections first before creating disconnect hooks
	for _, connRef := range connections {
		if err := checkHotplugDisconnectConflicts(st, connRef.PlugRef.Snap, connRef.SlotRef.Snap); err != nil {
			if retry, ok := err.(*state.Retry); ok {
				task.Logf("Waiting for conflicting change in progress: %s", retry.Reason)
				return err // will retry
			}
			return fmt.Errorf("cannot check conflicts when disconnecting interfaces: %s", err)
		}
	}

	dts := state.NewTaskSet()
	for _, connRef := range connections {
		conn, err := m.repo.Connection(connRef)
		if err != nil {
			// this should never happen since we get all connections from the repo
			return fmt.Errorf("internal error: cannot get connection %q: %s", connRef, err)
		}
		// "by-hotplug" flag indicates it's a disconnect triggered as part of hotplug removal.
		ts, err := disconnectTasks(st, conn, disconnectOpts{ByHotplug: true})
		if err != nil {
			return fmt.Errorf("internal error: cannot create disconnect tasks: %s", err)
		}
		dts.AddAll(ts)
	}

	snapstate.InjectTasks(task, dts)
	st.EnsureBefore(0)

	// make sure that we add tasks and mark this task done in the same atomic write, otherwise there is a risk of re-adding tasks again
	task.SetStatus(state.DoneStatus)

	return nil
}

func (m *InterfaceManager) doHotplugAddSlot(task *state.Task, _ *tomb.Tomb) error {
	st := task.State()
	st.Lock()
	defer st.Unlock()

	systemSnap, err := systemSnapInfo(st)
	if err != nil {
<<<<<<< HEAD
		return fmt.Errorf("core snap not available")
=======
		return fmt.Errorf("system snap not available")
>>>>>>> f7f24f34
	}

	ifaceName, hotplugKey, err := getHotplugAttrs(task)
	if err != nil {
		return fmt.Errorf("internal error: cannot get hotplug task attributes: %s", err)
	}

	var slotSpec hotplug.RequestedSlotSpec
	if err := task.Get("slot-spec", &slotSpec); err != nil {
		return fmt.Errorf("internal error: cannot get hotplug slot specification from task attributes: %s", err)
	}
	var devinfo hotplug.HotplugDeviceInfo
	if err := task.Get("device-info", &devinfo); err != nil {
		return fmt.Errorf("internal error: cannot get hotplug device info from task attributes: %s", err)
	}

	stateSlots, err := getHotplugSlots(st)
	if err != nil {
		return fmt.Errorf("internal error obtaining hotplug slots: %v", err.Error())
	}

	iface := m.repo.Interface(ifaceName)
	if iface == nil {
		return fmt.Errorf("internal error: cannot find interface %s", ifaceName)
	}

	slot := findHotplugSlot(stateSlots, ifaceName, hotplugKey)

	// if we know this slot already, restore / update it.
	if slot != nil {
		if slot.HotplugGone {
			// hotplugGone means the device was unplugged, so its disconnect hooks were run and can now
			// simply recreate the slot with potentially new attributes, and old connections will be re-created
			newSlot := &snap.SlotInfo{
				Name:       slot.Name,
				Label:      slotSpec.Label,
				Snap:       systemSnap,
				Interface:  ifaceName,
				Attrs:      slotSpec.Attrs,
				HotplugKey: hotplugKey,
			}
<<<<<<< HEAD
			if iface, ok := iface.(interfaces.SlotSanitizer); ok {
				if err := iface.BeforePrepareSlot(newSlot); err != nil {
					return fmt.Errorf("cannot sanitize hotplug slot %q for interface %s: %s", newSlot.Name, newSlot.Interface, err)
				}
			}

			if err := m.repo.AddSlot(newSlot); err != nil {
				return fmt.Errorf("cannot restore hotplug slot %q for interface %s: %s", slot.Name, slot.Interface, err)
			}
			slot.HotplugGone = false
			slot.StaticAttrs = slotSpec.Attrs
			stateSlots[slot.Name] = slot
			setHotplugSlots(st, stateSlots)

			return nil
=======
			return storeHotplugSlot(st, m.repo, stateSlots, iface, newSlot)
>>>>>>> f7f24f34
		}

		// else - not gone, restored already by reloadConnections, but may need updating.
		if !reflect.DeepEqual(slotSpec.Attrs, slot.StaticAttrs) {
			ts := updateDevice(st, iface.Name(), hotplugKey, slotSpec.Attrs)
			snapstate.InjectTasks(task, ts)
			st.EnsureBefore(0)
<<<<<<< HEAD
=======
			task.SetStatus(state.DoneStatus)
>>>>>>> f7f24f34
		} // else - nothing to do
		return nil
	}

<<<<<<< HEAD
	// New slot. Determine the name: use name provided by slot spec if set, otherwise use auto-generated name
	proposedName := slotSpec.Name
	if proposedName == "" {
		proposedName = suggestedSlotName(&devinfo, ifaceName)
	}
	proposedName = ensureUniqueName(proposedName, func(name string) bool {
		if slot, ok := stateSlots[name]; ok {
			return slot.HotplugKey == hotplugKey
		}
		return m.repo.Slot(systemSnap.InstanceName(), name) == nil
	})
	newSlot := &snap.SlotInfo{
		Name:       proposedName,
=======
	// New slot.
	slotName := hotplugSlotName(hotplugKey, systemSnap.InstanceName(), slotSpec.Name, iface.Name(), &devinfo, m.repo, stateSlots)
	newSlot := &snap.SlotInfo{
		Name:       slotName,
>>>>>>> f7f24f34
		Label:      slotSpec.Label,
		Snap:       systemSnap,
		Interface:  iface.Name(),
		Attrs:      slotSpec.Attrs,
		HotplugKey: hotplugKey,
	}
<<<<<<< HEAD
	if iface, ok := iface.(interfaces.SlotSanitizer); ok {
		if err := iface.BeforePrepareSlot(newSlot); err != nil {
			return fmt.Errorf("cannot sanitize hotplug slot %q for interface %s: %s", newSlot.Name, newSlot.Interface, err)
		}
	}

	if err := m.repo.AddSlot(newSlot); err != nil {
		return fmt.Errorf("cannot create hotplug slot %q for interface %s: %s", newSlot.Name, newSlot.Interface, err)
	}
	stateSlots[newSlot.Name] = &HotplugSlotInfo{
		Name:        newSlot.Name,
		Interface:   newSlot.Interface,
		StaticAttrs: newSlot.Attrs,
		HotplugKey:  newSlot.HotplugKey,
	}
	setHotplugSlots(st, stateSlots)
	logger.Noticef("added hotplug slot %s:%s of interface %s, hotplug key %q", newSlot.Snap.InstanceName(), newSlot.Name, newSlot.Interface, hotplugKey)

	return nil
=======
	return storeHotplugSlot(st, m.repo, stateSlots, iface, newSlot)
>>>>>>> f7f24f34
}

// doHotplugSeqWait returns Retry error if there is another change for same hotplug key and a lower sequence number.
// Sequence numbers control the order of execution of hotplug-related changes, which would otherwise be executed in
// arbitrary order by task runner, leading to unexpected results if multiple events for same device are in flight
// (e.g. plugging, followed by immediate unplugging, or snapd restart with pending hotplug changes).
// The handler expects "hotplug-key" and "hotplug-seq" values set on own and other hotplug-related changes.
func (m *InterfaceManager) doHotplugSeqWait(task *state.Task, _ *tomb.Tomb) error {
	st := task.State()
	st.Lock()
	defer st.Unlock()

	chg := task.Change()
	if chg == nil || !isHotplugChange(chg) {
		return fmt.Errorf("internal error: task %q not in a hotplug change", task.Kind())
	}

	seq, hotplugKey, err := getHotplugChangeAttrs(chg)
	if err != nil {
		return err
	}

	for _, otherChg := range st.Changes() {
		if otherChg.Status().Ready() || otherChg.ID() == chg.ID() {
			continue
		}

		// only inspect hotplug changes
		if !isHotplugChange(otherChg) {
			continue
		}

		otherSeq, otherKey, err := getHotplugChangeAttrs(otherChg)
		if err != nil {
			return err
		}

		// conflict with retry if there another change affecting same device and has lower sequence number
		if hotplugKey == otherKey && otherSeq < seq {
			task.Logf("Waiting processing of earlier hotplug event change %q affecting device with hotplug key %q", otherChg.Kind(), hotplugKey)
			return &state.Retry{}
		}
	}

	// no conflicting change for same hotplug key found
	return nil
}<|MERGE_RESOLUTION|>--- conflicted
+++ resolved
@@ -1541,11 +1541,7 @@
 
 	systemSnap, err := systemSnapInfo(st)
 	if err != nil {
-<<<<<<< HEAD
-		return fmt.Errorf("core snap not available")
-=======
 		return fmt.Errorf("system snap not available")
->>>>>>> f7f24f34
 	}
 
 	ifaceName, hotplugKey, err := getHotplugAttrs(task)
@@ -1587,25 +1583,7 @@
 				Attrs:      slotSpec.Attrs,
 				HotplugKey: hotplugKey,
 			}
-<<<<<<< HEAD
-			if iface, ok := iface.(interfaces.SlotSanitizer); ok {
-				if err := iface.BeforePrepareSlot(newSlot); err != nil {
-					return fmt.Errorf("cannot sanitize hotplug slot %q for interface %s: %s", newSlot.Name, newSlot.Interface, err)
-				}
-			}
-
-			if err := m.repo.AddSlot(newSlot); err != nil {
-				return fmt.Errorf("cannot restore hotplug slot %q for interface %s: %s", slot.Name, slot.Interface, err)
-			}
-			slot.HotplugGone = false
-			slot.StaticAttrs = slotSpec.Attrs
-			stateSlots[slot.Name] = slot
-			setHotplugSlots(st, stateSlots)
-
-			return nil
-=======
 			return storeHotplugSlot(st, m.repo, stateSlots, iface, newSlot)
->>>>>>> f7f24f34
 		}
 
 		// else - not gone, restored already by reloadConnections, but may need updating.
@@ -1613,63 +1591,22 @@
 			ts := updateDevice(st, iface.Name(), hotplugKey, slotSpec.Attrs)
 			snapstate.InjectTasks(task, ts)
 			st.EnsureBefore(0)
-<<<<<<< HEAD
-=======
 			task.SetStatus(state.DoneStatus)
->>>>>>> f7f24f34
 		} // else - nothing to do
 		return nil
 	}
 
-<<<<<<< HEAD
-	// New slot. Determine the name: use name provided by slot spec if set, otherwise use auto-generated name
-	proposedName := slotSpec.Name
-	if proposedName == "" {
-		proposedName = suggestedSlotName(&devinfo, ifaceName)
-	}
-	proposedName = ensureUniqueName(proposedName, func(name string) bool {
-		if slot, ok := stateSlots[name]; ok {
-			return slot.HotplugKey == hotplugKey
-		}
-		return m.repo.Slot(systemSnap.InstanceName(), name) == nil
-	})
-	newSlot := &snap.SlotInfo{
-		Name:       proposedName,
-=======
 	// New slot.
 	slotName := hotplugSlotName(hotplugKey, systemSnap.InstanceName(), slotSpec.Name, iface.Name(), &devinfo, m.repo, stateSlots)
 	newSlot := &snap.SlotInfo{
 		Name:       slotName,
->>>>>>> f7f24f34
 		Label:      slotSpec.Label,
 		Snap:       systemSnap,
 		Interface:  iface.Name(),
 		Attrs:      slotSpec.Attrs,
 		HotplugKey: hotplugKey,
 	}
-<<<<<<< HEAD
-	if iface, ok := iface.(interfaces.SlotSanitizer); ok {
-		if err := iface.BeforePrepareSlot(newSlot); err != nil {
-			return fmt.Errorf("cannot sanitize hotplug slot %q for interface %s: %s", newSlot.Name, newSlot.Interface, err)
-		}
-	}
-
-	if err := m.repo.AddSlot(newSlot); err != nil {
-		return fmt.Errorf("cannot create hotplug slot %q for interface %s: %s", newSlot.Name, newSlot.Interface, err)
-	}
-	stateSlots[newSlot.Name] = &HotplugSlotInfo{
-		Name:        newSlot.Name,
-		Interface:   newSlot.Interface,
-		StaticAttrs: newSlot.Attrs,
-		HotplugKey:  newSlot.HotplugKey,
-	}
-	setHotplugSlots(st, stateSlots)
-	logger.Noticef("added hotplug slot %s:%s of interface %s, hotplug key %q", newSlot.Snap.InstanceName(), newSlot.Name, newSlot.Interface, hotplugKey)
-
-	return nil
-=======
 	return storeHotplugSlot(st, m.repo, stateSlots, iface, newSlot)
->>>>>>> f7f24f34
 }
 
 // doHotplugSeqWait returns Retry error if there is another change for same hotplug key and a lower sequence number.
