--- conflicted
+++ resolved
@@ -2087,10 +2087,7 @@
 
 	// the current try kernel in the bootloader is our new kernel
 	currentTryKernel, err := bloader.TryKernel()
-<<<<<<< HEAD
-=======
-	c.Assert(err, IsNil)
->>>>>>> f7761d0a
+	c.Assert(err, IsNil)
 	c.Assert(currentTryKernel.Filename(), Equals, kernelSnapInfo.Filename())
 
 	// check that we extracted the kernel snap assets
@@ -2261,10 +2258,7 @@
 
 	// the current try kernel in the bootloader is our new kernel
 	currentTryKernel, err := bloader.TryKernel()
-<<<<<<< HEAD
-=======
-	c.Assert(err, IsNil)
->>>>>>> f7761d0a
+	c.Assert(err, IsNil)
 	c.Assert(currentTryKernel.Filename(), Equals, kernelSnapInfo.Filename())
 
 	// we are in restarting state and the change is not done yet
