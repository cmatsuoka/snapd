// -*- Mode: Go; indent-tabs-mode: t -*-

/*
 * Copyright (C) 2014-2015 Canonical Ltd
 *
 * This program is free software: you can redistribute it and/or modify
 * it under the terms of the GNU General Public License version 3 as
 * published by the Free Software Foundation.
 *
 * This program is distributed in the hope that it will be useful,
 * but WITHOUT ANY WARRANTY; without even the implied warranty of
 * MERCHANTABILITY or FITNESS FOR A PARTICULAR PURPOSE.  See the
 * GNU General Public License for more details.
 *
 * You should have received a copy of the GNU General Public License
 * along with this program.  If not, see <http://www.gnu.org/licenses/>.
 *
 */

package partition

import (
	"bufio"
	"bytes"
	"fmt"
	"os"
	"path/filepath"
	"strings"

	"github.com/ubuntu-core/snappy/dirs"
	"github.com/ubuntu-core/snappy/helpers"

	"github.com/mvo5/goconfigparser"
	"github.com/mvo5/uboot-go/uenv"
)

const (
	bootloaderUbootDirReal        = "/boot/uboot"
	bootloaderUbootConfigFileReal = "uEnv.txt"

	// File created by u-boot itself when
	// bootloaderBootmodeTry == "try" which the
	// successfully booted system must remove to flag to u-boot that
	// this partition is "good".
	bootloaderUbootStampFileReal = "snappy-stamp.txt"

	// DEPRECATED:
	bootloaderUbootEnvFileReal = "snappy-system.txt"

	// the real uboot env
	bootloaderUbootFwEnvFileReal = "uboot.env"
)

// var to make it testable
var (
	atomicWriteFile = helpers.AtomicWriteFile
)

const bootloaderNameUboot bootloaderName = "u-boot"

type uboot struct {
	bootloaderType

	// set to true if the legacy uboot environemnt text file
	// needs to be used
	useLegacy bool
}

// Stores a Name and a Value to be added as a name=value pair in a file.
// TODO convert to map
type configFileChange struct {
	Name  string
	Value string
}

<<<<<<< HEAD
=======
var setBootVar = func(name, value string) error { return nil }
var getBootVar = func(name string) (string, error) { return "", nil }

func bootloaderUbootDir() string {
	return filepath.Join(dirs.GlobalRootDir, bootloaderUbootDirReal)
}

func bootloaderUbootConfigFile() string {
	return filepath.Join(bootloaderUbootDir(), bootloaderUbootConfigFileReal)
}

func bootloaderUbootStampFile() string {
	return filepath.Join(bootloaderUbootDir(), bootloaderUbootStampFileReal)
}

func bootloaderUbootEnvFile() string {
	return filepath.Join(bootloaderUbootDir(), bootloaderUbootEnvFileReal)
}

func bootloaderUbootFwEnvFile() string {
	return filepath.Join(bootloaderUbootDir(), bootloaderUbootFwEnvFileReal)
}

>>>>>>> 09157d04
// newUboot create a new Uboot bootloader object
func newUboot(partition *Partition) bootLoader {
	if !helpers.FileExists(bootloaderUbootConfigFile()) {
		return nil
	}

	b := newBootLoader(partition, bootloaderUbootDir())
	if b == nil {
		return nil
	}
	u := uboot{bootloaderType: *b}

<<<<<<< HEAD
	if !helpers.FileExists(bootloaderUbootFwEnvFile) {
		u.useLegacy = true
=======
	if helpers.FileExists(bootloaderUbootFwEnvFile()) {
		setBootVar = setBootVarFwEnv
		getBootVar = getBootVarFwEnv
	} else {
		setBootVar = setBootVarLegacy
		getBootVar = getBootVarLegacy
>>>>>>> 09157d04
	}

	return &u
}

func (u *uboot) Name() bootloaderName {
	return bootloaderNameUboot
}

func (u *uboot) ToggleRootFS(otherRootfs string) (err error) {
	if err := u.SetBootVar(bootloaderRootfsVar, string(otherRootfs)); err != nil {
		return err
	}

	return u.SetBootVar(bootloaderBootmodeVar, bootloaderBootmodeTry)
}

func getBootVarLegacy(name string) (value string, err error) {
	cfg := goconfigparser.New()
	cfg.AllowNoSectionHeader = true
	if err := cfg.ReadFile(bootloaderUbootEnvFile()); err != nil {
		return "", nil
	}

	return cfg.Get("", name)
}

func setBootVarLegacy(name, value string) error {
	curVal, err := getBootVarLegacy(name)
	if err == nil && curVal == value {
		return nil
	}

	changes := []configFileChange{
		configFileChange{
			Name:  name,
			Value: value,
		},
	}

	return modifyNameValueFile(bootloaderUbootEnvFile(), changes)
}

func setBootVarFwEnv(name, value string) error {
	env, err := uenv.Open(bootloaderUbootFwEnvFile())
	if err != nil {
		return err
	}

	// already set, nothing to do
	if env.Get(name) == value {
		return nil
	}

	env.Set(name, value)
	return env.Save()
}

func getBootVarFwEnv(name string) (string, error) {
	env, err := uenv.Open(bootloaderUbootFwEnvFile())
	if err != nil {
		return "", err
	}

	return env.Get(name), nil
}

func (u *uboot) GetBootVar(name string) (value string, err error) {
	if u.useLegacy {
		return getBootVarLegacy(name)
	}

	return getBootVarFwEnv(name)
}

func (u *uboot) SetBootVar(name, value string) error {
	if u.useLegacy {
		return setBootVarLegacy(name, value)
	}

	return setBootVarFwEnv(name, value)
}

func (u *uboot) GetNextBootRootFSName() (label string, err error) {
	value, err := u.GetBootVar(bootloaderRootfsVar)
	if err != nil {
		// should never happen
		return "", err
	}

	return value, nil
}

// FIXME: this is super similar to grub now, refactor to extract the
//        common code
func (u *uboot) MarkCurrentBootSuccessful(currentRootfs string) error {
	// Clear the variable set on boot to denote a good boot.
	if err := u.SetBootVar(bootloaderTrialBootVar, "0"); err != nil {
		return err
	}

	if err := u.SetBootVar(bootloaderRootfsVar, currentRootfs); err != nil {
		return err
	}

	if err := u.SetBootVar(bootloaderBootmodeVar, bootloaderBootmodeSuccess); err != nil {
		return err
	}

	// legacy support, does not error if the file is not there
	return os.RemoveAll(bootloaderUbootStampFile())
}

func (u *uboot) BootDir() string {
	return bootloaderUbootDir()
}

// Rewrite the specified file, applying the specified set of changes.
// Lines not in the changes slice are left alone.
// If the original file does not contain any of the name entries (from
// the corresponding configFileChange objects), those entries are
// appended to the file.
//
// FIXME: put into utils package
// FIXME: improve logic
func modifyNameValueFile(path string, changes []configFileChange) error {
	var updated []configFileChange

	// we won't write to a file if we don't need to.
	updateNeeded := false

	file, err := os.Open(path)
	if err != nil {
		return err
	}
	defer file.Close()

	buf := bytes.NewBuffer(nil)
	scanner := bufio.NewScanner(file)
	for scanner.Scan() {
		line := scanner.Text()
		for _, change := range changes {
			if strings.HasPrefix(line, fmt.Sprintf("%s=", change.Name)) {
				value := strings.SplitN(line, "=", 2)[1]
				// updated is used later to see if you had the originally requested
				// value.
				updated = append(updated, change)
				if value != change.Value {
					line = fmt.Sprintf("%s=%s", change.Name, change.Value)
					updateNeeded = true
				}
			}
		}
		if _, err := fmt.Fprintln(buf, line); err != nil {
			return err
		}
	}

	for _, change := range changes {
		got := false
		for _, update := range updated {
			if update.Name == change.Name {
				got = true
				break
			}
		}

		if !got {
			updateNeeded = true

			// name/value pair did not exist in original
			// file, so append
			if _, err := fmt.Fprintf(buf, "%s=%s\n", change.Name, change.Value); err != nil {
				return err
			}
		}
	}

	if updateNeeded {
		return atomicWriteFile(path, buf.Bytes(), 0644, 0)
	}

	return nil
}<|MERGE_RESOLUTION|>--- conflicted
+++ resolved
@@ -73,11 +73,6 @@
 	Value string
 }
 
-<<<<<<< HEAD
-=======
-var setBootVar = func(name, value string) error { return nil }
-var getBootVar = func(name string) (string, error) { return "", nil }
-
 func bootloaderUbootDir() string {
 	return filepath.Join(dirs.GlobalRootDir, bootloaderUbootDirReal)
 }
@@ -98,7 +93,6 @@
 	return filepath.Join(bootloaderUbootDir(), bootloaderUbootFwEnvFileReal)
 }
 
->>>>>>> 09157d04
 // newUboot create a new Uboot bootloader object
 func newUboot(partition *Partition) bootLoader {
 	if !helpers.FileExists(bootloaderUbootConfigFile()) {
@@ -111,17 +105,8 @@
 	}
 	u := uboot{bootloaderType: *b}
 
-<<<<<<< HEAD
-	if !helpers.FileExists(bootloaderUbootFwEnvFile) {
+	if !helpers.FileExists(bootloaderUbootFwEnvFile()) {
 		u.useLegacy = true
-=======
-	if helpers.FileExists(bootloaderUbootFwEnvFile()) {
-		setBootVar = setBootVarFwEnv
-		getBootVar = getBootVarFwEnv
-	} else {
-		setBootVar = setBootVarLegacy
-		getBootVar = getBootVarLegacy
->>>>>>> 09157d04
 	}
 
 	return &u
