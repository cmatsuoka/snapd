--- conflicted
+++ resolved
@@ -37,16 +37,11 @@
 	Mode           string
 	RecoverySystem string
 	Base           string
-<<<<<<< HEAD
-	Kernel         string
+	// XXX: we may need to revisit setting the kernel in modeenv
+	Kernel string
 
 	// read is set to true when a modenv was read successfully
 	read bool
-=======
-
-	// XXX: we may need to revisit setting the kernel in modeenv
-	Kernel string
->>>>>>> 06350549
 }
 
 func ReadModeenv(rootdir string) (*Modeenv, error) {
