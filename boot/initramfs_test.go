// -*- Mode: Go; indent-tabs-mode: t -*-

/*
 * Copyright (C) 2020 Canonical Ltd
 *
 * This program is free software: you can redistribute it and/or modify
 * it under the terms of the GNU General Public License version 3 as
 * published by the Free Software Foundation.
 *
 * This program is distributed in the hope that it will be useful,
 * but WITHOUT ANY WARRANTY; without even the implied warranty of
 * MERCHANTABILITY or FITNESS FOR A PARTICULAR PURPOSE.  See the
 * GNU General Public License for more details.
 *
 * You should have received a copy of the GNU General Public License
 * along with this program.  If not, see <http://www.gnu.org/licenses/>.
 *
 */

package boot_test

import (
	"fmt"
	"io/ioutil"
	"os"
	"path/filepath"

	. "gopkg.in/check.v1"

	"github.com/snapcore/snapd/boot"
	"github.com/snapcore/snapd/boot/boottest"
	"github.com/snapcore/snapd/bootloader"
	"github.com/snapcore/snapd/bootloader/bootloadertest"
	"github.com/snapcore/snapd/dirs"
	"github.com/snapcore/snapd/snap"
)

type initramfsSuite struct {
	baseBootenvSuite
}

var _ = Suite(&initramfsSuite{})

func (s *initramfsSuite) SetUpTest(c *C) {
	s.baseBootenvSuite.SetUpTest(c)
}

func (s *initramfsSuite) TestEnsureNextBootToRunMode(c *C) {
	// with no bootloader available we can't mark successful
	err := boot.EnsureNextBootToRunMode("label")
	c.Assert(err, ErrorMatches, "cannot determine bootloader")

	// forcing a bootloader works
	bloader := bootloadertest.Mock("mock", c.MkDir())
	bootloader.Force(bloader)
	defer bootloader.Force(nil)

	err = boot.EnsureNextBootToRunMode("label")
	c.Assert(err, IsNil)

	// the bloader vars have been updated
	m, err := bloader.GetBootVars("snapd_recovery_mode", "snapd_recovery_system")
	c.Assert(err, IsNil)
	c.Assert(m, DeepEquals, map[string]string{
		"snapd_recovery_mode":   "run",
		"snapd_recovery_system": "label",
	})
}

func (s *initramfsSuite) TestEnsureNextBootToRunModeRealBootloader(c *C) {
	// create a real grub.cfg on ubuntu-seed
	err := os.MkdirAll(filepath.Join(boot.InitramfsUbuntuSeedDir, "EFI/ubuntu"), 0755)
	c.Assert(err, IsNil)

	err = ioutil.WriteFile(filepath.Join(boot.InitramfsUbuntuSeedDir, "EFI/ubuntu", "grub.cfg"), nil, 0644)
	c.Assert(err, IsNil)

	err = boot.EnsureNextBootToRunMode("somelabel")
	c.Assert(err, IsNil)

	opts := &bootloader.Options{
		// setup the recovery bootloader
		Recovery: true,
	}
	bloader, err := bootloader.Find(boot.InitramfsUbuntuSeedDir, opts)
	c.Assert(err, IsNil)
	c.Assert(bloader.Name(), Equals, "grub")

	// the bloader vars have been updated
	m, err := bloader.GetBootVars("snapd_recovery_mode", "snapd_recovery_system")
	c.Assert(err, IsNil)
	c.Assert(m, DeepEquals, map[string]string{
		"snapd_recovery_mode":   "run",
		"snapd_recovery_system": "somelabel",
	})
}

func makeSnapFilesOnInitramfsUbuntuData(c *C, comment CommentInterface, snaps ...snap.PlaceInfo) (restore func()) {
	// also make sure the snaps also exist on ubuntu-data
	snapDir := dirs.SnapBlobDirUnder(boot.InitramfsWritableDir)
	err := os.MkdirAll(snapDir, 0755)
	c.Assert(err, IsNil, comment)
	paths := make([]string, 0, len(snaps))
	for _, sn := range snaps {
		snPath := filepath.Join(snapDir, sn.Filename())
		paths = append(paths, snPath)
		err = ioutil.WriteFile(snPath, nil, 0644)
		c.Assert(err, IsNil, comment)
	}
	return func() {
		for _, path := range paths {
			err := os.Remove(path)
			c.Assert(err, IsNil, comment)
		}
	}
}

func (s *initramfsSuite) TestInitramfsRunModeSelectSnapsToMount(c *C) {
	// make some snap infos we will use in the tests
	kernel1, err := snap.ParsePlaceInfoFromSnapFileName("pc-kernel_1.snap")
	c.Assert(err, IsNil)

	kernel2, err := snap.ParsePlaceInfoFromSnapFileName("pc-kernel_2.snap")
	c.Assert(err, IsNil)

	base1, err := snap.ParsePlaceInfoFromSnapFileName("core20_1.snap")
	c.Assert(err, IsNil)

	base2, err := snap.ParsePlaceInfoFromSnapFileName("core20_2.snap")
	c.Assert(err, IsNil)

	baseT := snap.TypeBase
	kernelT := snap.TypeKernel

	tt := []struct {
		m              *boot.Modeenv
		expectedM      *boot.Modeenv
		typs           []snap.Type
		kernel         snap.PlaceInfo
		trykernel      snap.PlaceInfo
		blvars         map[string]string
		snapsToMake    []snap.PlaceInfo
		expected       map[snap.Type]snap.PlaceInfo
		errPattern     string
		comment        string
		expRebootPanic string
	}{
		//
		// default paths
		//

		// default base path
		{
			m:           &boot.Modeenv{Mode: "run", Base: base1.Filename()},
			typs:        []snap.Type{baseT},
			snapsToMake: []snap.PlaceInfo{base1},
			expected:    map[snap.Type]snap.PlaceInfo{baseT: base1},
			comment:     "default base path",
		},
		// default kernel path
		{
			m:           &boot.Modeenv{Mode: "run", CurrentKernels: []string{kernel1.Filename()}},
			kernel:      kernel1,
			typs:        []snap.Type{kernelT},
			snapsToMake: []snap.PlaceInfo{kernel1},
			expected:    map[snap.Type]snap.PlaceInfo{kernelT: kernel1},
			comment:     "default kernel path",
		},

		//
		// happy kernel upgrade paths
		//

		// kernel upgrade path
		{
			m:           &boot.Modeenv{Mode: "run", CurrentKernels: []string{kernel1.Filename(), kernel2.Filename()}},
			kernel:      kernel1,
			trykernel:   kernel2,
			typs:        []snap.Type{kernelT},
			blvars:      map[string]string{"kernel_status": boot.TryingStatus},
			snapsToMake: []snap.PlaceInfo{kernel1, kernel2},
			expected:    map[snap.Type]snap.PlaceInfo{kernelT: kernel2},
			comment:     "successful kernel upgrade path",
		},
		// extraneous kernel extracted/set, but kernel_status is default,
		// so the bootloader will ignore that and boot the default kernel
		// note that this test case is a bit ambiguous as we don't actually know
		// in the initramfs that the bootloader actually booted the default
		// kernel, we are just assuming that the bootloader implementation in
		// the real world is robust enough to only boot the try kernel if and
		// only if kernel_status is not DefaultStatus
		{
			m:           &boot.Modeenv{Mode: "run", CurrentKernels: []string{kernel1.Filename(), kernel2.Filename()}},
			kernel:      kernel1,
			trykernel:   kernel2,
			typs:        []snap.Type{kernelT},
			blvars:      map[string]string{"kernel_status": boot.DefaultStatus},
			snapsToMake: []snap.PlaceInfo{kernel1, kernel2},
			expected:    map[snap.Type]snap.PlaceInfo{kernelT: kernel1},
			comment:     "fallback kernel upgrade path, due to kernel_status empty (default)",
		},

		//
		// unhappy reboot fallback kernel paths
		//

		// kernel upgrade path, but reboots to fallback due to untrusted kernel from modeenv
		{
			m:              &boot.Modeenv{Mode: "run", CurrentKernels: []string{kernel1.Filename()}},
			kernel:         kernel1,
			trykernel:      kernel2,
			typs:           []snap.Type{kernelT},
			blvars:         map[string]string{"kernel_status": boot.TryingStatus},
			snapsToMake:    []snap.PlaceInfo{kernel1, kernel2},
			expRebootPanic: "reboot due to modeenv untrusted try kernel",
			comment:        "fallback kernel upgrade path, due to modeenv untrusted try kernel",
		},
		// kernel upgrade path, but reboots to fallback due to try kernel file not existing
		{
			m:              &boot.Modeenv{Mode: "run", CurrentKernels: []string{kernel1.Filename(), kernel2.Filename()}},
			kernel:         kernel1,
			trykernel:      kernel2,
			typs:           []snap.Type{kernelT},
			blvars:         map[string]string{"kernel_status": boot.TryingStatus},
			snapsToMake:    []snap.PlaceInfo{kernel1},
			expRebootPanic: "reboot due to try kernel file not existing",
			comment:        "fallback kernel upgrade path, due to try kernel file not existing",
		},
		// kernel upgrade path, but reboots to fallback due to invalid kernel_status
		{
			m:              &boot.Modeenv{Mode: "run", CurrentKernels: []string{kernel1.Filename(), kernel2.Filename()}},
			kernel:         kernel1,
			trykernel:      kernel2,
			typs:           []snap.Type{kernelT},
			blvars:         map[string]string{"kernel_status": boot.TryStatus},
			snapsToMake:    []snap.PlaceInfo{kernel1, kernel2},
			expRebootPanic: "reboot due to kernel_status wrong",
			comment:        "fallback kernel upgrade path, due to kernel_status wrong",
		},

		//
		// unhappy initramfs fail kernel paths
		//

		// fallback kernel not trusted in modeenv
		{
			m:           &boot.Modeenv{Mode: "run"},
			kernel:      kernel1,
			typs:        []snap.Type{kernelT},
			snapsToMake: []snap.PlaceInfo{kernel1},
			errPattern:  fmt.Sprintf("fallback kernel snap %q is not trusted in the modeenv", kernel1.Filename()),
			comment:     "fallback kernel not trusted in modeenv",
		},
		// fallback kernel file doesn't exist
		{
			m:          &boot.Modeenv{Mode: "run", CurrentKernels: []string{kernel1.Filename()}},
			kernel:     kernel1,
			typs:       []snap.Type{kernelT},
			errPattern: fmt.Sprintf("kernel snap %q does not exist on ubuntu-data", kernel1.Filename()),
			comment:    "fallback kernel file doesn't exist",
		},

		//
		// happy base upgrade paths
		//

		// successful base upgrade path
		{
			m: &boot.Modeenv{
				Mode:       "run",
				Base:       base1.Filename(),
				TryBase:    base2.Filename(),
				BaseStatus: boot.TryStatus,
			},
			expectedM: &boot.Modeenv{
				Mode:       "run",
				Base:       base1.Filename(),
				TryBase:    base2.Filename(),
				BaseStatus: boot.TryingStatus,
			},
			typs:        []snap.Type{baseT},
			snapsToMake: []snap.PlaceInfo{base1, base2},
			expected:    map[snap.Type]snap.PlaceInfo{baseT: base2},
			comment:     "successful base upgrade path",
		},
		// base upgrade path, but uses fallback due to try base file not existing
		{
			m: &boot.Modeenv{
				Mode:       "run",
				Base:       base1.Filename(),
				TryBase:    base2.Filename(),
				BaseStatus: boot.TryStatus,
			},
			expectedM: &boot.Modeenv{
				Mode:       "run",
				Base:       base1.Filename(),
				TryBase:    base2.Filename(),
				BaseStatus: boot.TryStatus,
			},
			typs:        []snap.Type{baseT},
			snapsToMake: []snap.PlaceInfo{base1},
			expected:    map[snap.Type]snap.PlaceInfo{baseT: base1},
			comment:     "fallback base upgrade path, due to missing try base file",
		},
		// base upgrade path, but uses fallback due to base_status trying
		{
			m: &boot.Modeenv{
				Mode:       "run",
				Base:       base1.Filename(),
				TryBase:    base2.Filename(),
				BaseStatus: boot.TryingStatus,
			},
			expectedM: &boot.Modeenv{
				Mode:       "run",
				Base:       base1.Filename(),
				TryBase:    base2.Filename(),
				BaseStatus: boot.DefaultStatus,
			},
			typs:        []snap.Type{baseT},
			snapsToMake: []snap.PlaceInfo{base1, base2},
			expected:    map[snap.Type]snap.PlaceInfo{baseT: base1},
			comment:     "fallback base upgrade path, due to base_status trying",
		},
		// base upgrade path, but uses fallback due to base_status default
		{
			m: &boot.Modeenv{
				Mode:       "run",
				Base:       base1.Filename(),
				TryBase:    base2.Filename(),
				BaseStatus: boot.DefaultStatus,
			},
			expectedM: &boot.Modeenv{
				Mode:       "run",
				Base:       base1.Filename(),
				TryBase:    base2.Filename(),
				BaseStatus: boot.DefaultStatus,
			},
			typs:        []snap.Type{baseT},
			snapsToMake: []snap.PlaceInfo{base1, base2},
			expected:    map[snap.Type]snap.PlaceInfo{baseT: base1},
			comment:     "fallback base upgrade path, due to missing base_status",
		},

		//
		// unhappy base paths
		//

		// base snap unset
		{
			m:           &boot.Modeenv{Mode: "run"},
			typs:        []snap.Type{baseT},
			snapsToMake: []snap.PlaceInfo{base1},
			errPattern:  "fallback base snap unusable: cannot get snap revision: modeenv base boot variable is empty",
			comment:     "base snap unset in modeenv",
		},
		// base snap file doesn't exist
		{
			m:          &boot.Modeenv{Mode: "run", Base: base1.Filename()},
			typs:       []snap.Type{baseT},
			errPattern: fmt.Sprintf("base snap %q does not exist on ubuntu-data", base1.Filename()),
			comment:    "base snap unset in modeenv",
		},
		// unhappy, but silent path with fallback, due to invalid try base snap name
		{
			m: &boot.Modeenv{
				Mode:       "run",
				Base:       base1.Filename(),
				TryBase:    "bogusname",
				BaseStatus: boot.TryStatus,
			},
			typs:        []snap.Type{baseT},
			snapsToMake: []snap.PlaceInfo{base1},
			expected:    map[snap.Type]snap.PlaceInfo{baseT: base1},
			comment:     "corrupted base snap name",
		},

		//
		// combined cases
		//

		// default
		{
			m: &boot.Modeenv{
				Mode:           "run",
				Base:           base1.Filename(),
				CurrentKernels: []string{kernel1.Filename()},
			},
			expectedM: &boot.Modeenv{
				Mode:           "run",
				Base:           base1.Filename(),
				CurrentKernels: []string{kernel1.Filename()},
			},
			kernel:      kernel1,
			typs:        []snap.Type{baseT, kernelT},
			snapsToMake: []snap.PlaceInfo{base1, kernel1},
			expected: map[snap.Type]snap.PlaceInfo{
				baseT:   base1,
				kernelT: kernel1,
			},
			comment: "default combined kernel + base",
		},
		// combined, upgrade only the kernel
		{
			m: &boot.Modeenv{
				Mode:           "run",
				Base:           base1.Filename(),
				CurrentKernels: []string{kernel1.Filename(), kernel2.Filename()},
			},
			expectedM: &boot.Modeenv{
				Mode:           "run",
				Base:           base1.Filename(),
				CurrentKernels: []string{kernel1.Filename(), kernel2.Filename()},
			},
			kernel:      kernel1,
			trykernel:   kernel2,
			typs:        []snap.Type{baseT, kernelT},
			blvars:      map[string]string{"kernel_status": boot.TryingStatus},
			snapsToMake: []snap.PlaceInfo{base1, kernel1, kernel2},
			expected: map[snap.Type]snap.PlaceInfo{
				baseT:   base1,
				kernelT: kernel2,
			},
			comment: "combined kernel + base, successful kernel upgrade",
		},
		// combined, upgrade only the base
		{
			m: &boot.Modeenv{
				Mode:           "run",
				Base:           base1.Filename(),
				TryBase:        base2.Filename(),
				BaseStatus:     boot.TryStatus,
				CurrentKernels: []string{kernel1.Filename()},
			},
			expectedM: &boot.Modeenv{
				Mode:           "run",
				Base:           base1.Filename(),
				TryBase:        base2.Filename(),
				BaseStatus:     boot.TryingStatus,
				CurrentKernels: []string{kernel1.Filename()},
			},
			kernel:      kernel1,
			typs:        []snap.Type{baseT, kernelT},
			snapsToMake: []snap.PlaceInfo{base1, base2, kernel1},
			expected: map[snap.Type]snap.PlaceInfo{
				baseT:   base2,
				kernelT: kernel1,
			},
			comment: "combined kernel + base, successful base upgrade",
		},
		// bonus points: combined upgrade kernel and base
		{
			m: &boot.Modeenv{
				Mode:           "run",
				Base:           base1.Filename(),
				TryBase:        base2.Filename(),
				BaseStatus:     boot.TryStatus,
				CurrentKernels: []string{kernel1.Filename(), kernel2.Filename()},
			},
			expectedM: &boot.Modeenv{
				Mode:           "run",
				Base:           base1.Filename(),
				TryBase:        base2.Filename(),
				BaseStatus:     boot.TryingStatus,
				CurrentKernels: []string{kernel1.Filename(), kernel2.Filename()},
			},
			kernel:      kernel1,
			trykernel:   kernel2,
			typs:        []snap.Type{baseT, kernelT},
			blvars:      map[string]string{"kernel_status": boot.TryingStatus},
			snapsToMake: []snap.PlaceInfo{base1, base2, kernel1, kernel2},
			expected: map[snap.Type]snap.PlaceInfo{
				baseT:   base2,
				kernelT: kernel2,
			},
			comment: "combined kernel + base, successful base + kernel upgrade",
		},
		// combined, fallback upgrade on kernel
		{
			m: &boot.Modeenv{
				Mode:           "run",
				Base:           base1.Filename(),
				CurrentKernels: []string{kernel1.Filename(), kernel2.Filename()},
			},
			expectedM: &boot.Modeenv{
				Mode:           "run",
				Base:           base1.Filename(),
				CurrentKernels: []string{kernel1.Filename(), kernel2.Filename()},
			},
			kernel:      kernel1,
			trykernel:   kernel2,
			typs:        []snap.Type{baseT, kernelT},
			blvars:      map[string]string{"kernel_status": boot.DefaultStatus},
			snapsToMake: []snap.PlaceInfo{base1, kernel1, kernel2},
			expected: map[snap.Type]snap.PlaceInfo{
				baseT:   base1,
				kernelT: kernel1,
			},
			comment: "combined kernel + base, fallback kernel upgrade, due to missing boot var",
		},
		// combined, fallback upgrade on base
		{
			m: &boot.Modeenv{
				Mode:           "run",
				Base:           base1.Filename(),
				TryBase:        base2.Filename(),
				BaseStatus:     boot.TryingStatus,
				CurrentKernels: []string{kernel1.Filename()},
			},
			expectedM: &boot.Modeenv{
				Mode:           "run",
				Base:           base1.Filename(),
				TryBase:        base2.Filename(),
				BaseStatus:     boot.DefaultStatus,
				CurrentKernels: []string{kernel1.Filename()},
			},
			kernel:      kernel1,
			typs:        []snap.Type{baseT, kernelT},
			snapsToMake: []snap.PlaceInfo{base1, base2, kernel1},
			expected: map[snap.Type]snap.PlaceInfo{
				baseT:   base1,
				kernelT: kernel1,
			},
			comment: "combined kernel + base, fallback base upgrade, due to base_status trying",
		},
	}

	// do both the normal uc20 bootloader and the env ref bootloader
	bloaderTable := []struct {
		bl interface {
			bootloader.Bootloader
			SetEnabledKernel(s snap.PlaceInfo) (restore func())
			SetEnabledTryKernel(s snap.PlaceInfo) (restore func())
		}
		name string
	}{
		{
			boottest.MockUC20RunBootenv(bootloadertest.Mock("mock", c.MkDir())),
			"env ref extracted kernel",
		},
		{
			boottest.MockUC20EnvRefExtractedKernelRunBootenv(bootloadertest.Mock("mock", c.MkDir())),
			"extracted run kernel image",
		},
	}

	for _, tbl := range bloaderTable {
		bl := tbl.bl
		for _, t := range tt {
			var cleanups []func()

			comment := Commentf("[%s] %s", tbl.name, t.comment)

			// we use a panic to simulate a reboot
			if t.expRebootPanic != "" {
				r := boot.MockInitramfsReboot(func() error {
					panic(t.expRebootPanic)
				})
				cleanups = append(cleanups, r)
			}

			bootloader.Force(bl)
			cleanups = append(cleanups, func() { bootloader.Force(nil) })

			// set the bl kernel / try kernel
			if t.kernel != nil {
				cleanups = append(cleanups, bl.SetEnabledKernel(t.kernel))
			}

			if t.trykernel != nil {
				cleanups = append(cleanups, bl.SetEnabledTryKernel(t.trykernel))
			}

			if t.blvars != nil {
				c.Assert(bl.SetBootVars(t.blvars), IsNil, comment)
<<<<<<< HEAD
				emptyMap := make(map[string]string, len(t.blvars))
				for k := range t.blvars {
					emptyMap[k] = ""
				}
				cleanups = append(cleanups, func() {
					c.Assert(bl.SetBootVars(emptyMap), IsNil, comment)
=======
				cleanBootVars := make(map[string]string, len(t.blvars))
				for k := range t.blvars {
					cleanBootVars[k] = ""
				}
				cleanups = append(cleanups, func() {
					c.Assert(bl.SetBootVars(cleanBootVars), IsNil, comment)
>>>>>>> 13285e31
				})
			}

			if len(t.snapsToMake) != 0 {
				r := makeSnapFilesOnInitramfsUbuntuData(c, comment, t.snapsToMake...)
				cleanups = append(cleanups, r)
			}

			// write the modeenv to somewhere so we can read it and pass that to
			// InitramfsRunModeChooseSnapsToMount
			err := t.m.WriteTo(boot.InitramfsWritableDir)
			// remove it because we are writing many modeenvs in this single test
			cleanups = append(cleanups, func() {
				c.Assert(os.Remove(dirs.SnapModeenvFileUnder(boot.InitramfsWritableDir)), IsNil, Commentf(t.comment))
			})
			c.Assert(err, IsNil, comment)

			m, err := boot.ReadModeenv(boot.InitramfsWritableDir)
			c.Assert(err, IsNil, comment)

			if t.expRebootPanic != "" {
				f := func() { boot.InitramfsRunModeSelectSnapsToMount(t.typs, m) }
				c.Assert(f, PanicMatches, t.expRebootPanic, comment)
			} else {
				mountSnaps, err := boot.InitramfsRunModeSelectSnapsToMount(t.typs, m)
				if t.errPattern != "" {
					c.Assert(err, ErrorMatches, t.errPattern, comment)
				} else {
					c.Assert(err, IsNil, comment)
					c.Assert(mountSnaps, DeepEquals, t.expected, comment)
				}
			}

			// check that the modeenv changed as expected
			if t.expectedM != nil {
				newM, err := boot.ReadModeenv(boot.InitramfsWritableDir)
				c.Assert(err, IsNil, comment)
				c.Assert(newM.Base, Equals, t.expectedM.Base, comment)
				c.Assert(newM.BaseStatus, Equals, t.expectedM.BaseStatus, comment)
				c.Assert(newM.TryBase, Equals, t.expectedM.TryBase, comment)

				// shouldn't be changing in the initramfs, but be safe
				c.Assert(newM.CurrentKernels, DeepEquals, t.expectedM.CurrentKernels, comment)
			}

			// clean up
			for _, r := range cleanups {
				r()
			}
		}
	}
}<|MERGE_RESOLUTION|>--- conflicted
+++ resolved
@@ -572,21 +572,12 @@
 
 			if t.blvars != nil {
 				c.Assert(bl.SetBootVars(t.blvars), IsNil, comment)
-<<<<<<< HEAD
-				emptyMap := make(map[string]string, len(t.blvars))
-				for k := range t.blvars {
-					emptyMap[k] = ""
-				}
-				cleanups = append(cleanups, func() {
-					c.Assert(bl.SetBootVars(emptyMap), IsNil, comment)
-=======
 				cleanBootVars := make(map[string]string, len(t.blvars))
 				for k := range t.blvars {
 					cleanBootVars[k] = ""
 				}
 				cleanups = append(cleanups, func() {
 					c.Assert(bl.SetBootVars(cleanBootVars), IsNil, comment)
->>>>>>> 13285e31
 				})
 			}
 
