--- conflicted
+++ resolved
@@ -45,14 +45,9 @@
 owner /{,var/}run/user/*/pulse/native rwk,
 `)
 
-<<<<<<< HEAD
 var pulseaudioConnectedPlugSecComp = []byte(`
-=======
-const pulseaudioConnectedPlugSecComp = `
 getsockopt
->>>>>>> 0c73e033
 setsockopt
-getsockopt
 connect
 sendto
 shmctl
