// -*- Mode: Go; indent-tabs-mode: t -*-

/*
 * Copyright (C) 2016-2018 Canonical Ltd
 *
 * This program is free software: you can redistribute it and/or modify
 * it under the terms of the GNU General Public License version 3 as
 * published by the Free Software Foundation.
 *
 * This program is distributed in the hope that it will be useful,
 * but WITHOUT ANY WARRANTY; without even the implied warranty of
 * MERCHANTABILITY or FITNESS FOR A PARTICULAR PURPOSE.  See the
 * GNU General Public License for more details.
 *
 * You should have received a copy of the GNU General Public License
 * along with this program.  If not, see <http://www.gnu.org/licenses/>.
 *
 */

package builtin

import (
	"fmt"
	"strings"

	"github.com/snapcore/snapd/interfaces"
	"github.com/snapcore/snapd/interfaces/apparmor"
	"github.com/snapcore/snapd/interfaces/mount"
	"github.com/snapcore/snapd/interfaces/seccomp"
	"github.com/snapcore/snapd/interfaces/udev"
	"github.com/snapcore/snapd/osutil"
	"github.com/snapcore/snapd/release"
	"github.com/snapcore/snapd/snap"
)

const x11Summary = `allows interacting with or running as an X11 server`

const x11BaseDeclarationSlots = `
  x11:
    allow-installation:
      slot-snap-type:
        - app
        - core
    deny-connection:
      on-classic: false
    deny-auto-connection:
      on-classic: false
`

const x11PermanentSlotAppArmor = `
# Description: Allow operating as an X11 display server. This gives privileged access
# to the system.

# needed since X11 is a display server and needs to configure tty devices
capability sys_tty_config,
/dev/tty[0-9]* rw,

# Needed for mode setting via drmSetMaster() and drmDropMaster()
capability sys_admin,

# NOTE: this allows reading and inserting all input events
/dev/input/* rw,

# For using udev
network netlink raw,
/run/udev/data/c13:[0-9]* r,
/run/udev/data/+input:input[0-9]* r,
/run/udev/data/+platform:* r,

# the unix socket to use to connect to the display
unix (bind, listen, accept)
     type=stream
     addr="@/tmp/.X11-unix/X[0-9]*",
unix (bind, listen, accept)
     type=stream
     addr="@/tmp/.ICE-unix/[0-9]*",

# On systems with Tegra drivers, X11 needs to create the socket for clients to
# use.
unix (bind, listen, accept)
     type=dgram
     addr="@nvidia[0-9a-f]*",

# For Xorg to detect screens
/sys/devices/pci**/boot_vga r,
/sys/devices/pci**/resources r,
`

const x11PermanentSlotSecComp = `
# Description: Allow operating as an X11 server. This gives privileged access
# to the system.
# Needed for server launch
bind
listen
# Needed by server upon client connect
accept
accept4
# for udev
socket AF_NETLINK - NETLINK_KOBJECT_UEVENT
`

const x11ConnectedSlotAppArmor = `
# Description: Allow clients access to the X11 server socket
unix (connect, receive, send, accept)
    type=stream
    addr="@/tmp/.X11-unix/X[0-9]*"
    peer=(label=###PLUG_SECURITY_TAGS###),
<<<<<<< HEAD
# TODO: remove this as we don't want to share ICE sockets
=======
# TODO: deprecate and remove this if it doesn't break X11 server snaps.
>>>>>>> 7ab0bf8a
unix (connect, receive, send, accept)
    type=stream
    addr="@/tmp/.ICE-unix/[0-9]*"
    peer=(label=###PLUG_SECURITY_TAGS###),
`

const x11ConnectedPlugAppArmor = `
# Description: Can access the X server. Restricted because X does not prevent
# eavesdropping or apps interfering with one another.

# The X abstraction doesn't check the peer label, but in this case that's
# ok because x11ConnectedSlotAppArmor will limit which clients can connect
# to the slot implementation.
# TODO: expand this and remove ICE sockets or add explicit denials for all ICE communications.
#include <abstractions/X>
#include <abstractions/fonts>
# TODO: check if we need permissions to access the X11 socket provided by a non-implicit slot.
# Those sockets are /tmp/snap.###SLOT_SNAP_NAME###/tmp/.X11-unix/* from the point of view of apparmor.
owner @{HOME}/.local/share/fonts/{,**} r,
/var/cache/fontconfig/   r,
/var/cache/fontconfig/** mr,

# Allow access to the user specific copy of the xauth file specified
# in the XAUTHORITY environment variable, that "snap run" creates on
# startup.
owner /run/user/[0-9]*/.Xauthority r,

# Allow reading an Xwayland Xauth file
# (see https://gitlab.gnome.org/GNOME/mutter/merge_requests/626)
owner /run/user/[0-9]*/.mutter-Xwaylandauth.* r,
owner /run/user/[0-9]*/mutter/Xauthority r,


# Needed by QtSystems on X to detect mouse and keyboard. Note, the 'netlink
# raw' rule is not finely mediated by apparmor so we mediate with seccomp arg
# filtering.
network netlink raw,
/run/udev/data/c13:[0-9]* r,
/run/udev/data/+input:* r,

# Deny access to ICE granted by abstractions/X
# See: https://bugs.launchpad.net/snapd/+bug/1901489
deny owner @{HOME}/.ICEauthority r,
deny owner /run/user/*/ICEauthority r,
deny unix (connect, receive, send)
    type=stream
    peer=(addr="@/tmp/.ICE-unix/[0-9]*"),
`

const x11ConnectedPlugSecComp = `
# Description: Can access the X server. Restricted because X does not prevent
# eavesdropping or apps interfering with one another.

# Needed by QtSystems on X to detect mouse and keyboard
socket AF_NETLINK - NETLINK_KOBJECT_UEVENT
bind
`

type x11Interface struct {
	commonInterface
}

func (iface *x11Interface) MountConnectedPlug(spec *mount.Specification, plug *interfaces.ConnectedPlug, slot *interfaces.ConnectedSlot) error {
	if implicitSystemConnectedSlot(slot) {
		// X11 slot is provided by the host system. Bring the host's
		// /tmp/.X11-unix/ directory over to the snap mount namespace.
		return spec.AddMountEntry(osutil.MountEntry{
			Name:    "/var/lib/snapd/hostfs/tmp/.X11-unix/",
			Dir:     "/tmp/.X11-unix/",
			Options: []string{"bind", "ro"},
		})
	}

	// X11 slot is provided by another snap on the system. Bring that snap's
	// /tmp/.X11-unix/ directory over to the snap mount namespace. Here we
	// rely on the predictable naming of the private /tmp directory of the
	// slot-side snap which is currently provided by snap-confine.

	// But if the same snap is providing both the plug and the slot, this is
	// not necessary.
	if plug.Snap().InstanceName() == slot.Snap().InstanceName() {
		return nil
	}
	slotSnapName := slot.Snap().InstanceName()
	return spec.AddMountEntry(osutil.MountEntry{
		Name:    fmt.Sprintf("/var/lib/snapd/hostfs/tmp/snap.%s/tmp/.X11-unix/", slotSnapName),
		Dir:     "/tmp/.X11-unix/",
		Options: []string{"bind", "ro"},
	})
}

func (iface *x11Interface) AppArmorConnectedPlug(spec *apparmor.Specification, plug *interfaces.ConnectedPlug, slot *interfaces.ConnectedSlot) error {
	if err := iface.commonInterface.AppArmorConnectedPlug(spec, plug, slot); err != nil {
		return err
	}
	// Consult the comments in MountConnectedPlug for the rationale of the control flow.
	if implicitSystemConnectedSlot(slot) {
		spec.AddUpdateNS(`
		/{,var/lib/snapd/hostfs/}tmp/.X11-unix/ rw,
		mount options=(rw, bind) /var/lib/snapd/hostfs/tmp/.X11-unix/ -> /tmp/.X11-unix/,
		mount options=(ro, remount, bind) -> /tmp/.X11-unix/,
		mount options=(rslave) -> /tmp/.X11-unix/,
		umount /tmp/.X11-unix/,
		`)
		return nil
	}
	if plug.Snap().InstanceName() == slot.Snap().InstanceName() {
		return nil
	}
	slotSnapName := slot.Snap().InstanceName()
	spec.AddUpdateNS(fmt.Sprintf(`
	/tmp/.X11-unix/ rw,
	/var/lib/snapd/hostfs/tmp/snap.%s/tmp/.X11-unix/ rw,
	mount options=(rw, bind) /var/lib/snapd/hostfs/tmp/snap.%s/tmp/.X11-unix/ -> /tmp/.X11-unix/,
	mount options=(ro, remount, bind) -> /tmp/.X11-unix/,
	mount options=(rslave) -> /tmp/.X11-unix/,
	umount /tmp/.X11-unix/,
	`, slotSnapName, slotSnapName))
	return nil
}

func (iface *x11Interface) AppArmorConnectedSlot(spec *apparmor.Specification, plug *interfaces.ConnectedPlug, slot *interfaces.ConnectedSlot) error {
	if !release.OnClassic {
		old := "###PLUG_SECURITY_TAGS###"
		new := plugAppLabelExpr(plug)
		snippet := strings.Replace(x11ConnectedSlotAppArmor, old, new, -1)
		spec.AddSnippet(snippet)
	}
	return nil
}

func (iface *x11Interface) SecCompPermanentSlot(spec *seccomp.Specification, slot *snap.SlotInfo) error {
	if !release.OnClassic {
		spec.AddSnippet(x11PermanentSlotSecComp)
	}
	return nil
}

func (iface *x11Interface) AppArmorPermanentSlot(spec *apparmor.Specification, slot *snap.SlotInfo) error {
	if !release.OnClassic {
		spec.AddSnippet(x11PermanentSlotAppArmor)
	}
	return nil
}

func (iface *x11Interface) UDevPermanentSlot(spec *udev.Specification, slot *snap.SlotInfo) error {
	if !release.OnClassic {
		spec.TriggerSubsystem("input")
		spec.TagDevice(`KERNEL=="tty[0-9]*"`)
		spec.TagDevice(`KERNEL=="mice"`)
		spec.TagDevice(`KERNEL=="mouse[0-9]*"`)
		spec.TagDevice(`KERNEL=="event[0-9]*"`)
		spec.TagDevice(`KERNEL=="ts[0-9]*"`)
	}
	return nil
}

func init() {
	registerIface(&x11Interface{commonInterface{
		name:                  "x11",
		summary:               x11Summary,
		implicitOnClassic:     true,
		baseDeclarationSlots:  x11BaseDeclarationSlots,
		connectedPlugAppArmor: x11ConnectedPlugAppArmor,
		connectedPlugSecComp:  x11ConnectedPlugSecComp,
	}})
}<|MERGE_RESOLUTION|>--- conflicted
+++ resolved
@@ -105,11 +105,7 @@
     type=stream
     addr="@/tmp/.X11-unix/X[0-9]*"
     peer=(label=###PLUG_SECURITY_TAGS###),
-<<<<<<< HEAD
-# TODO: remove this as we don't want to share ICE sockets
-=======
 # TODO: deprecate and remove this if it doesn't break X11 server snaps.
->>>>>>> 7ab0bf8a
 unix (connect, receive, send, accept)
     type=stream
     addr="@/tmp/.ICE-unix/[0-9]*"
