--- conflicted
+++ resolved
@@ -1,10 +1,6 @@
 #!/bin/sh
 
-<<<<<<< HEAD
-set -ev
-=======
 set -eu
->>>>>>> 35eb6454
 
 if which goctest >/dev/null; then
     goctest="goctest"
