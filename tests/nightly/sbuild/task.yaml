summary: Ensure snapd builds correctly in sbuild

# takes a while
priority: 500

environment:
    # amd64 normal build
    BUILD_MODE/normal: normal
<<<<<<< HEAD
    ARCH/normal: amd64
    # i386 normal build
    BUILD_MODE/i386: normal
    ARCH/i386: i386
    # Only build arch:any
    BUILD_MODE/any: any
    ARCH/any: amd64
=======
    BUILD_MODE/all: all
>>>>>>> 7467a490

systems: [debian-sid-*]

execute: |
    echo "Create a sid sbuild env"
    eatmydata sbuild-createchroot --include=eatmydata,ccache,gnupg --arch="$ARCH" sid /srv/chroot/"sid-$ARCH-sbuild" http://deb.debian.org/debian

    echo "Allow test user to run sbuild"
    sbuild-adduser test

    BUILD_PARAM="--verbose"
    if [ "$BUILD_MODE" == "all" ]; then
        BUILD_PARAM="$BUILD_PARAM --arch-all --no-arch-any"
    fi

    echo "Build mode: $BUILD_MODE"
    su -c "sbuild $BUILD_PARAM --arch=$ARCH -d sid --run-autopkgtest $SPREAD_PATH/../*.dsc" test

restore: |
    rm --recursive --one-file-system /srv/chroot/"sid-$ARCH-sbuild"
    rm -f /etc/schroot/chroot.d/"sid-$ARCH-sbuild-"*

debug: |
    # Test that there's a log file and a symbolic link pointing to it.
    # The non-symlink has a time-stamp and we can match on the "Z" timezone
    # marker to find it.
    test "$(find . -maxdepth 1 -name '*Z.build' | wc -l)" -ge 1 &&  tail -n 100 ./*Z.build
    cat <<EOM
    Use release-tools/debian-package-builder to interactively fix build
    issues. The debug shell created there shows the true layout of the source
    code as it exists during the build inside a debian system, inside the
    environment created by sbuild.

    In particular note that the source code exists twice in the build tree,
    and only the specific copy is being used.
    EOM<|MERGE_RESOLUTION|>--- conflicted
+++ resolved
@@ -6,17 +6,13 @@
 environment:
     # amd64 normal build
     BUILD_MODE/normal: normal
-<<<<<<< HEAD
     ARCH/normal: amd64
     # i386 normal build
     BUILD_MODE/i386: normal
     ARCH/i386: i386
-    # Only build arch:any
-    BUILD_MODE/any: any
-    ARCH/any: amd64
-=======
+    # Only build arch:all
     BUILD_MODE/all: all
->>>>>>> 7467a490
+    ARCH/all: amd64
 
 systems: [debian-sid-*]
 
