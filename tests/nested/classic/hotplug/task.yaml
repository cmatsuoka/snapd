--- conflicted
+++ resolved
@@ -55,16 +55,7 @@
     hotplug_add_dev1
 
     # sanity checks to make sure qemu setup is correct
-<<<<<<< HEAD
-    nested_exec "retry --wait 1 -n 5 sh -c 'udevadm info -e | MATCH ID_MODEL=QEMU_USB_SERIAL'"
-=======
-    for _ in $(seq 5); do
-        if tests.nested exec "udevadm info -e" | MATCH "ID_MODEL=QEMU_USB_SERIAL"; then
-            break
-        fi
-        sleep 1
-    done
->>>>>>> 788bd0be
+    tests.nested "retry --wait 1 -n 5 sh -c 'udevadm info -e | MATCH ID_MODEL=QEMU_USB_SERIAL'"
 
     tests.nested exec "ls /dev/tty*" | MATCH "ttyUSB0"
 
@@ -77,19 +68,8 @@
     hotplug_del_dev1
 
     # sanity check to make sure qemu event was triggered correctly
-<<<<<<< HEAD
-    nested_exec "retry --wait 1 -n 5 sh -c 'udevadm info -e | NOMATCH ID_MODEL=QEMU_USB_SERIAL'"
-    if nested_exec "udevadm info -e" | MATCH "ID_MODEL=QEMU_USB_SERIAL"; then
-=======
-    for _ in $(seq 5); do
-        if tests.nested exec "udevadm info -e" | MATCH "ID_MODEL=QEMU_USB_SERIAL"; then
-            sleep 1
-        else
-            break
-        fi
-    done
+    tests.nested "retry --wait 1 -n 5 sh -c 'udevadm info -e | NOMATCH ID_MODEL=QEMU_USB_SERIAL'"
     if tests.nested exec "udevadm info -e" | MATCH "ID_MODEL=QEMU_USB_SERIAL"; then
->>>>>>> 788bd0be
         echo "USB serial should not be registered anymore, exiting..."
         exit 1
     fi
