summary: End-to-end test for install via muinstaller

systems: [ubuntu-22.04-64]

environment:
    # Test both encrypted and unencrypted install using the muinstaller
    NESTED_ENABLE_TPM/encrypted: true
    NESTED_ENABLE_SECURE_BOOT/encrypted: true

    # unencrypted case
    NESTED_ENABLE_TPM/plain: false
    NESTED_ENABLE_SECURE_BOOT/plain: false

    # ensure we use our latest code
    NESTED_BUILD_SNAPD_FROM_CURRENT: true
    NESTED_REPACK_KERNEL_SNAP: true
    NESTED_ENABLE_OVMF: true
    # store related setup
    STORE_ADDR: localhost:11028
    STORE_DIR: $(pwd)/fake-store-blobdir
    # image
    IMAGE_MOUNTPOINT: /mnt/cloudimg

prepare: |
  if [ "$TRUST_TEST_KEYS" = "false" ]; then
      echo "This test needs test keys to be trusted"
      exit
  fi
  snap install jq
  #shellcheck source=tests/lib/store.sh
  . "$TESTSLIB"/store.sh
  setup_fake_store "$STORE_DIR"

restore: |
  #shellcheck source=tests/lib/store.sh
  . "$TESTSLIB"/store.sh
  teardown_fake_store "$STORE_DIR"
  rm -rf ./classic-root

execute: |
  # shellcheck source=tests/lib/prepare.sh
  . "$TESTSLIB/prepare.sh"
  #shellcheck source=tests/lib/nested.sh
  . "$TESTSLIB"/nested.sh

  echo Expose the needed assertions through the fakestore
  cp "$TESTSLIB"/assertions/developer1.account "$STORE_DIR/asserts"
  cp "$TESTSLIB"/assertions/developer1.account-key "$STORE_DIR/asserts"
  cp "$TESTSLIB"/assertions/testrootorg-store.account-key "$STORE_DIR/asserts" 
  export SNAPPY_FORCE_SAS_URL=http://$STORE_ADDR

  version="$(nested_get_version)"

  # build updated shim
  version=22
  snap download --basename=pc --channel="$version/edge" pc
  cp pc.snap pc.snap.orig
  # the fakestore needs the assertion
  snap ack pc.assert
  unsquashfs -d pc-gadget pc.snap
  echo 'console=ttyS0 systemd.journald.forward_to_console=1' > pc-gadget/cmdline.extra
  # use the system-seed-null classic role
  sed -i 's/role: system-seed/role: system-seed-null/' pc-gadget/meta/gadget.yaml

  echo "Sign the shim binary"
  KEY_NAME=$(tests.nested download snakeoil-key)
  SNAKEOIL_KEY="$PWD/$KEY_NAME.key"
  SNAKEOIL_CERT="$PWD/$KEY_NAME.pem"
  tests.nested secboot-sign gadget pc-gadget "$SNAKEOIL_KEY" "$SNAKEOIL_CERT"
  snap pack --filename=pc.snap pc-gadget/ 

  # get an updated kernel
  snap download --basename=pc-kernel --channel="$version/edge" pc-kernel
  cp pc-kernel.snap pc-kernel.snap.orig
  # the fakestore needs this assertion
  snap ack pc-kernel.assert
  uc20_build_initramfs_kernel_snap "$PWD/pc-kernel.snap" "$NESTED_ASSETS_DIR"
  mv "${NESTED_ASSETS_DIR}"/pc-kernel_*.snap pc-kernel.snap

  # prepare a classic seed
  # TODO:
  # - create pc-classic custom gadget
  # - repacked snapd snap
  # (should be as simple as adding "--snap=./local-gadget.snap ...")
  gendeveloper1 sign-model < "$TESTSLIB"/assertions/developer1-22-classic-dangerous.json > my.model
  snap prepare-image --classic \
      --channel=edge \
      --snap ./pc-kernel.snap \
      --snap ./pc.snap \
      my.model \
      ./classic-seed
  # make the seed label more predictable for fake-installer auto-mode
  LABEL=classic
  mv ./classic-seed/system-seed/systems/* ./classic-seed/system-seed/systems/"$LABEL"
  cp -a ./classic-seed/system-seed/ /var/lib/snapd/seed

  # we don't need the fakestore anymore
  teardown_fake_store "$STORE_DIR"

  # build the fake-installer snap
  snap install snapcraft --candidate --classic
  snap install lxd --candidate
  snap set lxd waitready.timeout=240
  lxd waitready
  lxd init --auto
  echo "Setting up proxy for lxc"
  if [ -n "${http_proxy:-}" ]; then
    lxd.lxc config set core.proxy_http "$http_proxy"
  fi
  if [ -n "${https_proxy:-}" ]; then
    lxd.lxc config set core.proxy_https "$http_proxy"
  fi
  (cd "$TESTSLIB"/muinstaller && snapcraft)
  MUINSTALLER_SNAP="$(find "$TESTSLIB"/muinstaller/ -maxdepth 1 -name '*.snap')"
  echo "found $MUINSTALLER_SNAP"

  # create new disk for the installer to work on and attach to VM
  truncate --size=4G fake-disk.img

  # create a VM and mount a cloud image
  tests.nested build-image classic

  # TODO: nested classic images do not support secure boot today so
  #       this will not work to test the secure boot installer. So for
  #       now the workaround is to boot classic to create user/ssh
  #       keys, shutdown down, convert disk from qcow2->raw and rename
  #       from classic->core and use nested_start_core_vm (like below)
  #
  # start it so that cloud-init creates ssh keys and user
  NESTED_PARAM_EXTRA="-drive file=$(pwd)/fake-disk.img,if=virtio,snapshot=off"
  tests.nested create-vm classic --extra-param "$NESTED_PARAM_EXTRA"

  # make sure classic image is bootable with snakeoil keys
  # TODO: move to nested_create_classic_image
  # XXX: use assets from gadget instead?
  for s in BOOT/BOOTX64.EFI ubuntu/shimx64.efi; do
      remote.exec "sudo cp -a /boot/efi/EFI/$s /tmp"
      remote.exec "sudo chmod 755 /tmp/$(basename $s)"
      remote.pull /tmp/"$(basename $s)" .
      nested_secboot_sign_file "$(basename $s)" "$SNAKEOIL_KEY" "$SNAKEOIL_CERT"
      remote.push "$(basename $s)"
      remote.exec "sudo mv $(basename $s) /boot/efi/EFI/$s"
  done

  remote.exec "sudo sh -c 'echo SNAPD_DEBUG=1 >> /etc/environment'"
  # push our snap down
  # TODO: this abuses /var/lib/snapd to store the deb so that mk-initramfs-classic
  # can pick it up. the real installer will also need a very recent snapd
  # in its on disk-image to supprot seeding
  remote.push "$SPREAD_PATH"/../snapd_*.deb
  remote.exec "sudo mv snapd_*.deb /var/lib/snapd/"
  remote.exec "sudo apt install -y /var/lib/snapd/snapd_*.deb"

  # push our seed down
  # TODO: merge with classic /var/lib/snapd/seed eventually
  # XXX: port scp -r to remote.push
  #remote.push ./classic-seed/system-seed/ '~/'
  sshpass -p ubuntu scp -r -P 8022 -o ConnectTimeout=10 -o UserKnownHostsFile=/dev/null -o StrictHostKeyChecking=no ./classic-seed/system-seed/ user1@localhost:~/install-seed
  remote.exec "sudo mv /home/user1/install-seed /var/lib/snapd/"

  # XXX: the code in DeviceManager.SystemAndGadgetInfo() will only work on
  # classic systems with modeenv right now (which is something we may need
  # to fix to work from the classic installer).
  # For now pretend we have a modeenv
  remote.exec 'echo "mode=run" | sudo tee -a /var/lib/snapd/modeenv'
  remote.exec 'sudo systemctl restart snapd'

  # shutdown the classic vm to install with a core VM that supports
  # secboot/tpm
  tests.nested vm stop
  sync

  # HACK: convert "classic" qcow2 to raw "core" image because we need
  # to boot with OVMF we really should fix this so that classic and
  # core VMs are more similar
  qemu-img convert -f qcow2 -O raw "$NESTED_IMAGES_DIR/$(nested_get_image_name classic)" "$NESTED_IMAGES_DIR/$(nested_get_image_name core)"
  # and we don't need the classic image anymore
  # TODO: uncomment
  #rm -f  "$NESTED_IMAGES_DIR/$(nested_get_image_name classic)"
  # TODO: this prevents "nested_prepare_ssh" inside nested_start_core_vm
  #       from running, we already have a user so this is not needed
  IMAGE_NAME="$(nested_get_image_name core)"
  touch "$NESTED_IMAGES_DIR/$IMAGE_NAME.configured"
  tests.nested create-vm core --extra-param "$NESTED_PARAM_EXTRA"
  
  # bind mount new seed
  remote.exec "sudo mount -o bind /var/lib/snapd/install-seed /var/lib/snapd/seed"
  # push the muinstaller
  remote.push "$MUINSTALLER_SNAP"
  remote.exec "sudo snap install --classic --dangerous $(basename "$MUINSTALLER_SNAP")"

  # TODO: use retry
  while true; do
    if remote.exec "sudo snap logs muinstaller" | MATCH "install done"; then
        break
    fi
    sleep 5
  done
  remote.exec "sudo sync"

  # boot into the just installed drive
  tests.nested vm stop
  sync

  # HACK: rename to "core" image because we need to boot with OVMF
  # we really should fix this so that classic and core VMs are more similar
  mv fake-disk.img "$NESTED_IMAGES_DIR/$IMAGE_NAME"

  # remove cached image
  # TODO: find a more elegant way
  rm -f "$NESTED_IMAGES_DIR"/ubuntu-core-current.img

<<<<<<< HEAD
  tests.nested create-vm core --tpm-no-restart
=======
  # and start again
  # TODO: make this nicer
  export NESTED_TPM_NO_RESTART=1
  nested_start_core_vm
  unset NESTED_TPM_NO_RESTART
>>>>>>> 3ade08b0
  
  # things look fine
  remote.exec "cat /etc/os-release" | MATCH 'NAME="Ubuntu"'
  remote.exec "snap changes" | MATCH "Done.* Initialize system state"
  remote.exec "snap list" | MATCH pc-kernel

  # check encryption
  if [ "$NESTED_ENABLE_TPM" = true ]; then
      remote.exec "sudo test -d /var/lib/snapd/device/fde"
      remote.exec "sudo test -e /var/lib/snapd/device/fde/marker"
      remote.exec "sudo test -e /var/lib/snapd/device/fde/marker"
      remote.exec "sudo blkid /dev/disk/by-label/ubuntu-data-enc" | MATCH crypto_LUKS

      echo "Ensure recovery keys are available on classic FDE too"
      remote.exec "sudo snap recovery --show-keys" > show-keys.out
      MATCH 'recovery:\s+[0-9]{5}-[0-9]{5}-[0-9]{5}-[0-9]{5}-[0-9]{5}-[0-9]{5}-[0-9]{5}-[0-9]{5}' < show-keys.out

      # check disk mappings
      remote.exec "sudo snap install jq"
      # TODO: no ubuntu-save right now because:
      #       "ERROR cannot store device key pair: internal error: cannot access device keypair manager if ubuntu-save is unavailable"
      #DISK_MAPPINGS=(/run/mnt/ubuntu-save/device/disk-mapping.json
      #               /run/mnt/data/var/lib/snapd/device/disk-mapping.json)
      DISK_MAPPINGS=(/run/mnt/data/var/lib/snapd/device/disk-mapping.json)
      for DM in "${DISK_MAPPINGS[@]}"; do
          remote.exec "sudo cat $DM | jq '.pc.\"structure-encryption\".\"ubuntu-save\".method'" | MATCH '"LUKS"'
          remote.exec "sudo cat $DM | jq '.pc.\"structure-encryption\".\"ubuntu-data\".method'" | MATCH '"LUKS"'
      done

      # check that on an already provisioned system the API will give a
      # sensible reason why the system cannot be installed without further
      # action.
      remote.exec "sudo apt install -y curl"
      remote.exec "sudo curl -s --unix-socket /run/snapd.socket http://localhost/v2/systems/$LABEL" > system
      jq '.result."storage-encryption".support' < system | MATCH "unavailable"
      jq '.result."storage-encryption"."unavailable-reason"' < system | MATCH "not encrypting device storage as checking TPM gave: the TPM is in DA lockout mode"
  fi

  # test kernel/gadget refreshes via the fake-store

  # setup refresh for a rebooting snap
  refresh_rebooting_snap()
  {
      local snap_name=$1
      local snap_orig_blob=$2
      local snap_new_dir=$3

      printf "Test installing snap from file %s\n" "$snap_name"
      fakestore make-refreshable --dir "$STORE_DIR" --snap-orig-blob "$snap_orig_blob" --snap-blob "$snap_new_dir" "$snap_name"
      boot_id=$(tests.nested boot-id)
      REMOTE_CHG_ID=$(remote.exec sudo snap refresh --amend --no-wait --channel="$version/edge" "$snap_name")
      # Wait until we stall in the connection of interface as we wait for a reboot
      retry --wait 1 -n 120 sh -c "remote.exec \"snap change $REMOTE_CHG_ID | grep -E 'Task set to wait until a manual system restart'\""

      # Check that a reboot notification was setup
      remote.exec test -f /run/reboot-required
      remote.exec cat /run/reboot-required.pkgs | MATCH "snap:${snap_name}"
      # Check that no reboot has been scheduled, then force a reboot
      remote.exec not test -f /run/systemd/shutdown/scheduled

      remote.exec sudo reboot || true
      tests.nested wait-for reboot "$boot_id"
      remote.exec sudo snap watch "$REMOTE_CHG_ID"
      remote.exec "snap change $REMOTE_CHG_ID" | NOMATCH Error
      remote.exec "journalctl -u snapd" | NOMATCH "cannot mark boot successful"
  }
  # ensure update-notifier-common is installed so that reboot notification works
  remote.exec "sudo apt install -y update-notifier-common"

  # setup fake store again and make it available inside the nested vm
  setup_fake_store "$STORE_DIR"
  export NESTED_FAKESTORE_BLOB_DIR="$STORE_DIR"
  export NESTED_UBUNTU_IMAGE_SNAPPY_FORCE_SAS_URL="$SNAPPY_FORCE_SAS_URL"

  #shellcheck source=tests/lib/store.sh  
  . "$TESTSLIB"/store.sh  

  # nested vm needs to restart for fake-store
  nested_shutdown
  export NESTED_TPM_NO_RESTART=1
  nested_start_core_vm
  unset NESTED_TPM_NO_RESTART

  # test gadget/kernel refresh
  refresh_rebooting_snap pc pc.snap.orig ./pc-gadget

  unsquashfs -d pc-kernel pc-kernel.snap
  refresh_rebooting_snap pc-kernel pc-kernel.snap.orig ./pc-kernel

  # test that core22+ refreshes fine and does not revert after a reboot
  # (see https://github.com/snapcore/snapd/pull/12532)
  snap download --basename="core${version}" --channel="edge" "core${version}"
  cp "core${version}".snap "core${version}".snap.orig
  # the fakestore needs the assertion
  snap ack "core${version}".assert
  unsquashfs -d "core${version}" "core${version}".snap
  echo "modified" >> ./"core${version}"/etc/motd
  snap pack --filename="core${version}".snap ./"core${version}"
  fakestore make-refreshable --dir "$STORE_DIR" --snap-orig-blob "core${version}.snap.orig" --snap-blob "./core${version}" "core${version}"
  remote.exec sudo snap refresh --amend --channel="edge" "core${version}"
  remote.exec snap list "core${version}" > "core${version}".before-boot
  boot_id=$(tests.nested boot-id)
  remote.exec sudo reboot || true
  tests.nested wait-for reboot "$boot_id"
  # ensure no revert of core22+ was performed
  remote.exec sudo snap changes | NOMATCH "Update kernel and core snap revisions"
  remote.exec snap list "core${version}" > "core${version}".after-boot
  # and check that the versions are the same after boot
  diff -u "core${version}".before-boot "core${version}".after-boot<|MERGE_RESOLUTION|>--- conflicted
+++ resolved
@@ -210,15 +210,7 @@
   # TODO: find a more elegant way
   rm -f "$NESTED_IMAGES_DIR"/ubuntu-core-current.img
 
-<<<<<<< HEAD
   tests.nested create-vm core --tpm-no-restart
-=======
-  # and start again
-  # TODO: make this nicer
-  export NESTED_TPM_NO_RESTART=1
-  nested_start_core_vm
-  unset NESTED_TPM_NO_RESTART
->>>>>>> 3ade08b0
   
   # things look fine
   remote.exec "cat /etc/os-release" | MATCH 'NAME="Ubuntu"'
