--- conflicted
+++ resolved
@@ -48,16 +48,8 @@
     echo "Refreshing snapd and core18 from the store"
     tests.nested exec "sudo snap refresh" || true
 
-<<<<<<< HEAD
-    nested_wait_for_reboot "$INITIAL_BOOT_ID"
+    tests.nested wait-for reboot "$INITIAL_BOOT_ID"
     tests.nested exec "retry --wait 2 -n 10 sh -c 'snap list snapd | NOMATCH \"snapd.*5760\"'"
-=======
-    tests.nested wait-for reboot "$INITIAL_BOOT_ID"
-    if tests.nested exec "snap list snapd" | MATCH "snapd.*5760"; then
-      echo "unexpected snapd rev 5760"
-      exit 1
-    fi
->>>>>>> 3df12982
 
     # this change is not immediately done and needs a retry
     #shellcheck disable=SC2140
