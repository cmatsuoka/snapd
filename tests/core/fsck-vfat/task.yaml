summary: the boot base provides essential fsck programs

details: |
  Snapd uses vfat on certain essential boot partitions, due to external
  requirements imposed by the bootloader architecture. This test verifies
  that fsck.vfat is shipped in the image, and that it can correctly clean
  the dirty bit that is artificially set by this test.

  A separate test examines how fsck is automatically invoked during the boot
  process. This is not verified here.

<<<<<<< HEAD
prepare: |
  tests.cleanup prepare

restore: |
  tests.cleanup restore

=======
>>>>>>> dda30e53
execute: |
  echo "Essential fsck programs are in the boot base"
  test -n "$(command -v fsck.vfat)"
  test -n "$(command -v fsck.fat)"
  test -n "$(command -v fsck.ext2)"
  test -n "$(command -v fsck.ext3)"
  test -n "$(command -v fsck.ext4)"

  echo "mkfs.vfat can create a FAT 12 filesystem"
  dd if=/dev/zero of=fat.img bs=1M count=1
  mkfs.vfat fat.img > mkfs.vfat.log

  echo "fsck.fat reports all-ok on such filesystem"
  fsck.vfat fat.img > fsck.vfat.vanilla.log
  MATCH 'fat.img: 0 files, 0/502 clusters' <fsck.vfat.vanilla.log

  echo "We can simulate uncleanly unmounted FAT"
  # FAT uses a specific byte to effectively indicate that the file system is
  # dirty. The precise details as to how this byte is used by each system vary,
  # but Linux sets it on a non-read-only mount, and clears it on unmount. We
  # can set it manually, verify it when the image is mounted and observe fsck
  # clearing it. Note that larger block devices use FAT32 and the offset
  # differs. FAT12 and FAT16 uses 37 while FAT32 uses 65.
  printf "\x01" > one
  tests.cleanup defer rm -f one
  dd if=one of=fat.img seek=37 bs=1 count=1 conv=notrunc

  echo "Mounting dirty FAT generated a kernel message"
  mount fat.img /mnt
  tests.cleanup defer umount /mnt
  # If this ever fails because the kernel log message has changed, please
  # adjust the fsck-on-boot tests as well. It relies on absence of this exact
  # message.
  dmesg -c | MATCH "Volume was not properly unmounted. Some data may be corrupt. Please run fsck."
  tests.cleanup pop # unmount

  echo "fsck.fat can fix such corruption"
  set +e
  fsck.vfat -v -a fat.img > fsck.vfat.dirty.log
  retval=$?
  set -e
  test "$retval" -eq 1  # see fsck.vfat(8) for details
  MATCH '0x25: Dirty bit is set. Fs was not properly unmounted and some data may be corrupt.' < fsck.vfat.dirty.log
  MATCH 'Automatically removing dirty bit.' < fsck.vfat.dirty.log

  echo "fsck.fat reports the file system as clean"
  fsck.vfat -v -a fat.img > fsck.vfat.cleaned.log
  not MATCH '0x25: Dirty bit is set. Fs was not properly unmounted and some data may be corrupt.' < fsck.vfat.cleaned.log

  echo "Cleaned FAT mounts without warnings"
  mount fat.img /mnt
  tests.cleanup defer umount /mnt
  dmesg -c | not MATCH "Volume was not properly unmounted. Some data may be corrupt. Please run fsck."
  tests.cleanup pop # unmount<|MERGE_RESOLUTION|>--- conflicted
+++ resolved
@@ -9,15 +9,6 @@
   A separate test examines how fsck is automatically invoked during the boot
   process. This is not verified here.
 
-<<<<<<< HEAD
-prepare: |
-  tests.cleanup prepare
-
-restore: |
-  tests.cleanup restore
-
-=======
->>>>>>> dda30e53
 execute: |
   echo "Essential fsck programs are in the boot base"
   test -n "$(command -v fsck.vfat)"
