summary: Ensure "snap set core" works

systems: [ubuntu-core-*]

# TODO: use `snap set system` instead of `snap set core`

prepare: |
    rc=0
    systemctl status rsyslog.service || rc=$?
    if [ $rc = 4 ]; then
        # systemctl(1) exit code 4: no such unit

        # start fake rsyslog service
        printf '[Unit]\nDescription=test %s\n[Service]\nType=simple\nExecStart=%s\n' "${SPREAD_JOB:-unknown}" "/bin/sleep 2h" > /run/systemd/system/rsyslog.service
        systemctl daemon-reload
        systemctl start rsyslog

        # create a flag to indicate the ryslog service is fake
        touch rsyslog.fake
    fi

restore: |
    if [ -f rsyslog.fake ]; then
        systemctl stop rsyslog
        rm /run/systemd/system/rsyslog.service
        systemctl daemon-reload
    else
        systemctl enable rsyslog.service
        systemctl start rsyslog.service
    fi
<<<<<<< HEAD
    if [ -e current-hostname ]; then
        hostnamectl set-hostname "$(cat current-hostname)"
    fi

=======
    if [ -e current-timezone ]; then
        timedatectl set-timezone "$(cat current-timezone)"
    fi
 
>>>>>>> 58504e30
    rm -f /etc/systemd/login.conf.d/00-snap-core.conf

execute: |
    echo "Check that service disable works"
    systemctl status rsyslog.service|MATCH "Active: active"
    snap set core service.rsyslog.disable=true
    systemctl status rsyslog.service|MATCH "Active: inactive"
    systemctl status rsyslog.service|MATCH "Loaded: masked"
    snap set core service.rsyslog.disable=false

    echo "Check that powerkey handling works"
    snap set core system.power-key-action=reboot
    MATCH HandlePowerKey=reboot < /etc/systemd/logind.conf.d/00-snap-core.conf
    echo "Ensure unsetting cleans the file again"
    snap set core system.power-key-action=""
    if test -f /etc/systemd/logind.conf.d/00-snap-core.conf; then
        echo "unsetting system.power-key-action did not cleanup correctly"
        exit 1
    fi


    echo "Check that pi config handline works"
    if [ -e /boot/uboot/config.txt ]; then
        cp /boot/uboot/config.txt config.txt.save

        snap set core pi-config.hdmi-mode=1
        MATCH ^hdmi_mode=1 < /boot/uboot/config.txt
        snap set core pi-config.hdmi-mode=""
        MATCH ^#hdmi_mode=1 < /boot/uboot/config.txt

        echo "Ensure the config.txt are fully undo when an option is unset"
        if ! diff -u /boot/uboot/config.txt config.txt.save; then
            echo "error: unexpected diff in /boot/uboot/config.txt"
            exit 1
        fi
    fi

    echo "Check that the proxy config handling works"
    for proto in http https ftp; do
        snap set core proxy.${proto}=http://example.com:8021/
        MATCH "^${proto}_proxy=http://example.com:8021" < /etc/environment
        snap set core proxy.${proto}=""
        if grep "^{proto}_proxy=" /etc/environment; then
            echo "proxy setting was not properly cleaned up"
            cat /etc/environment
            exit 1
        fi
    done

    echo "Check that the no_proxy config handling works"
    snap set core proxy.no-proxy="example.com,bar.com"
    MATCH "^no_proxy=example.com,bar.com" < /etc/environment
    snap set core proxy.no-proxy=""
    if grep "^no_proxy=" /etc/environment ; then
        echo "proxy setting was not properly cleaned up"
        cat /etc/environment
        exit 1
    fi

    echo "Changing 'service.console-conf.disable' at runtime does not work"
    console_conf_disabled="false"
    if [ -e /var/lib/console-conf/complete ]; then
        console_conf_disabled="true"
    fi
    if [ "$console_conf_disabled" = "true" ]; then
        not snap set system service.console-conf.disable=false 2>stderr
        MATCH "cannot toggle console-conf at runtime, but only initially via gadget defaults" < stderr
        # and the console-conf complete file is unchanged
        test -e /var/lib/console-conf/complete
        # but setting to again (without changing) is fine
        snap set system service.console-conf.disable=true
    elif [ "$console_conf_disabled" = "false" ]; then
        not snap set system service.console-conf.disable=true 2>stderr
        MATCH "cannot toggle console-conf at runtime, but only initially via gadget defaults" < stderr
        # and the console-conf complete file is unchanged
        not test -e /var/lib/console-conf/complete
        # but setting to again (without changing) is fine
        snap set system service.console-conf.disable=false
    else
        echo "internal error: $console_conf_disabled var has unexpected setting"
    fi

    echo "Check that 'system.kernel.printk.console-loglevel' handling works"
    snap set system system.kernel.printk.console-loglevel=7
    test -e /etc/sysctl.d/99-snapd.conf
    sysctl -n kernel.printk|MATCH "^7\s+"

    snap unset system system.kernel.printk.console-loglevel
    not test -e /etc/sysctl.d/99-snapd.conf
    sysctl -n kernel.printk|MATCH "^4\s+"

<<<<<<< HEAD
    echo "setting the hostname works"
    hostname > current-hostname
    snap set system system.hostname=foo
    hostname | MATCH foo
=======
    echo "setting the timezone works"
    cat /etc/timezone > current-timezone
    snap set system system.timezone=Europe/Malta
    MATCH "Europe/Malta" /etc/timezone
    test "$(readlink -f /etc/localtime)" = "/usr/share/zoneinfo/Europe/Malta"
>>>>>>> 58504e30
<|MERGE_RESOLUTION|>--- conflicted
+++ resolved
@@ -28,17 +28,12 @@
         systemctl enable rsyslog.service
         systemctl start rsyslog.service
     fi
-<<<<<<< HEAD
+    if [ -e current-timezone ]; then
+        timedatectl set-timezone "$(cat current-timezone)"
+    fi
     if [ -e current-hostname ]; then
         hostnamectl set-hostname "$(cat current-hostname)"
     fi
-
-=======
-    if [ -e current-timezone ]; then
-        timedatectl set-timezone "$(cat current-timezone)"
-    fi
- 
->>>>>>> 58504e30
     rm -f /etc/systemd/login.conf.d/00-snap-core.conf
 
 execute: |
@@ -130,15 +125,13 @@
     not test -e /etc/sysctl.d/99-snapd.conf
     sysctl -n kernel.printk|MATCH "^4\s+"
 
-<<<<<<< HEAD
-    echo "setting the hostname works"
-    hostname > current-hostname
-    snap set system system.hostname=foo
-    hostname | MATCH foo
-=======
     echo "setting the timezone works"
     cat /etc/timezone > current-timezone
     snap set system system.timezone=Europe/Malta
     MATCH "Europe/Malta" /etc/timezone
     test "$(readlink -f /etc/localtime)" = "/usr/share/zoneinfo/Europe/Malta"
->>>>>>> 58504e30
+
+    echo "setting the hostname works"
+    hostname > current-hostname
+    snap set system system.hostname=foo
+    hostname | MATCH foo