summary: inspect all the set environment variables prefixed with SNAP_ and XDG_
prepare: |
    snapbuild $TESTSLIB/snaps/test-snapd-tools .
    snap install --dangerous test-snapd-tools_1.0_all.snap
restore: |
    rm -f *.snap
execute: |
    echo "Collect SNAP and XDG environment variables"
    test-snapd-tools.env | egrep '^SNAP_' | sort > snap-vars.txt 
    test-snapd-tools.env | egrep '^XDG_' | sort > xdg-vars.txt 

    echo "Ensure that SNAP environment variables are what we expect"
    egrep -q '^SNAP_ARCH=(amd64|i386|arm64|armhf)$' snap-vars.txt
    egrep -q '^SNAP_COMMON=/var/snap/test-snapd-tools/common$' snap-vars.txt
    egrep -q '^SNAP_DATA=/var/snap/test-snapd-tools/x1$' snap-vars.txt
    egrep -q '^SNAP_LIBRARY_PATH=/var/lib/snapd/lib/gl:$' snap-vars.txt
    egrep -q '^SNAP_NAME=test-snapd-tools$' snap-vars.txt
    # XXX: probably not something we ought to test
    # egrep -q '^SNAP_REEXEC=0$' snap-vars.txt
    egrep -q '^SNAP_REVISION=x1$' snap-vars.txt
    egrep -q '^SNAP_USER_COMMON=/root/snap/test-snapd-tools/common$' snap-vars.txt
    egrep -q '^SNAP_USER_DATA=/root/snap/test-snapd-tools/x1$' snap-vars.txt
    egrep -q '^SNAP_VERSION=1.0$' snap-vars.txt
    test $(wc -l < snap-vars.txt) -eq 10

    echo "Enure that XDG environment variables are what we expect"
    egrep -q '^XDG_RUNTIME_DIR=/run/user/0/snap.test-snapd-tools$' xdg-vars.txt
<<<<<<< HEAD
    test $(wc -l < xdg-vars.txt) -eq 1
=======
    test $(wc -l < xdg-vars.txt) -ge 1
>>>>>>> 8f626738
debug: |
    cat *-vars.txt<|MERGE_RESOLUTION|>--- conflicted
+++ resolved
@@ -25,10 +25,6 @@
 
     echo "Enure that XDG environment variables are what we expect"
     egrep -q '^XDG_RUNTIME_DIR=/run/user/0/snap.test-snapd-tools$' xdg-vars.txt
-<<<<<<< HEAD
-    test $(wc -l < xdg-vars.txt) -eq 1
-=======
     test $(wc -l < xdg-vars.txt) -ge 1
->>>>>>> 8f626738
 debug: |
     cat *-vars.txt