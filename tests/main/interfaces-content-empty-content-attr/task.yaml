--- conflicted
+++ resolved
@@ -1,11 +1,5 @@
 summary: Ensure that the content sharing interface with defaults work.
 
-<<<<<<< HEAD
-# Disabled for Fedora and openSUSE until test case is properly ported
-systems: [-fedora-*, -opensuse-*]
-
-=======
->>>>>>> cbc5c63f
 prepare: |
     echo "Given a snap declaring a content sharing slot is installed"
     snap install --edge test-snapd-content-slot-empty-content-attr
