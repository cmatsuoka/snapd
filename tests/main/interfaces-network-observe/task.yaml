summary: Ensure that the network-observe interface works

<<<<<<< HEAD
systems: [-ubuntu-core-16]
=======
systems: [-ubuntu-core-16-64]
>>>>>>> 0122da37

details: |
    The network-observe interface allows a snap to query the network status information.

    A snap which defines the network-observe plug must be shown in the interfaces list.
    The plug must not be autoconnected on install and, as usual, must be able to be
    reconnected.

    A snap declaring a plug on this interface must be able to access read the network status,
    the test sets up a network service to establish a known state in the network to be queried.

environment:
    PORT: 8081
    SERVICE_FILE: "./service.sh"
    SERVICE_NAME: "test-service"

prepare: |
    echo "Given a snap declaring a plug on the network-observe interface is installed"
    snapbuild $TESTSLIB/snaps/network-observe-consumer .
    snap install network-observe-consumer_1.0_all.snap

    echo "And a network service is up"
    printf "#!/bin/sh -e\nwhile true; do echo \"HTTP/1.1 200 OK\n\nok\n\" |  nc -l -p $PORT -q 1; done" > $SERVICE_FILE
    chmod a+x $SERVICE_FILE
    systemd-run --unit $SERVICE_NAME $SERVICE_FILE
    while ! netstat -lnt | grep -Pq "tcp.*?:$PORT +.*?LISTEN\n*"; do sleep 0.5; done

restore: |
    systemctl stop $SERVICE_NAME
    rm -f network-observe-consumer_1.0_all.snap net-query.output $SERVICE_FILE

execute: |
    CONNECTED_PATTERN=":network-observe +network-observe-consumer"
    DISCONNECTED_PATTERN="(?s).*?\n- +network-observe-consumer:network-observe"

    echo "Then the plug disconnected by default"
    snap interfaces | grep -Pzq "$DISCONNECTED_PATTERN"

    echo "===================================="

    echo "When the plug is connected"
    snap connect network-observe-consumer:network-observe ubuntu-core:network-observe
    snap interfaces | grep -Pzq "$CONNECTED_PATTERN"

    echo "Then the snap command can query network status information"
    network-observe-consumer | grep -P "0.0.0.0:$PORT.*?LISTEN"

    echo "===================================="

    echo "When the plug is disconnected"
    snap disconnect network-observe-consumer:network-observe ubuntu-core:network-observe
    snap interfaces | grep -Pzq "$DISCONNECTED_PATTERN"

    echo "Then the snap command can not query network status information"
    if network-observe-consumer 2>net-query.output; then
        echo "Expected error caling command with disconnected plug"
    fi
    cat net-query.output | grep -Pq "Permission denied"<|MERGE_RESOLUTION|>--- conflicted
+++ resolved
@@ -1,10 +1,6 @@
 summary: Ensure that the network-observe interface works
 
-<<<<<<< HEAD
-systems: [-ubuntu-core-16]
-=======
 systems: [-ubuntu-core-16-64]
->>>>>>> 0122da37
 
 details: |
     The network-observe interface allows a snap to query the network status information.
