summary: Check that core refresh will create the userd dbus serivce file

# only run on systems that re-exec
systems: [ubuntu-16*, ubuntu-17*]

restore: |
<<<<<<< HEAD
    #shellcheck source=tests/lib/dirs.sh
    . "$TESTSLIB"/dirs.sh
    # Remove the locale revision of core, if we installed one.
=======
    # Remove the locale revision of core, if we installed one.
    SNAP_MOUNT_DIR="$(os.paths snap-mount-dir)"
>>>>>>> dda30e53
    if [ "$(readlink "$SNAP_MOUNT_DIR/core/current")" = x1 ]; then
        snap revert core
        snap remove --revision=x1 core
    fi

execute: |
    snap list | awk "/^core / {print(\$3)}" > prevBoot

    echo "Ensure service file is created if missing (e.g. on re-exec)"
    mv /usr/share/dbus-1/services/io.snapcraft.Launcher.service /usr/share/dbus-1/services/io.snapcraft.Launcher.service.orig

    echo "Install new core"
    snap install --dangerous "/var/lib/snapd/snaps/core_$(cat prevBoot).snap"

    echo "Ensure the dbus service file got created"
    test -f /usr/share/dbus-1/services/io.snapcraft.Launcher.service
    diff -u /usr/share/dbus-1/services/io.snapcraft.Launcher.service.orig /usr/share/dbus-1/services/io.snapcraft.Launcher.service<|MERGE_RESOLUTION|>--- conflicted
+++ resolved
@@ -4,14 +4,8 @@
 systems: [ubuntu-16*, ubuntu-17*]
 
 restore: |
-<<<<<<< HEAD
-    #shellcheck source=tests/lib/dirs.sh
-    . "$TESTSLIB"/dirs.sh
-    # Remove the locale revision of core, if we installed one.
-=======
     # Remove the locale revision of core, if we installed one.
     SNAP_MOUNT_DIR="$(os.paths snap-mount-dir)"
->>>>>>> dda30e53
     if [ "$(readlink "$SNAP_MOUNT_DIR/core/current")" = x1 ]; then
         snap revert core
         snap remove --revision=x1 core
