summary: Check that all tasks of a failed installtion are undone

<<<<<<< HEAD
# Disabled for Fedora and openSUSE until test case is properly ported
systems: [-ubuntu-core-16-*, -fedora-*, -opensuse-*]
=======
systems: [-ubuntu-core-16-*]
>>>>>>> cbc5c63f

restore: |
    . $TESTSLIB/dirs.sh
    rm -rf $SNAPMOUNTDIR/test-snapd-tools

execute: |
    check_empty_glob(){
        local base_path=$1
        local glob=$2
        [ $(find $base_path -maxdepth 1 -name "$glob" | wc -l) -eq 0 ]
    }

    . $TESTSLIB/dirs.sh

    echo "Given we make a snap uninstallable"
    mkdir -p $SNAPMOUNTDIR/test-snapd-tools/current/foo

    echo "And we try to install it"
    . $TESTSLIB/snaps.sh
    if install_local test-snapd-tools; then
        echo "A snap shouldn't be installable if its mount point is busy"
        exit 1
    fi

    echo "Then the snap isn't installed"
    snap list | MATCH -v test-snapd-tools

    echo "And the installation task is reported as an error"
    failed_task_id=$(snap changes | perl -ne 'print $1 if /(\d+) +Error.*?Install \"test-snapd-tools\" snap/')
    if [ -z $failed_task_id ]; then
        echo "Installation task should be reported as error"
        exit 1
    fi

    echo "And the Mount subtask is actually undone"
    snap change $failed_task_id | grep -Pq "Undone +.*?Mount snap \"test-snapd-tools\""
    check_empty_glob $SNAPMOUNTDIR/test-snapd-tools [0-9]+
    check_empty_glob /var/lib/snapd/snaps test-snapd-tools_[0-9]+.snap

    echo "And the Data Copy subtask is actually undone"
    snap change $failed_task_id | grep -Pq "Undone +.*?Copy snap \"test-snapd-tools\" data"
    check_empty_glob $HOME/snap/test-snapd-tools [0-9]+
    check_empty_glob /var/snap/test-snapd-tools [0-9]+

    echo "And the Security Profiles Setup subtask is actually undone"
    snap change $failed_task_id | grep -Pq "Undone +.*?Setup snap \"test-snapd-tools\" \(unset\) security profiles"
    check_empty_glob /var/lib/snapd/apparmor/profiles snap.test-snapd-tools.*
    check_empty_glob /var/lib/snapd/seccomp/profiles snap.test-snapd-tools.*
    check_empty_glob /etc/dbus-1/system.d snap.test-snapd-tools.*.conf
    check_empty_glob /etc/udev/rules.d 70-snap.test-snapd-tools.*.rules<|MERGE_RESOLUTION|>--- conflicted
+++ resolved
@@ -1,11 +1,6 @@
 summary: Check that all tasks of a failed installtion are undone
 
-<<<<<<< HEAD
-# Disabled for Fedora and openSUSE until test case is properly ported
-systems: [-ubuntu-core-16-*, -fedora-*, -opensuse-*]
-=======
 systems: [-ubuntu-core-16-*]
->>>>>>> cbc5c63f
 
 restore: |
     . $TESTSLIB/dirs.sh
