summary: Checks for snap sideload install

<<<<<<< HEAD
# Disabled for Fedora and openSUSE until test case is properly ported
systems: [-fedora-*, -opensuse-*]

=======
>>>>>>> cbc5c63f
prepare: |
    for snap in basic test-snapd-tools basic-desktop test-snapd-devmode
    do
        snapbuild $TESTSLIB/snaps/$snap .
    done

environment:
    # Ensure that running purely from the deb (without re-exec) works
    # correctly
    SNAP_REEXEC/reexec0: 0
    SNAP_REEXEC/reexec1: 1

restore: |
    for snap in basic test-snapd-tools basic-desktop
    do
        rm ./${snap}_1.0_all.snap
    done

execute: |
    echo "Sideloaded snap shows status"
    expected="(?s)basic 1.0 installed\n\
    .*"
    snap install --dangerous ./basic_1.0_all.snap | grep -Pzq "$expected"

    echo "Sideloaded snap with (deprecated) --force-dangerous option"
    snap remove basic
    snap install --force-dangerous ./basic_1.0_all.snap | grep -Pzq "$expected"

    echo "Sideloaded snap executes commands"
    snap install --dangerous ./test-snapd-tools_1.0_all.snap
    test-snapd-tools.success
    [ "$(test-snapd-tools.echo Hello World)" = "Hello World" ]

    . $TESTSLIB/dirs.sh

    echo "Sideload desktop snap"
    snap install --dangerous ./basic-desktop_1.0_all.snap
    expected="\[Desktop Entry\]\n\
    Name=Echo\n\
    Comment=It echos stuff\n\
    Exec=env BAMF_DESKTOP_FILE_HINT=/var/lib/snapd/desktop/applications/basic-desktop_echo.desktop $SNAPMOUNTDIR/bin/basic-desktop.echo\n"
    cat /var/lib/snapd/desktop/applications/basic-desktop_echo.desktop | grep -Pzq "$expected"

    echo "Sideload devmode snap fails without flags"
    expected="requires devmode or confinement override"
    ( snap install --dangerous ./test-snapd-devmode_1.0_all.snap 2>&1 || true ) | grep -Pzq "$expected"

    echo "Sideload devmode snap succeeds with --devmode"
    expected="test-snapd-devmode 1.0 installed"
    snap install --devmode ./test-snapd-devmode_1.0_all.snap | grep -Pq "$expected"
    expected="^test-snapd-devmode +.* +devmode"
    snap list | grep -Pq  "$expected"

    if [ "$(snap debug confinement)" = strict ] ; then
        echo "Sideload devmode snap succeeds with --jailmode"
        expected="test-snapd-devmode 1.0 installed"
        snap install --dangerous --jailmode ./test-snapd-devmode_1.0_all.snap | grep -Pq "$expected"
        expected="^test-snapd-devmode +.* +jailmode"
        snap list | grep -Pq  "$expected"
    fi

    echo "Sideload devmode snap fails with both --devmode and --jailmode"
    expected="cannot use devmode and jailmode flags together"
    ( snap install --devmode --jailmode ./test-snapd-devmode_1.0_all.snap 2>&1 || true ) | grep -Pzq "$expected"

    echo "Sideload a second time succeeds"
    snap install --dangerous ./test-snapd-tools_1.0_all.snap
    test-snapd-tools.success

    # TODO: check we copy the data directory over

    echo "Remove --revision works"
    snap remove --revision x1 test-snapd-tools
    test-snapd-tools.success
    test ! -d $SNAPMOUNTDIR/test-snapd-tools/x1<|MERGE_RESOLUTION|>--- conflicted
+++ resolved
@@ -1,11 +1,5 @@
 summary: Checks for snap sideload install
 
-<<<<<<< HEAD
-# Disabled for Fedora and openSUSE until test case is properly ported
-systems: [-fedora-*, -opensuse-*]
-
-=======
->>>>>>> cbc5c63f
 prepare: |
     for snap in basic test-snapd-tools basic-desktop test-snapd-devmode
     do
