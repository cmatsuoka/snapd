--- conflicted
+++ resolved
@@ -139,12 +139,9 @@
   "test-get-nested")
     test_get_nested
     ;;
-<<<<<<< HEAD
-=======
   "test-unset-with-unset")
     test_snapctl_unset_with_unset
 	;;
->>>>>>> 58d8921d
   "noop")
 	;;
   "test-unset")
