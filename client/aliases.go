// -*- Mode: Go; indent-tabs-mode: t -*-

/*
 * Copyright (C) 2016 Canonical Ltd
 *
 * This program is free software: you can redistribute it and/or modify
 * it under the terms of the GNU General Public License version 3 as
 * published by the Free Software Foundation.
 *
 * This program is distributed in the hope that it will be useful,
 * but WITHOUT ANY WARRANTY; without even the implied warranty of
 * MERCHANTABILITY or FITNESS FOR A PARTICULAR PURPOSE.  See the
 * GNU General Public License for more details.
 *
 * You should have received a copy of the GNU General Public License
 * along with this program.  If not, see <http://www.gnu.org/licenses/>.
 *
 */

package client

import (
	"bytes"
	"encoding/json"
)

// aliasAction represents an action performed on aliases.
type aliasAction struct {
	Action string `json:"action"`
<<<<<<< HEAD
	Snap   string `json:"snap,omitempty"`
	Target string `json:"target,omitempty"`
=======
	Snap   string `json:"snap"`
	App    string `json:"app,omitempty"`
>>>>>>> 2f0d29de
	Alias  string `json:"alias,omitempty"`
}

// performAliasAction performs a single action on aliases.
func (client *Client) performAliasAction(sa *aliasAction) (changeID string, err error) {
	b, err := json.Marshal(sa)
	if err != nil {
		return "", err
	}
	return client.doAsync("POST", "/v2/aliases", nil, nil, bytes.NewReader(b))
}

// Alias sets up a manual alias from alias to app in snapName.
func (client *Client) Alias(snapName, app, alias string) (changeID string, err error) {
	return client.performAliasAction(&aliasAction{
		Action: "alias",
		Snap:   snapName,
		App:    app,
		Alias:  alias,
	})
}

// Unalias tears down a manual alias or disables all aliases of a snap (removing all manual ones)
func (client *Client) Unalias(aliasOrSnap string) (changeID string, err error) {
	return client.performAliasAction(&aliasAction{
		Action: "unalias",
		Alias:  aliasOrSnap,
	})
}

// AliasStatus represents the status of an alias.
type AliasStatus struct {
	App    string `json:"app,omitempty"`
	Status string `json:"status,omitempty"`
}

// Aliases returns a map snap -> alias -> AliasStatus for all snaps and aliases in the system.
func (client *Client) Aliases() (allStatuses map[string]map[string]AliasStatus, err error) {
	_, err = client.doSync("GET", "/v2/aliases", nil, nil, nil, &allStatuses)
	return
}<|MERGE_RESOLUTION|>--- conflicted
+++ resolved
@@ -27,14 +27,11 @@
 // aliasAction represents an action performed on aliases.
 type aliasAction struct {
 	Action string `json:"action"`
-<<<<<<< HEAD
 	Snap   string `json:"snap,omitempty"`
-	Target string `json:"target,omitempty"`
-=======
-	Snap   string `json:"snap"`
 	App    string `json:"app,omitempty"`
->>>>>>> 2f0d29de
 	Alias  string `json:"alias,omitempty"`
+	// AliasOrSnap is used to trigger Do-What-I-Mean unalias action logic
+	AliasOrSnap string `json:"alias-or-snap,omitempty"`
 }
 
 // performAliasAction performs a single action on aliases.
@@ -56,11 +53,27 @@
 	})
 }
 
+// // DisableAllAliases disables all aliases of a snap, removing all manual ones.
+func (client *Client) DisableAllAliases(snapName string) (changeID string, err error) {
+	return client.performAliasAction(&aliasAction{
+		Action: "unalias",
+		Snap:   snapName,
+	})
+}
+
+// RemoveManualAlias removes a manual alias.
+func (client *Client) RemoveManualAlias(alias string) (changeID string, err error) {
+	return client.performAliasAction(&aliasAction{
+		Action: "unalias",
+		Alias:  alias,
+	})
+}
+
 // Unalias tears down a manual alias or disables all aliases of a snap (removing all manual ones)
 func (client *Client) Unalias(aliasOrSnap string) (changeID string, err error) {
 	return client.performAliasAction(&aliasAction{
-		Action: "unalias",
-		Alias:  aliasOrSnap,
+		Action:      "unalias",
+		AliasOrSnap: aliasOrSnap,
 	})
 }
 
