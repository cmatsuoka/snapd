// -*- Mode: Go; indent-tabs-mode: t -*-

/*
 * Copyright (C) 2015-2016 Canonical Ltd
 *
 * This program is free software: you can redistribute it and/or modify
 * it under the terms of the GNU General Public License version 3 as
 * published by the Free Software Foundation.
 *
 * This program is distributed in the hope that it will be useful,
 * but WITHOUT ANY WARRANTY; without even the implied warranty of
 * MERCHANTABILITY or FITNESS FOR A PARTICULAR PURPOSE.  See the
 * GNU General Public License for more details.
 *
 * You should have received a copy of the GNU General Public License
 * along with this program.  If not, see <http://www.gnu.org/licenses/>.
 *
 */

package client

import (
	"encoding/json"
	"fmt"
	"net/url"
	"strings"
)

// Snap holds the data for a snap as obtained from snapd.
type Snap struct {
	Description   string `json:"description"`
	DownloadSize  int64  `json:"download_size"`
	Icon          string `json:"icon"`
	InstalledSize int64  `json:"installed_size"`
	Name          string `json:"name"`
	Origin        string `json:"origin"`
	Status        string `json:"status"`
	Type          string `json:"type"`
	Version       string `json:"version"`
}

<<<<<<< HEAD
=======
// SnapFilter is used to filter snaps by source, name and/or type
type SnapFilter struct {
	Sources []string
}

>>>>>>> 9fae71b3
// Statuses and types a snap may have.
const (
	StatusNotInstalled = "not installed"
	StatusInstalled    = "installed"
	StatusActive       = "active"
	StatusRemoved      = "removed"

	TypeApp       = "app"
	TypeFramework = "framework"
	TypeKernel    = "kernel"
	TypeGadget    = "gadget"
	TypeOS        = "os"
)

// Snaps returns the list of all snaps installed on the system and
// available for install from the store for this system.
func (client *Client) Snaps() (map[string]*Snap, error) {
<<<<<<< HEAD
	const errPrefix = "cannot list snaps"

	var result map[string]json.RawMessage
	if err := client.doSync("GET", "/2.0/snaps", nil, &result); err != nil {
=======
	return client.snapsFromPath("/2.0/snaps")
}

// FilterSnaps returns a list of snaps per Snaps() but filtered by source, name
// and/or type
func (client *Client) FilterSnaps(filter SnapFilter) (map[string]*Snap, error) {
	u := url.URL{Path: "/2.0/snaps"}

	if len(filter.Sources) > 0 {
		q := u.Query()
		q.Set("sources", strings.Join(filter.Sources, ","))
		u.RawQuery = q.Encode()
	}

	return client.snapsFromPath(u.String())
}

func (client *Client) snapsFromPath(path string) (map[string]*Snap, error) {
	const errPrefix = "cannot list snaps"

	var result map[string]json.RawMessage
	if err := client.doSync("GET", path, nil, &result); err != nil {
>>>>>>> 9fae71b3
		return nil, fmt.Errorf("%s: %s", errPrefix, err)
	}

	snapsJSON := result["snaps"]
	if snapsJSON == nil {
		return nil, fmt.Errorf("%s: response has no snaps", errPrefix)
	}

	var snaps map[string]*Snap
	if err := json.Unmarshal(snapsJSON, &snaps); err != nil {
		return nil, fmt.Errorf("%s: failed to unmarshal snaps: %v", errPrefix, err)
	}

	return snaps, nil
}

// Snap returns the most recently published revision of the snap with the
// provided name.
func (client *Client) Snap(name string) (*Snap, error) {
	var pkg *Snap

	path := fmt.Sprintf("/2.0/snaps/%s", name)
	if err := client.doSync("GET", path, nil, &pkg); err != nil {
		return nil, fmt.Errorf("cannot retrieve snap %q: %s", name, err)
	}

	return pkg, nil
}<|MERGE_RESOLUTION|>--- conflicted
+++ resolved
@@ -39,14 +39,11 @@
 	Version       string `json:"version"`
 }
 
-<<<<<<< HEAD
-=======
 // SnapFilter is used to filter snaps by source, name and/or type
 type SnapFilter struct {
 	Sources []string
 }
 
->>>>>>> 9fae71b3
 // Statuses and types a snap may have.
 const (
 	StatusNotInstalled = "not installed"
@@ -64,12 +61,6 @@
 // Snaps returns the list of all snaps installed on the system and
 // available for install from the store for this system.
 func (client *Client) Snaps() (map[string]*Snap, error) {
-<<<<<<< HEAD
-	const errPrefix = "cannot list snaps"
-
-	var result map[string]json.RawMessage
-	if err := client.doSync("GET", "/2.0/snaps", nil, &result); err != nil {
-=======
 	return client.snapsFromPath("/2.0/snaps")
 }
 
@@ -92,7 +83,6 @@
 
 	var result map[string]json.RawMessage
 	if err := client.doSync("GET", path, nil, &result); err != nil {
->>>>>>> 9fae71b3
 		return nil, fmt.Errorf("%s: %s", errPrefix, err)
 	}
 
