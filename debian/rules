#!/usr/bin/make -f
# -*- makefile -*-

#export DH_VERBOSE=1
export DH_OPTIONS
export DH_GOPKG := github.com/snapcore/snapd
#export DEB_BUILD_OPTIONS=nocheck
export DH_GOLANG_EXCLUDES=tests
export DH_GOLANG_GO_GENERATE=1

export PATH:=${PATH}:${CURDIR}
# make sure that correct go version is found on trusty
export PATH:=/usr/lib/go-1.6/bin:${PATH}

include /etc/os-release

SYSTEMD_UNITS_DESTDIR=
<<<<<<< HEAD
ifeq (${VERSION_ID},"14.04")
=======
ifeq (${VERSION_ID},"14.04") 
>>>>>>> 8a226ad0
	# We are relying on a deputy systemd setup for trusty,
	# in which systemd does not run as PID 1. To solve the
	# problem of services shipping systemd units and upstart jobs
	# being started twice, we altered systemd on trusty to ignore
	# /lib/systemd/system and instead consider only selected units from
	# /lib/systemd/upstart.
	SYSTEMD_UNITS_DESTDIR="lib/systemd/upstart/"
	# make sure that trusty's golang-1.6 is picked up correctly.
	export PATH:=/usr/lib/go-1.6/bin:${PATH}
else
	SYSTEMD_UNITS_DESTDIR="lib/systemd/system/"
endif

# The go tool does not fully support vendoring with gccgo, but we can
# work around that by constructing the appropriate -I flag by hand.
GCCGO := $(shell go tool dist env > /dev/null 2>&1 && echo no || echo yes)

BUILDFLAGS:=-buildmode=pie -pkgdir=$(CURDIR)/_build/std
GCCGOFLAGS=
ifeq ($(GCCGO),yes)
GOARCH := $(shell go env GOARCH)
GOOS := $(shell go env GOOS)
BUILDFLAGS:=
GCCGOFLAGS=-gccgoflags="-I $(CURDIR)/_build/pkg/gccgo_$(GOOS)_$(GOARCH)/$(DH_GOPKG)/vendor"
export DH_GOLANG_GO_GENERATE=0
endif

# check if we need to include the testkeys in the binary
TAGS=
ifneq (,$(filter testkeys,$(DEB_BUILD_OPTIONS)))
	TAGS=-tags withtestkeys
endif

# export DEB_BUILD_MAINT_OPTIONS = hardening=+all
# DPKG_EXPORT_BUILDFLAGS = 1
# include /usr/share/dpkg/buildflags.mk

# Currently, we enable confinement for Ubuntu only, not for derivatives,
# because derivatives may have different kernels that don't support all the
# required confinement features and we don't to mislead anyone about the
# security of the system.  Discuss a proper approach to this for downstreams
# if and when they approach us
ifeq ($(shell dpkg-vendor --query Vendor),Ubuntu)
    VENDOR_ARGS=--enable-nvidia-ubuntu
else
    VENDOR_ARGS=--disable-apparmor
endif

%:
	dh $@ --buildsystem=golang --with=golang --fail-missing --builddirectory=_build

override_dh_fixperms:
	dh_fixperms -Xusr/lib/snapd/snap-confine

override_dh_installdeb:
	dh_apparmor --profile-name=usr.lib.snapd.snap-confine -psnap-confine
	dh_installdeb

override_dh_clean:
ifneq (,$(TEST_GITHUB_AUTOPKGTEST))
	# this will be set by the GITHUB webhook to trigger a autopkgtest
	# we only need to run "govendor sync" here and then its ready
	(export GOPATH="/tmp/go"; \
	  mkdir -p $$GOPATH/src/github.com/snapcore/; \
          cp -ar . $$GOPATH/src/github.com/snapcore/snapd; \
	  go get -u github.com/kardianos/govendor; \
	  (cd $$GOPATH/src/github.com/snapcore/snapd ; $$GOPATH/bin/govendor sync); \
	  cp -ar $$GOPATH/src/github.com/snapcore/snapd/vendor/ .; \
        )
endif
	dh_clean
	# XXX: hacky
	$(MAKE) -C cmd distclean || true

override_dh_auto_build:
	# Build golang bits
	mkdir -p _build/src/$(DH_GOPKG)/cmd/snap/test-data
	cp -a cmd/snap/test-data/*.gpg _build/src/$(DH_GOPKG)/cmd/snap/test-data/
	dh_auto_build -- $(BUILDFLAGS) $(TAGS) $(GCCGOFLAGS)
	# Build C bits, sadly manually
	cd cmd && ( autoreconf -i -f )
	cd cmd && ( ./configure --prefix=/usr --libexecdir=/usr/lib/snapd $(VENDOR_ARGS))
	$(MAKE) -C cmd all

override_dh_auto_test:
	dh_auto_test -- $(GCCGOFLAGS)
ifeq (,$(filter nocheck,$(DEB_BUILD_OPTIONS)))
	# check that only the main trusted account-key is included
	[ $$(strings _build/bin/snapd|grep -c -E "public-key-sha3-384: [a-zA-Z0-9_-]{64}") -eq 1 ]
	strings _build/bin/snapd|grep -c "^public-key-sha3-384: -CvQKAwRQ5h3Ffn10FILJoEZUXOv6km9FwA80-Rcj-f-6jadQ89VRswHNiEB9Lxk$$"
endif

override_dh_install:
	# we do not need this in the package, its just needed during build
	rm -rf ${CURDIR}/debian/tmp/usr/bin/xgettext-go
	# uboot-go is not shippable
	rm -f ${CURDIR}/debian/tmp/usr/bin/uboot-go
	# toolbelt is not shippable
	rm -f ${CURDIR}/debian/tmp/usr/bin/toolbelt
	# we do not like /usr/bin/snappy anymore
	rm -f ${CURDIR}/debian/tmp/usr/bin/snappy
	# install dev package files
	mkdir -p debian/golang-github-snapcore-snapd-dev/usr/share
	rm -rf debian/tmp/usr/share/gocode/src/github.com/snapcore/snapd/cmd/snap-confine
	cp -R debian/tmp/usr/share/gocode debian/golang-github-snapcore-snapd-dev/usr/share
	# install udev stuff, must be installed before 80-udisks
	install debian/snapd.autoimport.udev -D debian/snapd/lib/udev/rules.d/66-snapd-autoimport.rules

	# install bash completion files
	install --mode=0644 data/completion/snap -D debian/snapd/usr/share/bash-completion/completions/snap
	# i18n stuff
	mkdir -p debian/snapd/usr/share
	if [ -d share/locale ]; then \
		cp -R share/locale debian/snapd/usr/share; \
	fi
	# etc/profile.d contains the PATH extension for snap packages
	mkdir -p debian/snapd/etc
	cp -R etc/profile.d debian/snapd/etc
	# etc/X11/Xsession.d will add to XDG_DATA_DIRS so that we have .desktop support
	mkdir -p debian/snapd/etc
	cp -R etc/X11 debian/snapd/etc
	# make sure that scripts handling cgroup (u)mounting are available
	install --mode=755 debian/snap-mount-cgroups debian/snapd/usr/lib/snapd
	install --mode=755 debian/snap-umount-cgroups debian/snapd/usr/lib/snapd
	# we install snapd's systemd units
	mkdir -p debian/snapd/$(SYSTEMD_UNITS_DESTDIR)
	install --mode=0644 debian/snapd.refresh.timer debian/snapd/$(SYSTEMD_UNITS_DESTDIR)
	install --mode=0644 debian/snapd.refresh.service debian/snapd/$(SYSTEMD_UNITS_DESTDIR)
	install --mode=0644 debian/snapd.autoimport.service debian/snapd/$(SYSTEMD_UNITS_DESTDIR)
	install --mode=0644 debian/*.socket debian/snapd/$(SYSTEMD_UNITS_DESTDIR)
	install --mode=0644 debian/snapd.service debian/snapd/$(SYSTEMD_UNITS_DESTDIR)
	install --mode=0644 debian/snap.cgroup.service debian/snapd/$(SYSTEMD_UNITS_DESTDIR)
	install --mode=0644 debian/snap.mount.service debian/snapd/$(SYSTEMD_UNITS_DESTDIR)
	$(MAKE) -C cmd install DESTDIR=$(CURDIR)/debian/tmp
	dh_install

override_dh_auto_install: snap.8
	dh_auto_install -O--buildsystem=golang

snap.8:
	$(CURDIR)/_build/bin/snap help --man > $@

override_dh_auto_clean:
	dh_auto_clean -O--buildsystem=golang
	rm -vf snap.8<|MERGE_RESOLUTION|>--- conflicted
+++ resolved
@@ -15,11 +15,7 @@
 include /etc/os-release
 
 SYSTEMD_UNITS_DESTDIR=
-<<<<<<< HEAD
-ifeq (${VERSION_ID},"14.04")
-=======
 ifeq (${VERSION_ID},"14.04") 
->>>>>>> 8a226ad0
 	# We are relying on a deputy systemd setup for trusty,
 	# in which systemd does not run as PID 1. To solve the
 	# problem of services shipping systemd units and upstart jobs
