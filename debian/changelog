--- conflicted
+++ resolved
@@ -1,11 +1,10 @@
-<<<<<<< HEAD
-snapd (2.20.1~14.04) trusty; urgency=medium
-
-  * New upstream release, LP: #1648520
-    - first trusty backport
-
- -- Michael Vogt <michael.vogt@ubuntu.com>  Thu, 15 Dec 2016 22:30:50 +0100
-=======
+snapd (2.21~14.04.1) trusty; urgency=medium
+
+  * New upstream release, LP: #1656382:
+    - trusty backport
+
+ -- Michael Vogt <michael.vogt@ubuntu.com>  Mon, 16 Jan 2017 07:46:23 +0100
+
 snapd (2.21) xenial; urgency=medium
 
   * New upstream release, LP: #1656382
@@ -108,7 +107,13 @@
     - cmd/snap-confine: disable old tests
 
  -- Michael Vogt <michael.vogt@ubuntu.com>  Fri, 13 Jan 2017 19:39:51 +0100
->>>>>>> 4e8ba630
+
+snapd (2.20.1~14.04) trusty; urgency=medium
+
+  * New upstream release, LP: #1648520
+    - first trusty backport
+
+ -- Michael Vogt <michael.vogt@ubuntu.com>  Thu, 15 Dec 2016 22:30:50 +0100
 
 snapd (2.20.1) xenial; urgency=medium
 
