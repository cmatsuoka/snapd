<<<<<<< HEAD
snapd (2.20~14.04) trusty; urgency=medium

  * New upstream release, LP: #1648520
    - first trusty backport

 -- Michael Vogt <michael.vogt@ubuntu.com>  Thu, 15 Dec 2016 22:30:50 +0100
=======
snapd (2.20.1) xenial; urgency=medium

  * New upstream release, LP: #1648520
    - tests: enable the ppc64el tests again
    - tests: add classic confinement test
    - tests: run snap confine tests in debian/rules already

 -- Michael Vogt <michael.vogt@ubuntu.com>  Mon, 19 Dec 2016 11:53:29 +0100
>>>>>>> 13f013d7

snapd (2.20) xenial; urgency=medium

  * New upstream release, LP: #1648520
    - many: implement  "snap alias --reset" using snapstate.ResetAliases
    - debian: use a packaging branch for 14.04
    - store: retry downloads on io.Copy errors and sha3 checksum errors
    - snap: show apps in `snap info`
    - store: send an explicit X-Ubuntu-Classic header to the store
    - overlord/snapstate: implement snapstate.ResetAliases
    - interfaces/builtin: add dbus interface
    - tests: fix tests on 17.04
    - store: use mocked retry strategy to make store tests faster
    - overlord: apply auto-aliases information from the snap-declaration
      on install or refresh
    - many: prepare landing on trusty
    - many: implement snap unalias using snapstate.Unalias
    - overlord/snapstate: fixing the placement/grouping of some
      functions
    - interfaces: support network namespaces via 'ip netns' in network-
      control
    - interfaces/builtin: fix pulseaudio apparmor rules
    - interfaces/builtin: add iio interface
    - tests: update custom core snap with the freshly build snap-confine
    - interfaces: use sysd.{Disable,Stop} instead of sysd.DisableNow()
    - overlord,overlord/snapstate: implement snapstate.Unalias by
      generalizing the "alias" task
    - interfaces: misc openstack snap enablement
    - cmd/snap: mock terminal.ReadPassword instead of using /dev/ptmx
    - notifications, daemon: kill the unsupported events endpoint
    - client: only allow Dangerous option in InstallPath
    - overlord/ifacestate: no interface checks if no snap id
    - many: implement alias command
    - snap: tweak snap install output as designed by Mark
    - debian: fix Pre-Depends on dpkg
    - tests: check if snap-confine --version is unknown
    - cmd/snap-confine: allow content interface mounts
    - tests: remove ppa:snappy-dev/image again
    - interfaces/apparmor: allow access to core snap
    - tests: remove snap-confine/ubuntu-core-launcher after the tests
    - overlord,overlord/snapstate: implement snapstate.Alias
    - cmd/snap: reject "snap disconnect foo"
    - debian: add split ubuntu-core-launcher and snap-confine packages
    - cmd: fix mkversion.sh and add regression test
    - overlord/snapstate: setup/remove aliases as we link/unlink snaps
    - cmd/snap,tests: alias support in snap run
    - snap/snapenv: don't obscure HOME if snap uses classic confinement
    - store: decode response.Body json inside retry loops
    - cmd/snap-confine: fix compilation on platforms with gcc < 4.9.0
    - vendor: update tomb package fixing context support

 -- Michael Vogt <michael.vogt@ubuntu.com>  Thu, 15 Dec 2016 22:07:08 +0100

snapd (2.19) xenial; urgency=medium

  * New upstream release, LP: #1648520
    - cmd/snap-confine: disable support for XDG_RUNTIME_DIR
    - cmd/snap-confine/tests: fix stale path after move to snapd
    - cmd/snap-confine: don't use __attribute__((nonull))
    - snap: add description to `snap info`
    - snap: show last refresh time
    - store: switch default delta format from xdelta to xdelta3
    - interfaces: fix system-observe interface to work with ps_mem
    - debian: add missing ca-certificates dependency
    - cmd/snap-confine: add support for classic confinement
    - snapstate/backend: add backend methods to manage aliases
    - tests: re-enable snap-confine unit tests via spread
    - many: merge snap-confine into snapd
    - many: add support for classic confinement
    - snap: abort install with ctrl+c
    - cmd/snap: change terms accept URL following UX review
    - interfaces/apparmor: use distinct apparmor template for classic
    - snap: add snap size to `snap info`
    - interfaces: add unconfined access to modem-manager
    - snap: support for parsing and exposing on snap.Info aliases
    - debian: disable autopkgtests on ppc64el
    - snap: disable support for socket activation
    - tests: fix incorrect restore of the current symlink
    - asserts: introduce auto-aliases header in snap-declaration
    - interfaces/seccomp: add support for classic confinement
    - tests: do not use external snaps
    - daemon: close the dup()ed file descriptor to not leak it
    - overlord, daemon, progress: enable building snapd without CGO
    - daemon, store: let snap info find things in any channel
    - store: retry tweaks and logging
    - snap: Improve `snap --help` output as designed by Mark
    - interfaces/builtin: fix incorrect udev rule in i2c
    - overlord: increase test timeout and improve failure message
    - snap: remove unused experimental command
    - debian: remove unneeded conflict against the "snappy" package
    - daemon, strutil: move daemon.quotedNames to strutil.Quoted
    - docs: document SNAP_DEBUG_HTTP in HACKING.md
    - cmd/snap: have some completers
    - snap: support "daemon: notify" in snap.yaml
    - snap: fix try command when daemon linie is added
    - interfaces: apparmor support for classic confinement
    - debian/rules: build with -buildoptions=pie
    - tests: include /boot in saved state (including bootenv and any
      kernels)
    - daemon: ensure `snap try` installs core if it's missing
    - tests: save/restore /snap/core/current symlink
    - tests: decrease the number of expected featured apps
    - tests: add set -e to the prepare ssh script
    - cmd/snap: add tests for section completion; fix bugs.
    - cmd/snap: document 'snap list --all'

 -- Michael Vogt <michael.vogt@ubuntu.com>  Thu, 08 Dec 2016 16:16:04 +0100

snapd (2.18.1) xenial; urgency=medium

  * New upstream release, LP: #1644625
    - daemon: fix crash when `snap refresh` contains a single update
    - fix unhandled error from io.Copy() in download()
    - interfaces/builtin: fix incorrect udev rule in i2c

 -- Michael Vogt <michael.vogt@ubuntu.com>  Mon, 05 Dec 2016 15:04:13 +0100

snapd (2.18) xenial; urgency=medium

  * New upstream release, LP: #1644625
    - store: retry on io.EOF
    - tests: skip pty tests on ppc64el and powerpc
    - client, cmd/snap: introducing "snap info"
    - snap: do exit 0 on install/remove if that snap is already
      installed or already removed
    - snap: add `snap watch <change-id>` to attach to a running change
    - store: retry downloads using retry loop
    - snap: try doesn't require snap-dir when run in snap's directory
    - daemon: show what will change in the "refresh-all" changes
    - tests: disable autorefresh for the external backend
    - snap: add `snap list -a` to show all snaps (even inactive ones)
    - many: unify boolean env var handling
    - overlord/ifacestate: don't setup jailmode snaps with devmode
      confinement
    - snapstate: do not garbage collect the snaps used by the bootenv
    - debian: drop hard xdelta dependency for now
    - snap: make `snap login` ask for email if not given as argument
    - osutil: fix build on armhf (arm in go-arch) and powerpc (ppc in
      go-arch)
    - many: rename DevmodeConfinement to DevModeConfinement
    - store: resp.Body.Close() missing in ReadyToBuy
    - many: use ConfinementOptions instead of ConfinementType
    - snap, daemon, store: fake the channel map in the REST API
    - misc: run github.com/gordonklaus/ineffassign as part of the static
      checks
    - docs: add goreportcard badge and remove coveralls badge
    - tests: force gofmt -s in static checks
    - many: run gofmt -s -w on all the code
    - store: DRY actual retry code
    - many: fix various errors uncovered by goreportcard.com
    - interfaces/builtin: allow additional shared memory for webkit
    - many: some more missing snapState->snapst
    - asserts: introduce an optional freeform display-name for model
    - interfaces/builtin: rename usb-raw to raw-usb
    - progress: init pbar with correct total value
    - daemon/api.go: add quotedNames() helper
    - interfaces: add ConfinementOptions type
    - tests: add a test about the extra bits that prepare-device can
      specify for device registration
    - tests: check that gpio device nodes are exported after reboot
    - tests: parameterize core channel with env var for classic too
    - many: rename variable "ss" to "snapsup" or "snapst" or "st"
      (depending on context)
    - tests: do not use external snaps in spread
    - store: retry buy request
    - store: retry store.Find
    - store: retry assertion store call
    - store: retry call for snap details
    - many: use snap.ConfinementType rather than bool devmode
    - daemon: if a bad snap is posted it is not an internal error but a
      bad request
    - client: add "Snap.Screenshots" to the client API
    - interfaces: update base declaration documentation and policy for
      on-classic and snap-type
    - store: check payment method before TOS for a better UX
    - interfaces: allow sched_setaffinity in process-control
    - tests: parameterize core channel with env var
    - tests: ensure that the XDG_ env contains at least XDG_RUNTIME_DIR
    - interfaces: fcitx also listens on the session bus for Qt apps
    - store: retry ListRefresh
    - snap: use "Password of <email>:" in the `snap login`
    - many: reshuffle how we load/inject tests keys so image doesn't
      need assertstate anymore
    - store: use range requests if we have a local file already
    - dirs,interfaces,overlord,snap,snapenv,test: export per-snap
      XDG_RUNTIME_DIR per user
    - osutil: make RealUser only look at SUDO_USER when uid==0
    - tests: do not use the ppa:snappy-dev/image in the tests
    - store: retry readyToBuy request
    - tests: increase `expect` timeouts
    - static tests: add spell check
    - tests: add debug to all flaky expect tests
    - systemd: correct the mount arguments when mounting with squashfuse
    - interfaces: add avahi-observe
    - store: bring delta downloads back
    - interfaces: add alsa
    - interfaces/builtin: fix a broken test that snuck into master
    - osutil: add chattr funcs
    - image: init "snap_mode" on image creation time to avoid ugly
      messages
    - tests: test-snapd-fuse-consumer needs python-fuse as a build-
      package
    - interfaces/builtin: add i2c interface
    - interfaces: add ofono interface
    - tests: do not use hello-world in our tests
    - snap: add support for classic confinement
    - interfaces: remove LegacyAutoConnect() from the interfaces
    - interfaces: miscellaneous policy updates
    - tests: run autopkgtests in the autopkgtest.ubuntu.com
      infrastructure
    - Implement lxd-client interface exposing the lxd snap
    - asserts: validate optional account username
    - many: remove unnecessary snap name parameter from buying endpoint
    - tests: do not hardcode the size of /dev/ram0
    - tests: add test that ensures the right content for /etc/os-release
    - spread tests: fix snap mode check
    - docs: fix path for source files location in HACKING.md
    - interfaces/builtin/mir: allow slot to make recvfrom syscalls
    - store: sections/featured snaps store support

 -- Michael Vogt <michael.vogt@ubuntu.com>  Thu, 24 Nov 2016 19:43:08 +0100

snapd (2.17.1) xenial; urgency=medium

  * New upstream release, LP: #1637215:
    - release: os-release on core has changed
    - tests: /dev/ptmx does not work on powerpc, skip here
    - docs: moved to github.com/snapcore/snapd/wiki (#2258)
    - debian: golang is not installable on powerpc, use golang-any

 -- Michael Vogt <michael.vogt@ubuntu.com>  Fri, 04 Nov 2016 18:13:10 +0200

snapd (2.17) xenial; urgency=medium

  * New upstream release, LP: #1637215:
    - overlord/ifacestate: add unit tests for undo of setup-snap-
      security (#2243)
    - daemon,overlord,snap,tests: download to .partial in final dir
      (#2237)
    - overlord/state: marshaling tests for lanes (#2245)
    - overlord/state: introduce state lanes (#2241)
    - overlord/snapstate: fix revert+refresh (#2224)
    - interfaces/sytemd: enable/disable generated service units (#2229)
    - many: fix incorrect security files generation on undo
    - overlord/snapstate: add dynamic snapdX.Y assumes (#2227)
    - interfaces: network-manager: give slot full read-write access to
      /run/NetworkManager
    - docs: update the name of the command for the cross-build
    - overlord/snapstate: fix missing argument to Noticef
    - snapstate: ensure gadget/core/kernel can not be disabled (#2218)
    - asserts: limit to 1y only if len(models) == 0 (#2219)
    - debian: only install share/locale if available (missing on
      powerpc)
    - overlrod/snapstate: fix revert followed by refresh to old-current
      (#2214)
    - interfaces/builtin: network-manager and bluez can change hostname
      (#2204)
    - snap: switch the auto-import dir to /run/snapd/auto-import
    - docs: less details about cloud.cfg as requested in trello (#2206)
    - spread.yaml: Ensure ubuntu user has passwordless sudo for
      autopkgtests (#2201)
    - interfaces/builtin: add dcdbas-control interface
    - boot: do not set boot to try mode if the revision is unchanged
    - interfaces: add shutdown interface (#2162)
    - interfaces: add system-power-control interface
    - many: use the new systemd backend for configuring GPIOs
    - overlord/ifacestate: setup security for slots before plugs
    - snap: spool assertion candidates if snapd is not up yet
    - store,daemon,overlord: download things to a partials dir
    - asserts,daemon: implement system-user-authority header/concept
    - interfaces/builtin: home base declaration rule using on-classic
      for its policy
    - interfaces/builtin: finish decl based checks
    - asserts: bump snap-declaration to allow signing with new-style
      plugs and slots
    - overlord: checks for kernel installation/refresh based on model
      assertion and previous kernel
    - tests/lib/fakestore: fix logic to distinguish assertion not found
      errors
    - client: add a few explicit error types (around the request cycle)
    - tests/lib/fakestore/cmd/fakestore: make it log, and fix a typo
    - overlord/snapstate: two bugs for one
    - snappy: disable auto-import of assertions on classic (#2122)
    - overlord/snapstate: move trash cleanup to a cleanup handler
      (#2173)
    - daemon: make create-user --known fail on classic without --force-
      managed (#2123)
    - asserts,interfaces/policy: implement on-classic plug/slot
      constraints
    - overlord: check that the first installed gadget matches the model
      assertion
    - tests: use the snapd-control-consumer snap from the store
    - cmd/snap: make snap run not talk to snapd for finding the revision
    - snap/squashfs: try to hard link instead of copying. Also, switch
      to osutil.CopyFile for cp invocation.
    - store: send supported max-format when retrieving assertions
    - snapstate, devicestate: do not remove seed
    - boot,image,overlord,partition: read/write boot variables in single
      operation
    - tests: reenable ubuntu-core tests on qemu
    - asserts,interfaces/policy: allow OR-ing of subrule constraints in
      plug/slot rules
    - many: move from flags as ints to flags as structs-of-bools (#2156)
    - many: add supports for keeping and finding assertions with
      different format iterations
    - snap: stop using ubuntu-core-launcher, use snap-confine
    - many: introduce an assertion format iteration concept, refuse to
      add unsupported assertion
    - interfaces: tweak wording and comment
    - spread.yaml: dump apparmor denials on spread failure
    - tests: unflake ubuntu-core-reboot (#2150)
    - cmd/snap: tweak unknown command error message (#2139)
    - client,daemon,cmd: add payment-declined error kind (#2107)
    - cmd/snap: update remove command help (#2145)
    - many: removed frameworks target and fixed service files (#2138)
    - asserts,snap: validate attributes to a JSON-compatible type subset
      (#2140)
    - asserts: remove unused serial-proof type
    - tests: skip auto-import tests on systems without test keys (#2142)
    - overlord/devicestate: don't spam the debug log on classic (#2141)
    - cmd/snap: simplify auto-import mountinfo parsing (#2135)
    - tests: run ubuntu-core upgrades on isolated machine (#2137)
    - overlord/devicestate: recover seeding from old external approach
      (#2134)
    - overlord: merge overlord/boot pkg into overlord/devicestate
      (#2118)
    - daemon: add postCreateUserSuite test suite (#2124)
    - tests: abort tests if an update process is scheduled (#2119)
    - snapstate: avoid reboots if nothing in the boot setup has changed
      (#2117)
    - cmd/snap: do not auto-import from loop or non-dev devices (#2121)
    - tests: add spread test for `snap auto-import` (#2126)
    - tests: add test for auto-mount assertion import (#2127)
    - osutil: add missing unit tests for IsMounted (#2133)
    - tests: check for failure creating user on managed ubuntu-core
      systems (#2096)
    - snap: ignore /dev/loop addings from udev (#2111)
    - tests: remove snapd.boot-ok reference (#2109)
    - tests: enable tests related to the home interface in all-snaps
      (#2106)
    - snapstate: only import defaults from gadget on install (#2105)
    - many: move firstboot code into the snapd daemon (#2033)
    - store: send correct JSON type of string for expected payment
      amount (#2103)
    - cmd/snap: rename is-managed to managed and tune (#2102)
    - interfaces,overlord/ifacestate: initial cleaning up of no arg
      AutoConnect related bits (#2090)
    - client, cmd: prompt for password when buying (#2086)
    - snapstate: fix hanging `snap remove` if snap is no longer mounted
    - image: support gadget specific cloud.conf file (#2101)
    - cmd/snap,ctlcmd: fix behavior of snap(ctl) get (#2093)
    - store: local users download from the anonymous url (#2100)
    - docs/hooks.md: fix typos (#2099)
    - many: check installation of slots and plugs against declarations
    - docs: fix missing "=" in the systemd-active docs
    - store: do not set store auth for local users (#2092)
    - interfaces,overlord/ifacestate: use declaration-based checking for
      auto-connect (#2071)
    - overlord, daemon, snap: support gadget config defaults (#2082)The
      main semantic changes are:
    - tests: fix snap-disconnect tests after core rename (#2088)
    - client,daemon,overlord,cmd: add /v2/users and create-user on auto-
      import (#2074)
    - many: abbreviated forms of disconnect (#2066)
    - asserts: require lowercase model until insensitive matching is
      ready (#2076)
    - cmd/snap: add version command, same as --version (#2075)
    - all: use "core" by default but allow "ubuntu-core" still (#2070)
    - overlord/devicestate, docs/hooks.md: nest prepare-device
      configuration options
    - daemon: fix login API to return local macaroons (#2078)
    - daemon: do not hardcode UID in userLookup (#2080)
    - client, cmd: connect fixes (#2026)
    - many: preparations for switching most of autoconnect to use the
      declarationsfor now:
    - overlord/auth: update CheckMacaroon to verify local snapd
      macaroons (#2069)
    - cmd/snap: trivial auto-import and download tweaks (#2067)
    - interfaces: add repo.ResolveConnect that handles name resolution
    - interfaces/policy: introduce InstallCandidate and its checks
    - interfaces/policy,overlord: check connection requests against the
      declarations in ifacestate
    - many: setup snapd macaroon for local users (#2051)Next step: do
      snapd macaroons verification.
    - interfaces/policy: implement snap-id/publisher-id checks
    - many: change Connect to take ConnRef instead of strings (#2060)
    - snap: auto mount block devices and import assertions (#2047)
    - daemon: add `snap create-user --force-managed` support (#2041)
    - docs: remove references to removed buying features (#2057)
    - interfaces,docs: allow sharing SNAP{,_DATA,_COMMON} via content
      iface (#2063)
    - interfaces: add Plug/Slot/Connection reference helpers (#2056)
    - client,daemon,cmd/snap: improve create-user APIs (#2054)
    - many: introduce snap refresh --ignore-validation <snap> to
      override refresh validation (#2052)
    - daemon: add support for `snap create-user --known` (#2040)
    - interfaces/policy: start of interface policy checking code based
      on declarations (#2050)
    - overlord/configstate: support nested configuration (#2039)
    - asserts,interfaces/builtin,overlord/assertstate: introduce base-
      declaration (#2037)
    - interfaces: builtin: Allow writing DHCP lease files to
      /run/NetworkManager/dhcp (#2049)
    - many: remove all traces of the /v2/buy/methods endpoint (#2045)
    - tests: add external spread backend (#1918)
    - asserts: parse the slot rules in snap-declarations (#2035)
    - interfaces: allow read of /etc/ld.so.preload by default for armhf
      on series 16 (#2048)
    - store: change purchase to order and store clean up first pass
      (#2043)
    - daemon, store: switch to new store APIs in snapd (#2036)
    - many: add email to UserState (#2038)
    - asserts: support parsing the plugs stanza i.e. plug rules in snap-
      declarations (#2027)
    - store: apply deltas if explicitly enabled (#2031)
    - tests: fix create-key/snap-sign test isolation (#2032)
    - snap/implicit: don't restrict the camera iface to classic (#2025)
    - client, cmd: change buy command to match UX document (#2011)
    - coreconfig: nuke it. Also, ignore po/snappy.pot. (#2030)
    - store: download deltas if explicitly enabled (#2017)
    - many: allow use of the system user assertion with create-user
      (#1990)
    - asserts,overlord,snap: add prepare-device hook for device
      registration (#2005)
    - debian: adjust packaging for trusty/deputy systemd (#2003)
    - asserts: introduce AttributeConstraints (#2015)
    - interface/builtin: access system bus on screen-inhibit-control
    - tests: add firewall-control interface test (#2009)
    - snapstate: pass errors from ListRefresh in updateInfo (#2018)
    - README: add links to IRC, mailing list and social media (#2022)
    - docs: add `configure` hook to hooks list (#2024)LP: #1596629
    - cmd/snap,configstate: rename apply-config variables to configure.
      (#2023)
    - store: retry download on 500 (#2019)
    - interfaces/builtin: support time and date settings via
      'org.freedesktop.timedate1 (#1832)

 -- Michael Vogt <michael.vogt@ubuntu.com>  Wed, 02 Nov 2016 01:17:36 +0200

snapd (2.16) xenial; urgency=medium

  * New upstream release, LP: #1628425
    - overlord/state: prune old empty changes
    - interfaces: ppp: load needed kernel module (#2007)
    - interfaces/builtin: add missing rule to allow run-parts to
      execute all resolvconf scripts
    - many: rename apply-config hook to configure
    - tests: use new spread `debug` feature
    - many: finish `snap set` API.
    - overlord: fix and simplify configstate.Transaction
    - assertions: add system-user assertion
    - snap: add `snap known --remote`
    - tests: replace systemd-run with on-the-fly generation of units.
    - overlord/boot: switch to using assertstate.Batch
    - snap, daemon, store: pass through screenshots from store
    - image: add meta/gadget.yaml infrastructure
    - tests: add test benchmark script
    - daemon: add the actual ssh keys that got added to the create-user
      response
    - daemon: add REST API behind `snap get`
    - debian: re-add golang-github-gosexy-gettext-dev
    - tests: added install_local function
    - interfaces/builtin: fix resolvconf permissions for network-manager
      interface
    - tests: use apt as compatible with trusty
    - many: discard preserved namespace after removing snap
    - daemon, overlord, store: add ReadyToBuy API to snapd
    - many: add support for installing/removing multiple snaps
    - progress: use New64 and fix output newline
    - interfaces/builtin: allow network-manager to access netplan conf
      files
    - tests: build once and install test snap from cache
    - overlord/state: introduce cleanup support
    - snap: move/clarify Info.Broken
    - ctlcmd: add snapctl get.
    - overlord,store: clean up serial-proof plumbing code
    - interfaces/builtin: add network-setup-observe interface
    - daemon,overlord/assertstate: support streams of assertions with
      snap ack
    - snapd: kmod backend
    - tests: ensure HOME is also set correctly
    - configstate,hookstate: add snapctl set
    - tests: disable broken create-key test
    - interfaces: adjust bluetooth-control to allow getsockopt (LP:
      #1613572)
    - tests: add a test for core about device initialization and device
      registration and auth
    - many: show snap name before the download progress bar
    - interfaces/builtin: add rcvfrom for client connected plugs to mir
      interface
    - asserts: support for maps in assertions
    - tests: increase timeout for key generation in create-key test
    - many: validate refreshes against validation assertions by gating
      snaps
    - interfaces/apparmor: allow 'm' in default policy for snap-exec
    - many: avoid snap.InfoFromSnapYaml in tests
    - interfaces/builtin: allow /dev/net/tun with network-control
    - tests: add spread test for snap create-key/snap sign
    - tests: add missing quotes in security-device-cgroups/task.yaml
    - interfaces: drop ErrUnknownSecurity
    - store: add "ready to buy" method
    - snap/snapenv, tests: use root's data dirs when running via sudo
    - interfaces/builtin: add initial docker interface
    - snap: remove extra newline after progress is done
    - docs: fix formating of HACKING.md "Testing snapd"
    - store : add requestOptions.ExtraHeaders so that individual
      requests can customise headers.
    - many: use unique plug/slot names in tests
    - tests: add tests for the classic dimension
    - many: add vendoring of dependencies by default
    - tests: use in-tree snap{ctl,-exec} for all tests
    - many: support snapctl -h
    - tests: adjust regex after changes in stat output
    - store,snap: initial support for delta downloads
    - interfaces/builtin: add run/udev/data paths to mir interface
    - snap: lessen annoyance of implicit interface tests
    - tests: ensure http{,s}_proxy is defined inside the fake-store
    - interfaces: allow xdg-open in unity7, unity7 cleanups
    - daemon,store: move store login user logic to store
    - tests: replace realpath with readlink -f for trusty support.
    - tests: add https_proxy into environment as well
    - interfaces/builtin: allow mmaping pulseaudio buffers

 -- Michael Vogt <michael.vogt@ubuntu.com>  Wed, 28 Sep 2016 11:09:27 +0200

snapd (2.15.2ubuntu1) xenial; urgency=medium

  * New upstream release, LP: #1623579
    - snap/snapenv, tests: use root's data dirs when running via sudo
      (cherry pick PR: #1857)
    - tests: add https_proxy into environment
      (cherry pick PR: #1926)
    - interfaces: allow xdg-open in unity7, unity7 cleanups
      (cherry pick PR: #1946)
    - tests: ensure http{,s}_proxy is defined inside the fake-store
      (cherry pick PR: #1949)

 -- Michael Vogt <michael.vogt@ubuntu.com>  Wed, 21 Sep 2016 17:21:12 +0200

snapd (2.15.2) xenial; urgency=medium

  * New upstream release, LP: #1623579
    - asserts: define a bit less terse Ref.String
    - interfaces: disable auto-connect in libvirt interface
    - asserts: check that validation assertions are signed by the
      publisher of the gating snap

 -- Michael Vogt <michael.vogt@ubuntu.com>  Mon, 19 Sep 2016 10:42:29 +0200

snapd (2.15.1) xenial; urgency=medium

  * New upstream release, LP: #1623579
    - image: ensure local snaps are put last in seed.yaml
    - asserts: revert change that made the account-key's name mandatory.
    - many: refresh all snap decls
    - interfaces/apparmor: allow reading /etc/environment

 -- Michael Vogt <michael.vogt@ubuntu.com>  Mon, 19 Sep 2016 09:19:44 +0200

snapd (2.15) xenial; urgency=medium

  * New upstream release, LP: #1623579
    - tests: disable prepare-image-grub test in autopkgtest
    - interfaces: allow special casing for auto-connect until we have
      assertions
    - docs: add a little documentation on hooks.
    - hookstate,daemon: don't mock HookRunner, mock command.
    - tests: add http_proxy to /etc/environment in the autopkgtest
      environment
    - backends: first bits of kernel-module security backend
    - tests: ensure openssh-server is installed in autopkgtest
    - tests: make ubuntu-core tests more robust
    - many: mostly work to support ABA upgrades
    - cmd/snap: do runtime linting of descriptions
    - spread.yaml: don't assume LANG is set
    - snap: fix SNAP* environment merging in `snap run`
    - CONTRIBUTING.md: remove integration-tests, include spread
    - store: don't discard error body from request device session call
    - docs: add create-user documentation
    - cmd/snap: match UX document for message when buying without login
    - firstboot: do not overwrite any existing netplan config
    - tests: add debug output to ubuntu-core-update-rollback-
      stresstest:
    - tests/lib/prepare.sh: test that classic does not setting bootvars
    - snap: run all tests with gpg2
    - asserts: basic support for validation assertion and refresh-
      control
    - interfaces: miscellaneous policy updates for default, browser-
      support and camera
    - snap: (re)add --force-dangerous compat option
    - tests: ensure SUDO_{USER,GID} is unset in the spread tests
    - many: clean out left over references to integration tests
    - overlord/auth,store: fix raciness in updating device/user in state
      through authcontext and other issuesbonus fixes:
    - tests: fix spread tests on yakkety
    - store: refactor auth/refresh tests
    - asserts: use gpg --fixed-list-mode to be compatible with both gpg1
      and gpg2
    - cmd/snap: i18n option descriptions
    - asserts: required account key name header
    - tests: add yakkety test host
    - packaging: make sure debhelper-generated snippet is invoked on
      postrm
    - snap,store: capture newest digest from the store, make it
      DownloadInfo only
    - tests: add upower-observe spread test
    - Merge github.com:snapcore/snapd
    - tests: fixes to actually run the spread tests inside autopkgtest
    - cmd/snap: make "snap find" error nicer.
    - tests: get the gadget name from snap list
    - cmd/snap: tweak help of 'snap download'
    - cmd/snap,image: teach snap download to download also assertions
    - interfaces/builtin: tweak opengl interface
    - interfaces: serial-port use udevUsbDeviceSnippet
    - store: ensure the payment methods method handles auth failure
    - overlord/snapstate: support revert flags
    - many: add snap configuration to REST API
    - tests: use ubuntu-image for the ubuntu-core-16 image creation
    - cmd/snap: serialise empty keys list as [] rather than null
    - cmd/snap,client: add snap set and snap get commands
    - asserts: update trusted account-key asserts with names
    - overlord/snapstate: misc fixes/tweaks/cleanups
    - image: have prepare-image set devmode correctly
    - overlord/boot: have firstboot support assertion files with
      multiple assertions
    - daemon: bail from enable and disable if revision given, and from
      multi-op if unsupported optons given
    - osutil: call sync after cp if
      requested.overlord/snapstate/backend: switch to use osutil instead
      of another buggy call to cp
    - cmd/snap: generate account-key-request "since" header in UTC
    - many: use symlinks instead of wrappers
    - tests: remove silly [Service] entry from snapd.socket.d/local.conf
    - store: switch device session to use device-session-request
      assertion
    - snap: ensure that plug and slot names are unique
    - cmd/snap: fix test suite (no Exit(0) on tests!)
    - interfaces: add interface for hidraw devices
    - tests: use the real model assertion when creating the core test
      image
    - interfaces/builtin: add udisks2 and removable-media interfaces
    - interface: network_manager: enable resolvconf
    - interfaces/builtin: usb serial-port support via udev
    - interfaces/udev: support noneSecurityTag keyed snippets
    - snap: switch to the new agreed regexp for snap names
    - tests: adjust test setup after ubuntu user removal
    - many: start services only after the snap is fully ready (link-snap
      was run)
    - asserts: don't have Add/Check panic in the face of unsupported no-
      authority assertions
    - asserts: initial support to generate/sign snap-build assertions
    - asserts: support checking account-key-request assertions
    - overlord: introduce AuthContext.DeviceSessionRequest with support
      in devicestate
    - overlord/state: fix for reloaded task/change crashing on Set if
      checkpointed w. no custom data  yet
    - snapd.refresh.service: require snap.socket and /snap/*/current.
    - many: spell --force-dangerous as just --dangerous, devmode should
      imply it
    - overlord/devicestate: try to fetch/refresh the signing key of
      serial (also in case is not there yet)
    - image,overlord/boot,snap: metadata from asserts for image snaps
    - many: automatically restart all-snap devices after os/kernel
      updates
    - interfaces: modem-manager: ignore camera
    - firstboot: only configure en* and eth* interfaces by default
    - interfaces: fix interface handling on no-app snaps
    - snap: set user variables even if HOME is unset (like with systemd
      services)

 -- Michael Vogt <michael.vogt@ubuntu.com>  Fri, 16 Sep 2016 07:46:22 +0200

snapd (2.14.2~16.04) xenial; urgency=medium

  * New upstream release: LP: #1618095
    - tests: use the spread tests with the adhoc interface inside
      autopkgtest
    - interfaces: add fwupd interface
    - asserts,cmd/snap: add "name" header to account-key(-request)
    - client,cmd/snap: display os-release data only on classic
    - asserts/tool,cmd/snap: introduce hidden "snap sign"
    - many: when installing snap file derive metadata from assertions
      unless --force-dangerous
    - osutil: tweak the createUserTests a bit and extract common code
    - debian: umount --lazy before rm on snapd.postrm
    - interfaces: updates to default policy, browser-support, and x11
    - store: set initial device session
    - interfaces: add upower-observe interface (LP: #1595813)
    - tests: use beta u-d-f in test by default
    - interfaces/builtin: allow writing on /dev/vhci in bluetooth-
      control
    - interfaces/builtin: allow /dev/vhci on bluetooth-control
    - tests: port integration tests to spread
    - snapstate: use umount --lazy when removing the mount units
    - spread: enable halt-timeout, tweak image selection
    - tests: fix firstboot-assertions to actually be runnable on classic
      again
    - asserts: introduce device-session-request
    - interfaces: add screen-inhibit-control interface (LP: #1604880)
    - firstboot: change location of netplan config
    - overlord/devicestate: some cleanups and solving a couple todos
    - daemon,overlord: add subcommand handling to snapctl

 -- Michael Vogt <michael.vogt@ubuntu.com>  Thu, 01 Sep 2016 18:52:05 +0200

snapd (2.14.1) xenial; urgency=medium

  * New upstream release: LP: #1618095
    - snap-exec: add support for commands with internal args in snap-
      exec
    - store: refresh expired device sessions
    - debian: re-add ubuntu-core-snapd-units as a transitional package
    - image: snap assertions into image
    - overlord/assertstate,asserts/snapasserts: give snap assertions
      helpers a package, introduce ReconstructSideInfo
    - docs/interfaces: Add empty line after lxd-support title
    - README: cover the new /run/snapd-snap.socket
    - daemon: make socket split backward-compatible.

 -- Michael Vogt <michael.vogt@ubuntu.com>  Tue, 30 Aug 2016 16:43:29 +0200

snapd (2.14) xenial; urgency=medium

  * New upstream release: LP: #1618095
    - cmd: enable SNAP_REEXEC only if it is set to SNAP_REEXEC=1
    - osutil: fix create-user on classic
    - firstboot: disable firstboot on classic for now
    - cmd/snap: add export-key --account= option
    - many: split public snapd REST API into separate socket.
    - many: drop ubuntu-core-snapd-units package, use release.OnClassic
      instead
    - tests: add content-shareing binary test that excersises snap-
      confine
    - snap: use "up to date" instead of "up-to-date"
    - asserts: add an account-key-request assertion
    - asserts: fix GPG key generation parameters
    - tests, integration-tests: implement the cups-control manual test
      as a spread test
    - many: clarify/tie down model assertion
    - cmd/snap: add "snap download" command
    - integration-tests: remove them in favour of the spread tests
    - tests: test all snap ubuntu core upgrade
    - many: support install and remove by revision
    - overlord/state: prevent change ready => unready
    - tests: fixes to make the ubuntu-core-16 image usable with
      -keep/-reuse
    - asserts: authority-id and brand-id of serial must match
    - firstboot: generate netplan config rather than ifupdown
    - store: request device session macaroon from store
    - tests: add workaround for u-d-f to unblock all-snap image tests
    - tests: the stable ubuntu-core snap has snap run support now
    - many: use make StripGlobalRootDir public
    - asserts: add some stricter checks around format
    - many: have AuthContext expose device store-id, serial and serial-
      proof signing to the store
    - tests: fix "tests/main/ack" to not break if asserts are alreay
      there
    - tests/main/ack: fix test/style
    - snap: add key management commands
    - firstboot: add firstboot assertions importing

 -- Michael Vogt <michael.vogt@ubuntu.com>  Mon, 29 Aug 2016 17:07:20 +0200

snapd (2.13) xenial; urgency=medium

  * New upstream release: LP: #1616157
    - many: respect dirs.SnapSnapsDir in tests
    - tests: update listing test for latest stable image
    - many: hook in start of code to fetch/check assertions when
      installing snap from store
    - boot: add missing udevadm mock to fix FTBFS
    - interfaces: add lxd-support interface
    - dirs,snap: handle empty root directory in SetRootDir
    - dirs,snap: define methods for SNAP_USER_DATA and SNAP_USER_COMMON
    - tests: spread all-snap test cleanup
    - tests: add all-snap spread image tests
    - store,tests: have just one envvar SNAPPY_USE_STAGING_STORE to
      control talking to staging
    - overlord/hookstate: use snap run posix parameters.
    - interfaces/builtin: allow bind in the network interface
    - asserts,overlord/devicestate: simplify private key/key pairs APIs,
      they take just key ids
    - dependencies: update godeps
    - boot: add support for "devmode: {true,false}" in seed.yaml
    - many: teach prepare-image to copy the model assertion (and
      prereqs) into the seed area of the image
    - tests: start teaching the fakestore about assertions
    - asserts/sysdb: embed the new format official root/trusted
      assertions
    - overlord/devicestate: first pass at device registration logic
    - tests: add process-control interface spread test
    - tests: disable unity test
    - tests: adapt to new spread version
    - asserts: add serial-proof device assertion
    - client, cmd/snap: use the new multi-refresh endpoint
    - many: preparations for image code to fetch model prereqs
    - debian: add extra checks when debian/snapd.postrm purge is run
    - overlord/snapstate, daemon: support for multi-snap refresh
    - tests: do not leave "squashfs-root" around
    - snap-exec: Fix broken `snap run --shell` and add test
    - overlord/snapstate: check changes to SnapState for conflicts also.
    - docs/interfaces: change snappy command to snap
    - tests: test `snap run --hook` using in-tree snap-exec.
    - partition: ensure that snap_{kernel,core} is not overridden with an
      empty value
    - asserts,overlord/assertstate: introduce an assertstate task
      handler to fetch snap assertions
    - spread: disable re-exec to always test development tree.
    - interfaces: implement a fuse interface
    - interfaces/hardware-observe.go: re-add /run/udev/data
    - overlord/assertstate,daemon: reorg how the assert manager exposes
      the assertion db and adding to it
    - release: Remove "UBUNTU_CODENAME" from the test data
    - many: implement snapctl command.
    - interfaces: mpris updates (fix unconfined introspection, add name
      attribute)
    - asserts: export DecodePublicKey
    - asserts: introduce support for assertions with no authority,
      implement serial-request
    - interfaces: bluez: add a few more tests to verify interface
      connection works
    - interfaces: bluez: add missing mount security snippet case
    - interfaces: add kernel-module interface for module insertion.
    - integration-tests: look for ubuntu-device-flash on PATH before
      calling sudo
    - client, cmd, daemon, osutil: support --yaml and --sudoer flags for
      create-user
    - spread: use snap-confine from ppa:snappy-dev/image for the tests
    - many: move to purely hash based key lookup and to new
      key/signature format (v1)
    - spread: Use /home/gopath in spread.yaml
    - tests: base security spread tests

 -- Michael Vogt <michael.vogt@ubuntu.com>  Wed, 24 Aug 2016 14:48:28 +0200

snapd (2.12) xenial; urgency=medium

  * New upstream release: LP: #1612362
    - many: do not require root for `snap prepare-image`
    - tests: prevent restore error on test failure
    - osutil: change escaping for create-user's sudoers
    - docs: private flag doesn't exist on /v2/find (it's select)
    - snap: do not sort the result of `snap find`
    - interfaces/builtin: add gpio interface
    - partition: fix cleaning of the boot variables on the second good
      boot
    - tests: add udev rules spread test
    - docs: fix references to refresh action
    - interfaces/udev,osutil: avoid doubled rules and put all in a per
      snap file
    - store: minor store improvements from previous reviews
    - many: support interactive payments in snapd, filter from command
      line
    - docs/interfaces.md: improve interfaces documentation
    - overlord,store: set store device authorization header
    - store: add device nonce API support
    - many: various fixes around the `create-user` command
    - client, osutil: chown the auth file
    - interfaces/builtin: add transitional browser-support interface
    - snap: don't load unsupported implicit hooks.
    - cmd/snap,cmd/snap-exec: support hooks again.
    - interfaces/builtin: improve pulseaudio interface
    - asserts: make account-key's `until` optional to represent a never-
      expiring key
    - store: refactor newRequest/doRequest to take requestOptions
    - tests: allow-downgrades on upgrade test to prevent version errors
    - daemon: stop using group membership as succedaneous of running
      things with sudo
    - interfaces: add bluetooth-control interfaces
    - many: remove integration-test coverage metrics
    - daemon,docs: drop license docs and error kind
    - tests: add network-control interface spread test
    - tests: add hardware-observe spread test
    - interfaces: add system-trace interface LP: #1600085
    - boot: use `cp -aLv` instead of `cp -a` (no symlinks on vfat)
    - store: soft-refresh discharge macaroon from store when required
    - partition: clear snap_try_{kernel,core} on success
    - tests: add snapd-control interface spread test
    - tests: add locale-control write spread test
    - store: fix buy method after some refactoring broke it
    - interfaces/builtin: read perms for network devices in network-
      observe
    - interfaces: also allow rfkill in network_control
    - snapstate: remove artifacts from a snap try dir that vanished
    - client, cmd/snap: better errors for empty snap list result
    - wrappers: set BAMF_DESKTOP_FILE_HINT for unity
    - many: cleanup/update rest.md; improve auth errors
    - interfaces: miscelleneous policy updates for default, log-observe,
      mount-observe, opengl, pulseaudio, system-observe and unity7
    - interfaces: add process-control interface (LP: #1598225)
    - osutil: support both "nobody" and "nogroup" for grpnam tests
    - cmd: support defaulting to the user's preferred payment method
    - overlord: actually run hooks.
    - overlord/state,overlord/ifacestate: define basic infrastructure
      for and then setting up serialising of interface mgr tasks
    - asserts: add Assertion.Prerequisites and SigningKey, Ref and
      FindTrusted
    - overlord/snapstate: ensure calls to store are done without the
      state lock held
    - asserts,client: switch snap-build and snap-revision to be indexed
      by snap-sha3-384
    - many: make seed.yaml on firstboot mandatory and include sideInfo
    - asserts,many: start supporting structured headers using the new
      parseHeaders
    - many: update code for the new snap_mode
    - tests: added spread find private test
    - store: deal with 404 froms the SSO store properly
    - snap: remove meta/kernel.yaml again
    - daemon: always mock release info in tests
    - snapstate: drop revisions after "current" on refresh
    - asserts: introduce new parseHeadersThis introduces the new
      parseHeaders returning map[string]interface{} and capable of
      accepting:
    - asserts: remove/disable comma separated lists and their uses

 -- Michael Vogt <michael.vogt@ubuntu.com>  Thu, 11 Aug 2016 19:30:36 +0200

snapd (2.11) xenial; urgency=medium

  * New upstream release: LP: #1605303
    - increase version number to reflect the nature of the update
      better
    - store, daemon, client, cmd/snap, docs/rest.md: adieu search
      grammar
    - debian: move snapd.refresh.timer into timers.target
    - snapstate: add daemon-reload to fix autopkgtest on yakkety
    - Interfaces: hardware-observe
    - snap: rework the output after a snap operation
    - daemon, cmd/snap: refresh --devmode
    - store, daemon, client, cmd/snap: implement `snap find --private`
    - tests: add network-observe interface spread test
    - interfaces/builtin: allow getsockopt for connected x11 plugs
    - osutil: check for nogrup instead of adm
    - store: small cleanups (more needed)
    - snap/squashfs: fix test not to hardcode snap size
    - client,cmd/snap: cleanup cmd/snap test suite, add extra args
      testThis cleans up the cmd/snap test suite:
    - wrappers: map "never" restart condition to "no."
    - wrappers: run update-desktop-database after add/remove of desktop
      files
    - release: work around elementary mistake
    - many: remove all traces of channel from the buying codepath
    - store: kill setUbuntuStoreHeaders
    - docs: add payment methods documentation
    - many: present user with a choice of payment backends
    - asserts: add cross checks for snap asserts
    - cmd/snap,cmd/snap-exec: support running hooks via snap-exec.
    - tests: improve snap run symlink tests
    - tests: add content sharing interface spread test
    - store & many: a mechanical branch shortening store names
    - snappy: remove old snappy pkg
    - overlord/snapstate: kill flagscompat
    - overlord/snapstate, daemon, client, cmd/snap: devmode override
      (aka confined)
    - tests: extend refresh test to talk to the staging and production
      stores
    - asserts,daemon: cross checks for account and account-key
      assertions
    - client: existing JSON fixtures uses tabs for indentation
    - snap-exec: add proper integration test for snap-exec
    - spread.yaml, tests: replace hello-world with test-snapd-tools
    - tests: add locale-control interface spread test
    - tests: add mount-observe interface spread test
    - tests: add system-observe interface spread test
    - many: add AuthContext to mediate user updates to the state
    - store/auth: add helper for the macaroon refresh endpoint
    - cmd: add buy command
    - overlord: switch snapstate.Update to use ListRefresh (aka
      /snaps/metadata)
    - snap-exec: fix silly off-by-one error
    - tests: stop using hello-world.echo in the tests
    - tests: add env command to test-snapd-tools
    - classic: remove (most of) "classic" mode, this is implemented as a
      snap now
    - many: remove snapstate.Candidate and other cleanups
    - many: removed authenticator, store gets a user instead
    - asserts: fix minor doc comment typo
    - snap: ensure unknown arguments to `snap run` are ignored
    - overlord/auth: add Device/SetDevice to persist device identity in
      state
    - overlord: make SyncBoot work again
    - tests: add -y flag to apt autoremove command in unity task restore
    - many: migrate SnapSetup and SideInfo to use RealName
    - daemon: drop auther()
    - client: improve error from client.do() on json decode failures
    - tests: readd the fake store tests
    - many: allow removal of broken snaps, add spread test
    - overlord: implement &Retry{After: duration} support for handlers
    - interface: add new interfaces.all.SecurityBackends
    - integration-tests: remove login tests
    - cmd,interfaces,snap: implement hook whitelist.
    - daemon,overlord/auth,store: update macaroon authentication to use
      the new endpoints
    - daemon, overlord: add buy endpoint to REST API
    - tests: use systemd-run for starting and stopping the unity app
    - tests, integration-tests: port systemd service check test to
      spread
    - store: switch search to new snap-specific endpoint
    - store, many: start using the new details endpoint
    - tests, integration-tests: port unity test to spread
    - tests: add spread test for tried snaps removal
    - tests, integration-tests: port auth errors test to spread
    - snapstate: rename OfficialName to RealName in the new tests
    - many: rename SideInfo.OfficialName to SideInfo.RealName
    - snapstate: use snapstate.Type in backend.RemoveSnapFiles
    - many: add `snap enable/disable` commands
    - tests, integration-tests: port refresh all test to spread
    - snap: add `snap run --shell`
    - tests: set yaml indentation to 4 spaces
    - snapstate: cleanup downloaded temp snap files
    - overlord: make patch1_test more robust
    - debian: add snapd.postrm that purges
    - integration-tests: drop already covered refresh app test
    - many: add concept of "broken" snaps
    - tests, integration-tests: port remove errors tests to spread
    - tests, integration-tests: port revert test to spread
    - debian: fix snapbuild path
    - overlord: fix access to the state without lock in firstboot.go and
      add test
    - snapstate: add very simple garbage collection on upgrade
    - asserts: introduce assertstest with helpers to test code involving
      assertions
    - tests, integration tests: port undone failed install test to
      spread
    - snap,store: switch to the new snaps/metadata endpoint, introduce
      and start capturing DeveloperID
    - tests, integration-tests: port the op remove retry test to spread
    - po: remove snappy.pot from git, it will be generated at build time
    - many: add some missing tests, clarify some things and nitpicks as
      follow up to `snap revert`
    - snapstate: when doing snapsate.Update|Install, talk to the store
      early
    - tests, integration-tests: port the op remove test to spread
    - interfaces: allow /usr/bin/locale in default policy
    - many: add `snap revert`
    - overlord/auth,store: add macaroon serialization/deserialization
      helpers
    - many: embed main store trusted assertions in snapd, way to have
      test ones, spread tests for ack and known
    - overlord/snapstate,daemon: clarify active vs current, add
      SnapState.HasCurrent,CurrentInfo
    - tests: do not search for a specific snap (we hit 100 items) and
      pagination kicks in
    - tests: use printf instead of echo where we need portability
    - tests: rename and generalize basic-binaries to test-snapd-tools

 -- Michael Vogt <michael.vogt@ubuntu.com>  Tue, 26 Jul 2016 15:49:04 +0200

snapd (2.0.10) xenial; urgency=medium

  *  New upstream release: LP: #1597329
    - interfaces: also allow @{PROC}/@{pid}/mountinfo and
      @{PROC}/@{pid}/mountstats
    - interfaces: allow read access to /etc/machine-id and
      @{PROC}/@{pid}/smaps
    - interfaces: miscelleneous policy updates for default, log-observe
      and system-observe
    - snapstate: add logging after a successful doLinkSnap
    - tests, integration-tests: port try tests to spread
    - store, cmd/snapd: send a basic user-agent to the store
    - store: add buy method
    - client: retry on failed GETs
    - tests: actual refresh test
    - docs: REST API update
    - interfaces: add mount support for hooks.
    - interfaces: add udev support for hooks.
    - interfaces: add dbus support for hooks.
    - tests, integration-tests: port refresh test to spread
    - tests, integration-tests: port change errors test to spread
    - overlord/ifacestate: don't retry snap security setup
    - integration-tests: remove unused file
    - tests: manage the socket unit when reseting state
    - overlord: improve organization of state patches
    - tests: wait for snapd listening after reset
    - interfaces/builtin: allow other sr*/scd* optical devices
    - systemd: add support for squashfuse
    - snap: make snaps vanishing less fatal for the system
    - snap-exec: os.Exec() needs argv0 in the args[] slice too
    - many: add new `create-user` command
    - interfaces: auto-connect content interfaces with the same content
      and developer
    - snapstate: add Current revision to SnapState
    - readme: tweak readme blurb
    - integration-tests: wait for listening port instead of active
      service reported by systemd
    - many: rename Current -> {CurrentSideInfo,CurrentInfo}
    - spread: fix home interface test after suite move
    - many: name unversioned data.
    - interfaces: add "content" interface
    - overlord/snapstate: defaultBackend can go away now
    - debian: comment to remember why the timer is setup like it is
    - tests,spread.yaml: introduce an upgrade test, support/split into
      two suites for this
    - overlord,overlord/snapstate: ensure we keep snap type in snapstate
      of each snap
    - many: rework the firstboot support
    - integration-tests: fix test failure
    - spread: keep core on suite restore
    - tests: temporary fix for state reset
    - overlord: add infrastructure for simple state format/content
      migrations
    - interfaces: add seccomp support for hooks.
    - interfaces: allow gvfs shares in home and temporarily allow
      socketcall by default (LP: #1592901, LP: #1594675)
    - tests, integration-tests: port network-bind interface tests to
      spread
    - snap,snap/snaptest: use PopulateDir/MakeTestSnapWithFiles directly
      and remove MockSnapWithHooks
    - interfaces: add mpris interface
    - tests: enable `snap run` on i386
    - tests, integration-tests: port network interface test to spread
    - tests, integration-tests: port interfaces cli to spread
    - tests, integration-tests: port leftover install tests to spread
    - interfaces: add apparmor support for hooks.
    - tests, integration-tests: port log-observe interface tests to
      spread
    - asserts: improve Decode doc comment about assertion format
    - tests: moved snaps to lib
    - many: add the camera interface
    - many: add optical-drive interface
    - interfaces: auto-connect home if running on classic
    - spread: bump gccgo test timeout
    - interfaces: use security tags to index security snippets.
    - daemon, overlord/snapstate, store: send confinement header to the
      store for install
    - spread: run tests on 16.04 i386 concurrently
    - tests,integration-tests: port install error tests to spread
    - interfaces: add a serial-port interface
    - tests, integration-tests, debian: port sideload install tests to
      spread
    - interfaces: add new bind security backend and refactor
      backendtests
    - snap: load and validate implicit hooks.
    - tests: add a build/run test for gccgo in spread
    - cmd/snap/cmd_login: Adjust message after adding support for wheel
      group
    - tests, integration-tests: ported install from store tests to
      spread
    - snap: make `snap change <taskid>` show task progress
    - tests, integration-tests: port search tests to spread
    - overlord/state,daemon: make abort proceed immediately, fix doc
      comment, improve tests
    - daemon: extend privileged access to users in "wheel" group
    - snap: tweak `snap refresh` and `snap refresh --list` outputTiny
      branch that does three things:
    - interfaces: refactor auto-connection candidate check
    - snap: add support for snap {install,refresh}
      --{edge,beta,candidate,stable}
    - release: don't force KDE Neon into devmode.

 -- Michael Vogt <michael.vogt@ubuntu.com>  Wed, 29 Jun 2016 21:02:39 +0200

snapd (2.0.9) xenial; urgency=medium

  * New upstream release: LP: #1593201
    - snap: add the magic redirect part of `snap run`
    - tests, integration-tests: port server related tests to spread
    - overlord/snapstate: log restarting in the task
    - daemon: test restart wiring, fix setup/teardown
    - cmd: don't show the price if a snap has already been purchased
    - tests, integration-tests: port listing tests to spread
    - integration-tests: do not try to kill ubuntu-clock-app.clock (no
      longer a process)
    - several: tie up overlord's restart handler into daemon; adjust
      snap to cope
    - tests, integration-tests: port abort tests to spread
    - integration-tests: fix flaky TestRemoveBusyRetries
    - testutils: refactor/mock exec
    - snap,cmd: add hook support to snap run.
    - overlord/snapstate: remove Download from backend
    - store: use a custom logging transport
    - overlord/hookstate: implement basic HookManager.
    - spread: move the suite restore to restore-each
    - asserts: turn model os into model core field, making it also more
      like the kernel and gadget fields
    - asserts: / is not allowed in primary key headers, follow the store
      in this
    - release: enable full confinement on Elementary 0.4
    - integration-tests: fix another i386 autopkgtest failure.
    - cmd/snap: create SNAP_USER_DATA and common dirs in `snap run`
    - many: have the installation of the core snap request a restart (on
      classic)
    - asserts: allow to load also account assertions into the trusted
      set
    - many: install snaps in devmode on distributions without complete
      apparmor and seccomp support
    - spread: run on travis
    - snapenv: do not hardcode amd64 in tests
    - spread: initial harness and first test
    - interfaces: miscelleneous policy updates for chromium, x86,
      opengl, etc
    - integration-tests: remove daemon to use the log-observe interface
    - client: remove client.Revision and import snap.Revision instead
    - integration-tests: wait for network-bind service in try test
    - many: move over from snappy to snapstate/backend SetupSnap and
      related code
    - integration-tests: add interfaces cli tests
    - snapenv: cleanup snapenv.{Basic,User}
    - cmd/snap: also print slots that connect to the wanted snap (LP:
      #1590704)
    - asserts: error style, use "cannot" instead of "failed to"
      following the main decided style
    - integration-tests: wait until the network-bind service is up
      before testing
    - many: add new `snap run` command
    - snappy: unexport snappy.Install and snappy.Overlord.{Un,}Install
    - many: add some shared testing helpers to snap/snaptest and to
      boot/boottest
    - rest-api: support to send apps per snap (LP: #1564076)

 -- Michael Vogt <michael.vogt@ubuntu.com>  Thu, 16 Jun 2016 13:56:12 +0200

snapd (2.0.8.1) UNRELEASED; urgency=medium

  * New upstream release
    - Cherry pick four commits that show snaps as installed in devmode on
    distributions without full confinement dependencies available:

    25634d3364a46b5e9147e4466932c59b1b572d35
    53f2e8d5f1b2d7ce13f5b50be4c09fa1de8cf1e0
    38771f4cc324ad9dd4aa48b03108d13a2c361aad
    c46e069351c61e45c338c98ab12689a319790bd5

 -- Zygmunt Krynicki <zygmunt.krynicki@canonical.com>  Tue, 14 Jun 2016 15:55:30 +0200

snapd (2.0.8) xenial; urgency=medium

  * New upstream release: LP: #1589534
    - debian: make `snap refresh` times more random (LP: #1537793)
    - cmd: ExecInCoreSnap looks in "core" snap first, and only in
      "ubuntu-core" snap if rev>125.
    - cmd/snap: have 'snap list' display helper message on stderr
      (LP: #1587445)
    - snap: make app names more restrictive.

 -- Michael Vogt <michael.vogt@ubuntu.com>  Wed, 08 Jun 2016 07:56:58 +0200

snapd (2.0.7) xenial; urgency=medium

  * New upstream release: LP: #1589534
    - debian: do not ship  /etc/ld.so.conf.d/snappy.conf (LP: #1589006)
    - debian: fix snapd.refresh.service install and usage (LP: #1588977)
    - ovlerlord/state: actually support task setting themself as
      done/undone
    - snap: do not use "." import in revision_test.go, as this breaks
      gccgo-6 (fix build failure on powerpc)
    - interfaces: add fcitx and mozc input methods to unity7
    - interfaces: add global gsettings interfaces
    - interfaces: autoconnect home and doc updates (LP: #1588886)
    - integration-tests: remove
      abortSuite.TestAbortWithValidIdInDoingStatus
    - many: adding backward compatible code to upgrade SnapSetup.Flags
    - overlord/snapstate: handle sideloading over an old sideloaded snap
      without panicing
    - interfaces: add socketcall() to the network/network-bind
      interfaces (LP: #1588100)
    - overlord/snapstate,snappy: move over CanRemoveThis moves over the
      CanRemove check to snapstate itself.overlord/snapstate
    - snappy: move over CanRemove
    - overlord/snapstate,snappy: move over CopyData and Remove*Data code

 -- Michael Vogt <michael.vogt@ubuntu.com>  Mon, 06 Jun 2016 16:35:50 +0200

snapd (2.0.6) xenial; urgency=medium

  * New upstream release: LP: #1588052:
    - many: repository moved to snapcore/snapd
    - debian: add transitional pkg for the github location change
    - snap: ensure `snap try` work with relative paths
    - debian: drop run/build dependency on lsb-release
    - asserts/tool: gpg key pair manager
    - many: add new snap-exec
    - many: implement `snap refresh --list` and  `snap refresh`
    - snap: add parsing support for hooks.
    - many: add the cups interface
    - interfaces: misc policy fixes (LP: #1583794)
    - many: add `snap try`
    - interfaces: allow using sysctl and scmp_sys_resolver for parsing
      kernel logs
    - debian: make snapd get its environ from /etc/environment
    - daemon,client,snap: revisions are now strings
    - interfaces: allow access to new ibus abstract socket path
      LP: #1580463
    - integration-tests: add remove tests
    - asserts: stronger crypto choices and follow better latest designs
    - snappy,daemon: hollow out more of snappy (either removing or not
      exporting stuff on its way out), snappy/gadget.go is gone
    - asserts: rename device-serial to serial
    - asserts: rename identity to account (and username access)
    - integration-tests: add changes tests
    - backend: add tests for environment wrapper generation
    - interfaces/builtin: add location-control interface
    - overlord/snapstate: move over check snap logic from snappy
    - release: use os-release instead of lsb-release for cross-distro
      use
    - asserts: allow empty snap-name for snap-declaration
    - interfaces/builtin,docs,snap: add the pulseaudio interface
    - many: add support for an environment map inside snap.yaml
    - overlord/snapstate: increase robustness of doLinkSnap/undoLinkSnap
      with sanity unit tests
    - snap: parse epoch property
    - snappy: do nothing in SetNextBoot when running on classic
    - snap: validate snap type
    - integration-tests: extend find command tests
    - asserts: extend tests to cover mandatory and empty headers
    - tests: stop the update-pot check in run-checks
    - snap: parse confinement property.
    - store: change applyUbuntuStoreHeaders to not take accept, and to
      take a channel
    - many: struct-based revisions, new representation
    - interfaces: remove 'audit deny' rules from network_control.go
    - interfaces: add  com.canonical.UrlLauncher.XdgOpen to unity7
      interface
    - interfaces: firewall-control can access xtables lock file
    - interfaces: allow unity7 AppMenu
    - interfaces: allow unity7 launcher API
    - interfaces/builtin: add location-observe interface
    - snap: fixed snap empty list text LP: #1587445

 -- Michael Vogt <michael.vogt@ubuntu.com>  Thu, 02 Jun 2016 08:23:50 +0200

snapd (2.0.5) xenial; urgency=medium

  * New upstream release: LP: #1583085
    - interfaces: add dbusmenu, freedesktop and kde notifications to
      unity7 (LP: #1573188)
    - daemon: make localSnapInfo return SnapState
    - cmd: make snap list with no snaps not special
    - debian: workaround for XDG_DATA_DIRS issues
    - cmd,po: fix conflicts, apply review from #1154
    - snap,store: load and store the private flag sent by the store in
      SideInfo
    - interfaces/apparmor/template.go: adjust /dev/shm to be more usable
    - store: use purchase decorator in Snap and FindSnaps
    - interfaces: first version of the networkmanager interface
    - snap, snappy: implement the new (minmimal) kernel spec
    - cmd/snap, debian: move manpage generation to depend on an environ
      key; also, fix completion

 -- Michael Vogt <michael.vogt@ubuntu.com>  Thu, 19 May 2016 15:29:16 +0200

snapd (2.0.4) xenial; urgency=medium

  * New upstream release:
    - interfaces: cleanup explicit denies
    - integration-tests: remove the ancient integration daemon tests
    - integration-tests: add network-bind interface test
    - integration-tests: add actual checks for undoing install
    - integration-tests: add store login test
    - snap: add certain implicit slots only on classic
    - integration-tests: add coverage flags to snapd.service ExecStart
      setting when building from branch
    - integration-tests: remove the tests for features removed in 16.04.
    - daemon, overlord/snapstate: "(de)activate" is no longer a thing
    - docs: update meta.md and security.md for current snappy
    - debian: always start snapd
    - integration-tests: add test for undoing failed install
    - overlord: handle ensureNext being in the past
    - overlord/snapstate,overlord/snapstate/backend,snappy: start
      backend porting LinkSnap and UnlinkSnap
    - debian/tests: add reboot capability to autopkgtest and execute
      snapPersistsSuite
    - daemon,snappy,progress: drop license agreement broken logic
    - daemon,client,cmd/snap: nice access denied message
      (LP: #1574829)
    - daemon: add user parameter to all commands
    - snap, store: rework purchase methods into decorators
    - many: simplify release package and add OnClassic
    - interfaces: miscellaneous policy updates
    - snappy,wrappers: move desktop files handling to wrappers
    - snappy: remove some obviously dead code
    - interfaces/builtin: quote apparmor label
    - many: remove the gadget yaml support from snappy
    - snappy,systemd,wrappers: move service units generation to wrappers
    - store: add method to determine if a snap must be bought
    - store: add methods to read purchases from the store
    - wrappers,snappy: move binary wrapper generation to new package
      wrappers
    - snap: add `snap help` command
    - integration-tests: remove framework-test data and avoid using
      config-snap for now
    - add integration test to verify fix for LP: #1571721

 -- Michael Vogt <michael.vogt@ubuntu.com>  Fri, 13 May 2016 17:19:37 -0700

snapd (2.0.3) xenial; urgency=medium

  * New upstream micro release:
    - integration-tests, debian/tests: add unity snap autopkg test
    - snappy: introduce first feature flag for assumes: common-data-dir
    - timeout,snap: add YAML unmarshal function for timeout.Timeout
    - many: go into state.Retry state when unmounting a snap fails.
      (LP: #1571721, #1575399)
    - daemon,client,cmd/snap: improve output after snap
      install/refresh/remove (LP: #1574830)
    - integration-tests, debian/tests: add test for home interface
    - interfaces,overlord: support unversioned data
    - interfaces/builtin: improve the bluez interface
    - cmd: don't include the unit tests when building with go test -c
      for integration tests
    - integration-tests: teach some new trick to the fake store,
      reenable the app refresh test
    - many: move with some simplifications test snap building to
      snap/snaptest
    - asserts: define type for revision related errors
    - snap/snaptest,daemon,overlord/ifacestate,overlord/snapstate: unify
      mocking snaps behind MockSnap
    - snappy: fix openSnapFile's handling of sideInfo
    - daemon: improve snap sideload form handling
    - snap: add short and long description to the man-page
      (LP: #1570280)
    - snappy: remove unused SetProperty
    - snappy: use more accurate test data
    - integration-tests: add a integration test about remove removing
      all revisions
    - overlord/snapstate: make "snap remove" remove all revisions of a
      snap (LP: #1571710)
    - integration-tests: re-enable a bunch of integration tests
    - snappy: remove unused dbus code
    - overlord/ifacestate: fix setup-profiles to use new snap revision
      for setup (LP: #1572463)
    - integration-tests: add regression test for auth bug LP:#1571491
    - client, snap: remove obsolete TypeCore which was used in the old
      SystemImage days
    - integration-tests: add apparmor test
    - cmd: don't perform type assertion when we know error to be nil
    - client: list correct snap types
    - intefaces/builtin: allow getsockname on connected x11 plugs
      (LP: #1574526)
    - daemon,overlord/snapstate: read name out of sideloaded snap early,
      improved change summary
    - overlord: keep tasks unlinked from a change hidden, prune them
    - integration-tests: snap list on fresh boot is good again
    - integration-tests: add partial term to the find test
    - integration-tests: changed default release to 16
    - integration-tests: add regression test for snaps not present after
      reboot
    - integration-tests: network interface
    - integration-tests: add proxy related environment variables to
      snapd env file
    - README.md: snappy => snap
    - etc: trivial typo fix (LP:#1569892)
    - debian: remove unneeded /var/lib/snapd/apparmor/additional
      directory (LP: #1569577)
    - builtin/unity7.go: allow using gmenu. LP: #1576287

 -- Michael Vogt <michael.vogt@ubuntu.com>  Tue, 03 May 2016 07:51:57 +0200

snapd (2.0.2) xenial; urgency=medium

  * New upstream release:
    - systemd: add multi-user.target (LP: #1572125)
    - release: our series is 16
    - integration-tests: fix snapd binary path for mounting the daemon
      built from branch
    - overlord,snap: add firstboot state sync

 -- Michael Vogt <michael.vogt@ubuntu.com>  Tue, 19 Apr 2016 16:02:44 +0200

snapd (2.0.1) xenial; urgency=medium

  * client,daemon,overlord: fix authentication:
    - fix incorrect authenication check (LP: #1571491)

 -- Michael Vogt <michael.vogt@ubuntu.com>  Mon, 18 Apr 2016 07:24:33 +0200

snapd (2.0) xenial; urgency=medium

  * New upstream release:
    - debian: put snapd in /usr/lib/snapd/
    - cmd/snap: minor polishing
    - cmd,client,daemon: add snap abort command
    - overlord: don't hold locks when callling backends
    - release,store,daemon: no more default-channel, release=>series
    - many: drop support for deprecated environment variables
      (SNAP_APP_*)
    - many: support individual ids in changes cmd
    - overlord/state: use numeric change and task ids
    - overlord/auth,daemon,client,cmd/snap: logout
    - daemon: don't install ubuntu-core twice
    - daemon,client,overlord/state,cmd: add changes command
    - interfaces/dbus: drop superfluous backslash from template
    - daemon, overlord/snapstate: updates are users too!
    - cmd/snap,daemon,overlord/ifacestate: add support for developer
      mode
    - daemon,overlord/snapstate: on refresh use the remembered channel,
      default to stable channel otherwise
    - cmd/snap: improve UX of snap interfaces when there are no results
    - overlord/state: include time in task log messages
    - overlord: prune and abort old changes and tasks
    - overlord/ifacestate: add implicit slots in setup-profiles
    - daemon,overlord: setup authentication for store downloads
    - daemon: macaroon-authed users are like root, and sudoers can login
    - daemon,client,docs: send install options to daemon

 -- Michael Vogt <michael.vogt@ubuntu.com>  Sat, 16 Apr 2016 22:15:40 +0200

snapd (1.9.4) xenial; urgency=medium

  * New upstream release:
    - etc: fix desktop file location
    - overlord/snapstate: stop an update once download sees the revision
      is already installed
    - overlord: make SnapState.DevMode a method, store flags
    - snappy: no more snapYaml in snappy.Snap
    - daemon,cmd,dirs,lockfile: drop all lockfiles
    - debian: use sudo in setup of the proxy environment
    - snap/snapenv,snappy,systemd: expose SNAP_REVISION to app
      environment
    - snap: validate similarly to what we did with old snapYaml info
      from squashfs snaps
    - daemon,store: plug in authentication for store search/details
    - overlord/snapstate: fix JSON name of SnapState.Candidate
    - overlord/snapstate: start using revisions higher than 100000 for
      local installs (sideloads)
    - interfaces,overlorf/ifacestate: honor user choice and don't auto-
      connect disconnected plugs
    - overlord/auth,daemon,client: hide user ids again
    - daemon,overlord/snapstate: back /snaps (and so snap list) using
      state
    - daemon,client,overlord/auth: rework state auth data
    - overlord/snapstate: disable Activate and Deactivate
    - debian: fix silly typo in autopkgtest setup
    - overlord/ifacestate: remove connection state with discard-conns
      task, on the removal of last snap
    - daemon,client: rename API update action to refresh
    - cmd/snap: rework login to be more resilient
    - overlord/snapstate: deny two changes on one snap
    - snappy: fix crash on certain snap.yaml
    - systemd: use native systemctl enable instead of our own
      implementation
    - store: add workaround for misbehaving store
    - debian: make autopkgtest use the right env vars
    - state: log do/undo status too when a task is run
    - docs: update rest.md with price information
    - daemon: only include price property if the snap is non-free
    - daemon, client, cmd/snap: connect/disconnect now async
    - snap,snappy: allow snaps to require system features
    - integration-tests: fix report of skips in SetUpTest method
    - snappy: clean out major bits (still using Installed) now
      unreferenced as cmd/snappy is gone
    - daemon/api,overlord/auth: add helper to get UserState from a
      client request

 -- Michael Vogt <michael.vogt@ubuntu.com>  Fri, 15 Apr 2016 23:30:00 +0200

snapd (1.9.3) xenial; urgency=medium

  * New upstream release:
    - many: prepare for opengl support on classic
    - interfaces/apparmor: load all apparmor profiles on snap setup
    - daemon,client: move async resource to change in meta
    - debian: disable autopilot
    - snap: add basic progress reporting
    - client,cmd,daemon,snap,store: show the price of snaps in the cli
    - state: add minimal taskrunner logging
    - daemon,snap,overlord/snapstate: in the API get the snap icon using
      state
    - client,daemon,overlord: don't guess snap file vs. name
    - overlord/ifacestate: reload snap connections when setting up
      security for a given snap
    - snappy: remove cmd/snappy (superseded in favour of cmd/snap)
    - interfaecs/apparmor: remove all traces of old-security from
      apparmor backend
    - interfaces/builtin: add bluez interface
    - overlord/ifacestate: don't crash if connection cannot be reloaded
    - debian: add searchSuite to autopkgtest
    - client, daemon, cmd/snap: no more tasks; everything is changes
    - client: send authorization header in client requests
    - client, daemon: marshal suggested currency over REST
    - docs, snap: enumerate snap types correctly in docs and comments
    - many: add store authenticator parameter
    - overlord/ifacestate,daemon: setup security on conect and
      disconnect
    - interfaces/apparmor: remove unused apparmor variables
    - snapstate: add missing "TaskProgressAdapter.Write()" for working
      progress reporting
    - many: clean out snap config related code not for OS
    - daemon,client,cmd: return snap list from /v2/snaps
    - docs: update `/v2/snaps` endpoint documentation
    - interfaces: rename developerMode to devMode
    - daemon,client,overlord: progress current => done
    - daemon,client,cmd/snap: move query metadata to top-level doc
    - interfaces: add TestSecurityBackend
    - many: replace typographic quotes with ASCII
    - client, daemon: rework rest changes to export "ready" and "err"
    - overlord/snapstate,snap,store: track snap-id in side-info and
      therefore in state
    - daemon: improve mocking  of interfaces API tests
    - integration-tests: remove origins in default snap names for udf
      call
    - integration-test: use "snap list" in GetCurrentVersion
    - many: almost no more NewInstalledSnap reading manifest from
      snapstate and backend
    - daemon: auto install ubuntu-core if missing
    - oauth,store: remove OAuth authentication logic
    - overlord/ifacestate: simplify some tests with implicit manager
      initialization
    - store, snappy: move away from hitting details directly
    - overlord/ifacestate: reload connections when restarting the
      manager
    - overlord/ifacestate: increase flexibility of unit tests
    - overlord: use state to discover all installed snaps
    - overlord/ifacestate: track connections in the state
    - many: separate copy-data from unlinking of current snap
    - overlord/auth,store/auth: add macaroon authenticator to UserState
    - client: support for /v2/changes and /v2/changes/{id}
    - daemon/api,overlord/auth: rework authenticated users information
      in state

 -- Michael Vogt <michael.vogt@ubuntu.com>  Thu, 14 Apr 2016 23:29:43 +0200

snapd (1.9.2) xenial; urgency=medium

  * New upstream release:
    - cmd/snap,daemon,store: rework login command to use daemon login
      API
    - store: cache suggested currency from the store
    - overlord/ifacestate: modularize and extend tests
    - integration-tests: reenable failure tests
    - daemon: include progress in rest changes
    - daemon, overlord/state: expose individual changes
    - overlord/ifacestate: drop duplicate package comment
    - overlord/ifacestate: allow tests to override security backends
    - cmd/snap: install *.snap and *.snap.* as files too
    - interfaces/apparmor: replace /var/lib/snap with /var/snap
    - daemon,overlord/ifacestate: connect REST API to interfaces in the
      overlord
    - debian: remove unneeded dependencies from snapd
    - overlord/state: checkpoint on final progress only
    - osutil: introduce IsUIDInAny
    - overlord/snapstate: rename GetSnapState to Get, SetSnapState to
      Set
    - daemon: add id to changes json
    - overlord/snapstate: SetSnapState() needs locks
    - overlord: fix broken tests
    - overlord/snapstate,overlord/ifacestate: reimplement SnapInfo (as
      Info) actually using the state

 -- Michael Vogt <michael.vogt@ubuntu.com>  Wed, 13 Apr 2016 17:27:00 +0200

snapd (1.9.1.1) xenial; urgency=medium

  * debian/tests/control:
    - add git to make autopkgtest work

 -- Michael Vogt <michael.vogt@ubuntu.com>  Tue, 12 Apr 2016 17:19:19 +0200

snapd (1.9.1) xenial; urgency=medium

  * Add warning about installing ubuntu-core-snapd-units on Desktop systems.
  * Add ${misc:Depends} to ubuntu-core-snapd-units.
  * interfaces,overlord: add support for auto-connecting plugs on
    install
  * fix sideloading snaps and (re)add tests for this
  * add `ca-certificates` to the test-dependencies to fix autopkgtest
    failure on armhf

 -- Michael Vogt <michael.vogt@ubuntu.com>  Tue, 12 Apr 2016 14:39:57 +0200

snapd (1.9) xenial; urgency=medium

  * rename source and binary package to "snapd"
  * update directory layout to final 16.04 layout
  * use `snap` command instead of the previous `snappy`
  * use `interface` based security
  * use new state engine for install/update/remove

 -- Michael Vogt <michael.vogt@ubuntu.com>  Tue, 12 Apr 2016 01:05:09 +0200

ubuntu-snappy (1.7.3+20160310ubuntu1) xenial; urgency=medium

    - debian: update versionized ubuntu-core-launcher dependency
    - debian: tweak desktop file dir, ship Xsession.d snip for seamless
      integration
    - snappy: fix hw-assign to work with per-app udev tags
    - snappy: use $snap.$app as per-app udev tag
    - snap,snappy,systemd: %s/\<SNAP_ORIGIN\>/SNAP_DEVELOPER/g
    - snappy: add mksquashfs --no-xattrs parameter
    - snap,snappy,systemd: kill SNAP_FULLNAME

 -- Michael Vogt <michael.vogt@ubuntu.com>  Thu, 10 Mar 2016 09:26:20 +0100

ubuntu-snappy (1.7.3+20160308ubuntu1) xenial; urgency=medium

    - snappy,snap: move icon under meta/gui/
    - debian: add snap.8 manpage
    - debian: move snapd to /usr/lib/snappy/snapd
    - snap,snappy,systemd: remove TMPDIR, TEMPDIR, SNAP_APP_TMPDIR
    - snappy,dirs: add support to use desktop files from inside snaps
    - daemon: snapd API events endpoint redux
    - interfaces/builtin: add "network" interface
    - overlord/state: do small fixes (typo, id clashes paranoia)
    - overlord: add first pass of the logic in StateEngine itself
    - overlord/state: introduce Status/SetStatus on Change
    - interfaces: support permanent security snippets
    - overlord/state: introduce Status/SetStatus and
      Progress/SetProgress on Task
    - overlord/state: introduce Task and Change.NewTask
    - many: selectively swap semantics of plugs and slots
    - client,cmd/snap: remove useless indirection in Interfaces
    - interfaces: maintain Plug and Slot connection details
    - client,daemon,cmd/snap: change POST /2.0/interfaces to work with
      lists
    - overlord/state: introduce Change and NewChange on state to create
      them
    - snappy: bugfix for snap.yaml parsing to be more consistent with
      the spec
    - snappy,systemd: remove "ports" from snap.yaml

 -- Michael Vogt <michael.vogt@ubuntu.com>  Tue, 08 Mar 2016 11:24:09 +0100

ubuntu-snappy (1.7.3+20160303ubuntu4) xenial; urgency=medium

  * rename:
    debian/golang-snappy-dev.install ->
       debian/golang-github-ubuntu-core-snappy-dev.install:

 -- Michael Vogt <michael.vogt@ubuntu.com>  Thu, 03 Mar 2016 12:29:16 +0100

ubuntu-snappy (1.7.3+20160303ubuntu3) xenial; urgency=medium

  * really fix typo in dependency name

 -- Michael Vogt <michael.vogt@ubuntu.com>  Thu, 03 Mar 2016 12:21:39 +0100

ubuntu-snappy (1.7.3+20160303ubuntu2) xenial; urgency=medium

  * fix typo in dependency name

 -- Michael Vogt <michael.vogt@ubuntu.com>  Thu, 03 Mar 2016 12:05:36 +0100

ubuntu-snappy (1.7.3+20160303ubuntu1) xenial; urgency=medium

    - debian: update build-depends for MIR
    - many: implement new REST API: GET /2.0/interfaces
    - integration-tests: properly stop snapd from branch
    - cmd/snap: update tests for go-flags changes
    - overlord/state: implement Lock/Unlock with implicit checkpointing
    - overlord: split out the managers and State to their own
      subpackages of overlord
    - snappy: rename "migration-skill" to "old-security" and use new
      interface names instead of skills
    - client,cmd/snap: clarify name ambiguity in Plug or Slot
    - overlord: start working on state engine along spec v2, have the
      main skeleton follow that
    - classic, oauth: update tests for change in MakeRandomString()
    - client,cmd/snap: s/add/install/:-(
    - interfaces,daemon: specialize Name to either Plug or Slot
    - interfaces,interfaces/types: unify security snippet functions
    - snapd: close the listener on Stop, to force the http.Serve loop to
      exit
    - snappy,daemon,snap/lightweight,cmd/snappy,docs/rest.md: expose
      explicit channel selection to rest api
    - interfaces,daemon: rename package holding built-in interfaces
    - integration-tests: add the first classic dimension tests
    - client,deaemon,docs: rename skills to interfaces on the wire
    - asserts: add identity assertion type
    - integration-tests: add the no_proxy env var
    - debian: update build-depends for new package names
    - oauth: fix oauth & quoting in the oauth_signature
    - integration-tests: remove unused field
    - integration-tests: add the http proxy argument
    - interfaces,interfaces/types,deamon: mass internal rename to
      interfaces
    - client,cmd/snap: rename skills to interfaces (part 2)
    - arch: fix missing mapping for powerpc

 -- Michael Vogt <michael.vogt@ubuntu.com>  Thu, 03 Mar 2016 11:00:19 +0100

ubuntu-snappy (1.7.3+20160225ubuntu1) xenial; urgency=medium

    - integration-tests: always use the built snapd when compiling
      binaries from branch
    - cmd/snap: rename skills to interfaces
    - testutil,skills/types,skills,daemon: tweak discovery of know skill
      types
    - docs: add docs for arm64 cross building
    - overlord: implement basic ReadState/WriteState
    - overlord: implement Get/Set/Copy on State
    - integration-tests: fix dd output check
    - integration-tests: add fromBranch config field
    - integration-tests: use cli pkg methods in hwAssignSuite
    - debian: do not create the snappypkg user, we don't need it anymore
    - arch: fix build failure on s390x
    - classic: cleanup downloaded lxd tarball
    - cmd/snap,client,integration-tests: rename snap subcmds
      'assert'=>'ack', 'asserts'=>'known'
    - skills: fix broken tests builds
    - skills,skills/types: pass slot to SlotSecuritySnippet()
    - skills/types: teach bool-file about udev security

 -- Michael Vogt <michael.vogt@ubuntu.com>  Thu, 25 Feb 2016 16:17:19 +0100

ubuntu-snappy (1.7.2+20160223ubuntu1) xenial; urgency=medium

  * New git snapshot:
    - asserts: introduce snap-declaration
    - cmd/snap: fix integration tests for the "cmd_asserts"
    - integration-tests: fix fanctl output check
    - cmd/snap: fix test failure after merging 23a64e6
    - cmd/snap: replace skip-help with empty description
    - docs: update security.md to match current migration-skill
      semantics
    - snappy: treat commands with 'daemon' field as services
    - asserts: use more consistent names for receivers in
      snap_asserts*.go
    - debian: add missing golang-websocket-dev build-dependency
    - classic: if classic fails to get created, undo the bind mounts
    - snappy: never return nil in NewLocalSnapRepository()
    - notifications: A simple notification system
    - snappy: when using staging, authenticate there instead
    - integration-tests/snapd: fix the start of the test snapd socket
    - skills/types: use CamelCase for security names
    - skills: add support for implicit revoke
    - skills: add security layer
    - integration-tests: use exec.Command wrapper for updates
    - cmd/snap: add 'snap skills'
    - cms/snap: add 'snap revoke'
    - docs: add docs for skills API
    - cmd/snap: add 'snap grant'
    - cmd/snappy, coreconfig, daemon, snappy: move config to always be
      bytes (in and out)
    - overlord: start with a skeleton and stubs for Overlord,
      StateEngine, StateJournal and managers
    - integration-tests: skip tests affected by LP: #1544507
    - skills/types: add bool-file
    - po: refresh translation templates
    - cmd/snap: add 'snap experimental remove-skill-slot'
    - asserts: introduce device assertion
    - cmd/snap: implemented add, remove, purge, refresh, rollback,
      activate, deactivate
    - cmd/snap: add 'snap experimental add-skill-slot'
    - cmd/snap: add 'snap experimental remove-skill'
    - cmd/snap: add tests for common skills code
    - cmd/snap: add 'snap experimental add-skill'
    - asserts: make assertion checkers used by db.Check modular and
      pluggable
    - cmd,client,daemon,caps,docs,po: remove capabilities
    - scripts: move the script to get dependencies to a separate file
    - asserts: make the disk layout compatible for storing more than one
      revision
    - cmd/snap: make the assert command options exported
    - integration-tests: Remove the target release and channel
    - asserts: introduce model assertion
    - integration-tests: add exec.Cmd wrapper
    - cmd/snap: add client test support methods
    - cmd/snap: move key=value attribute parsing to commmon
    - cmd/snap: apply new style consistency to "snap" commands.
    - cmd/snap: support redirecting the client for testing
    - cmd/snap: support testing command output
    - snappy,daemon: remove the meta repositories abstractions
    - cmd: add support for experimental commands
    - cmd/snappy,daemon,snap,snappy: remove SetActive from parts
    - cmd/snappy,daemon,snappy,snap: remove config from parts interface
    - client: improve test data
    - cmd: allow to construct a fresh parser
    - cmd: don't treat help as an error
    - cmd/snappy,snappy: remove "Details" from the repository interface
    - asserts: check that primary keys are set when
      Decode()ing/assembling assertions
    - snap,snappy: refactor to remove "Install" from the Part interface
    - client,cmd: make client.New() configurable
    - client: enable retrieving asynchronous operation information with
      `Client.Operation`.

 -- Michael Vogt <michael.vogt@ubuntu.com>  Tue, 23 Feb 2016 11:28:18 +0100

ubuntu-snappy (1.7.2+20160204ubuntu1) xenial; urgency=medium

  * New git snapshot:
    - integration-tests: fix the rollback error messages
    - integration-test: use the common cli method when trying to install
      an unexisting snap
    - integration-tests: rename snap find test
    - daemon: refactor makeErrorResponder()
    - integration: add regression test for LP: #1541317
    - integration-tests: reenable TestRollbackMustRebootToOtherVersion
    - asserts: introduce "snap asserts" subcmd to show assertions in the
      system db
    - docs: fix parameter style
    - daemon: use underscore in JSON interface
    - client: add skills API
    - asserts,docs/rest.md: change Encoder not to add extra newlines at
      the end of the stream
    - integration-tests: "snappy search" is no more, its "snap search"
      now
    - README, integration-tests/tests: chmod snapd.socket after manual
      start.
    - snappy: add default security profile if none is specified
    - skills,daemon: add REST APIs for skills
    - cmd/snap, cmd/snappy: move from `snappy search` to `snap find`.
    - The first step towards REST world domination: search is now done
      via
    - debian: remove obsolete /etc/grub.d/09_snappy on upgrade
    - skills: provide different security snippets for skill and slot
      side
    - osutil: make go vet happy again
    - snappy,systemd: use Type field in systemd.ServiceDescription
    - skills: add basic grant-revoke methods
    - client,daemon,asserts: expose the ability to query assertions in
      the system db
    - skills: add basic methods for slot handling
    - snappy,daemon,snap: move "Uninstall" into overlord
    - snappy: move SnapFile.Install() into Overlord.Install()
    - integration-tests: re-enable some failover tests
    - client: remove snaps
    - asserts: uniform searching across trusted (account keys) and main
      backstore
    - asserts: introduce Decoder to parse streams of assertions and
      Encoder to build them
    - client: filter snaps with a search query
    - client: pass query as well as path in client internals
    - skills: provide different security snippets for skill and slot
      side
    - snappy: refactor snapYaml to remove methods on snapYaml type
    - snappy: remove unused variable from test
    - skills: add basic methods for skill handing
    - snappy: remove support for meta/package.yaml and implement new
      meta/snap.yaml
    - snappy: add new overlord type responsible for
      Installed/Install/Uninstall/SetActive and stub it out
    - skills: add basic methods for type handling
    - daemon, snappy: add find (aka search)
    - client: filter snaps by type
    - skills: tweak valid names and error messages
    - skills: add special skill type for testing
    - cmd/snapd,daemon: filter snaps by type
    - partition: remove obsolete uEnv.txt
    - skills: add Type interface
    - integration-tests: fix the bootloader path
    - asserts: introduce a memory backed assertion backstore
    - integration-tests: get name of OS snap from bootloader
    - cmd/snapd,daemon: filter snaps by source
    - asserts,daemon: bump some copyright years for things that have
      been touched in the new year
    - skills: add the initial Repository type
    - skills: add a name validation function
    - client: filter snaps by source
    - snappy: unmount the squashfs snap again if it fails to install
    - snap: make a copy of the search uri before mutating it
      Closes: LP#1537005
    - cmd/snap,client,daemon,asserts: introduce "assert " snap
      subcommand
    - cmd/snappy, snappy: fix failover handling of the "active"
      kernel/os snap
    - daemon, client, docs/rest.md, snapd integration tests: move to the
      new error response
    - asserts: change Backstore interface, backstores can now access
      primary key names from types
    - asserts: make AssertionType into a real struct exposing the
      metadata Name and PrimaryKey
    - caps: improve bool-file sanitization
    - asserts: fixup toolbelt to use exposed key ID.
    - client: return by reference rather than by value
    - asserts: exported filesystem backstores + explicit backstores

 -- Michael Vogt <michael.vogt@ubuntu.com>  Thu, 04 Feb 2016 16:35:31 +0100

ubuntu-snappy (1.7.2+20160113ubuntu1) xenial; urgency=medium

  * New git snapshot

 -- Michael Vogt <michael.vogt@ubuntu.com>  Wed, 13 Jan 2016 11:25:40 +0100

ubuntu-snappy (1.7.2ubuntu1) xenial; urgency=medium

  * New upstream release:
    - bin-path integration
    - assertions/capability work
    - fix squashfs based snap building

 -- Michael Vogt <michael.vogt@ubuntu.com>  Fri, 04 Dec 2015 08:46:35 +0100

ubuntu-snappy (1.7.1ubuntu1) xenial; urgency=medium

  * New upstream release:
    - fix dependencies
    - fix armhf builds

 -- Michael Vogt <michael.vogt@ubuntu.com>  Wed, 02 Dec 2015 07:46:07 +0100

ubuntu-snappy (1.7ubuntu1) xenial; urgency=medium

  * New upstream release:
    - kernel/os snap support
    - squashfs snap support
    - initial capabilities work
    - initial assertitions work
    - rest API support

 -- Michael Vogt <michael.vogt@ubuntu.com>  Wed, 18 Nov 2015 19:59:51 +0100

ubuntu-snappy (1.6ubuntu1) wily; urgency=medium

  * New upstream release, including the following changes:
    - Fix hwaccess for gpio (LP: #1493389, LP: #1488618)
    - Fix handleAssets name normalization
    - Run boot-ok job late (LP: #1476129)
    - Add support for systemd socket files
    - Add "snappy service" command
    - Documentation improvements
    - Many test improvements (unit and integration)
    - Override sideload versions
    - Go1.5 fixes
    - Add i18n
    - Add man-page
    - Add .snapignore
    - Run services that uses external ports only after the network is up
    - Bufix in Synbootloader (LP: 1474125)
    - Use uboot.env for boot state tracking

 -- Michael Vogt <michael.vogt@ubuntu.com>  Wed, 09 Sep 2015 14:20:22 +0200

ubuntu-snappy (1.5ubuntu1) wily; urgency=medium

  * New upstream release, including the following changes:
    - Use O_TRUNC when copying files
    - Added path redefinition to include test's binaries location
    - Don't run update-grub, instead use grub.cfg from the oem
      package
    - Do network configuration from first boot
    - zero size systemd of new partition made executable to
      prevent unrecoverable boot failure
    - Close downloaded files

 -- Ricardo Salveti de Araujo <ricardo.salveti@canonical.com>  Mon, 06 Jul 2015 15:14:37 -0300

ubuntu-snappy (1.4ubuntu1) wily; urgency=medium

  * New upstream release, including the following changes:
    - Allow to run the integration tests using snappy from branch
    - Add CopyFileOverwrite flag and behaviour to helpers.CopyFile
    - add a bunch of missing i18n.G() now that we have gettext
    - Generate only the translators comments that start with
      TRANSLATORS
    - Try both clickpkg and snappypkg when dropping privs

 -- Ricardo Salveti de Araujo <ricardo.salveti@canonical.com>  Thu, 02 Jul 2015 16:21:53 -0300

ubuntu-snappy (1.3ubuntu1) wily; urgency=medium

  * New upstream release, including the following changes:
    - gettext support
    - use snappypkg user for the installed snaps
    - switch to system-image-3.x as the system-image backend
    - more reliable developer mode detection

 -- Michael Vogt <michael.vogt@ubuntu.com>  Wed, 01 Jul 2015 10:37:05 +0200

ubuntu-snappy (1.2-0ubuntu1) wily; urgency=medium

  * New upstream release, including the following changes:
    - Consider the root directory when installing and removing policies
    - In the uboot TestHandleAssetsNoHardwareYaml, patch the cache dir
      before creating the partition type
    - In the PartitionTestSuite, remove the unnecessary patches for
      defaultCacheDir
    - Fix the help output of "snappy install -h"

 -- Ricardo Salveti de Araujo <ricardo.salveti@canonical.com>  Wed, 17 Jun 2015 11:42:47 -0300

ubuntu-snappy (1.1.2-0ubuntu1) wily; urgency=medium

  * New upstream release, including the following changes:
    - Remove compatibility for click-bin-path in generated exec-wrappers
    - Release the readme.md after parsing it

 -- Ricardo Salveti de Araujo <ricardo.salveti@canonical.com>  Thu, 11 Jun 2015 23:42:49 -0300

ubuntu-snappy (1.1.1-0ubuntu1) wily; urgency=medium

  * New upstream release, including the following changes:
    - Set all app services to restart on failure
    - Fixes the missing oauth quoting and makes the code a bit nicer
    - Added integrate() to set Integration to default values needed for
      integration
    - Moved setActivateClick to be a method of SnapPart
    - Make unsetActiveClick a method of SnapPart
    - Check the package.yaml for the required fields
    - Integrate lp:snappy/selftest branch into snappy itself
    - API to record information about the image and to check if the kernel was
      sideloaded.
    - Factor out update from cmd
    - Continue updating when a sideload error is returned

 -- Ricardo Salveti de Araujo <ricardo.salveti@canonical.com>  Wed, 10 Jun 2015 15:54:12 -0300

ubuntu-snappy (1.1-0ubuntu1) wily; urgency=low

  * New wily upload with fix for go 1.4 syscall.Setgid() breakage

 -- Michael Vogt <michael.vogt@ubuntu.com>  Tue, 09 Jun 2015 10:02:04 +0200

ubuntu-snappy (1.0.1-0ubuntu1) vivid; urgency=low

  * fix symlink unpacking
  * fix typo in apparmor rules generation

 -- Michael Vogt <michael.vogt@ubuntu.com>  Thu, 23 Apr 2015 16:09:56 +0200

ubuntu-snappy (1.0-0ubuntu1) vivid; urgency=low

  * 15.04 archive upload

 -- Michael Vogt <michael.vogt@ubuntu.com>  Thu, 23 Apr 2015 11:08:22 +0200

ubuntu-snappy (0.1.2-0ubuntu1) vivid; urgency=medium

  * initial ubuntu archive upload

 -- Michael Vogt <michael.vogt@ubuntu.com>  Mon, 13 Apr 2015 22:48:13 -0500

ubuntu-snappy (0.1.1-0ubuntu1) vivid; urgency=low

  * new snapshot

 -- Michael Vogt <michael.vogt@ubuntu.com>  Thu, 12 Feb 2015 13:51:22 +0100

ubuntu-snappy (0.1-0ubuntu1) vivid; urgency=medium

  * Initial packaging

 -- Sergio Schvezov <sergio.schvezov@canonical.com>  Fri, 06 Feb 2015 02:25:43 -0200<|MERGE_RESOLUTION|>--- conflicted
+++ resolved
@@ -1,11 +1,10 @@
-<<<<<<< HEAD
-snapd (2.20~14.04) trusty; urgency=medium
+snapd (2.20.1~14.04) trusty; urgency=medium
 
   * New upstream release, LP: #1648520
     - first trusty backport
 
  -- Michael Vogt <michael.vogt@ubuntu.com>  Thu, 15 Dec 2016 22:30:50 +0100
-=======
+
 snapd (2.20.1) xenial; urgency=medium
 
   * New upstream release, LP: #1648520
@@ -14,7 +13,6 @@
     - tests: run snap confine tests in debian/rules already
 
  -- Michael Vogt <michael.vogt@ubuntu.com>  Mon, 19 Dec 2016 11:53:29 +0100
->>>>>>> 13f013d7
 
 snapd (2.20) xenial; urgency=medium
 
