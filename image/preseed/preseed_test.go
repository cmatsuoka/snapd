// -*- Mode: Go; indent-tabs-mode: t -*-

/*
 * Copyright (C) 2022 Canonical Ltd
 *
 * This program is free software: you can redistribute it and/or modify
 * it under the terms of the GNU General Public License version 3 as
 * published by the Free Software Foundation.
 *
 * This program is distributed in the hope that it will be useful,
 * but WITHOUT ANY WARRANTY; without even the implied warranty of
 * MERCHANTABILITY or FITNESS FOR A PARTICULAR PURPOSE.  See the
 * GNU General Public License for more details.
 *
 * You should have received a copy of the GNU General Public License
 * along with this program.  If not, see <http://www.gnu.org/licenses/>.
 *
 */

package preseed_test

import (
	"fmt"
	"io/ioutil"
	"os"
	"path/filepath"
	"strings"
	"testing"

	. "gopkg.in/check.v1"

	"github.com/snapcore/snapd/asserts"
	"github.com/snapcore/snapd/asserts/assertstest"
	"github.com/snapcore/snapd/dirs"
	"github.com/snapcore/snapd/image/preseed"
	"github.com/snapcore/snapd/osutil"
	"github.com/snapcore/snapd/osutil/squashfs"
	"github.com/snapcore/snapd/seed"
	"github.com/snapcore/snapd/snap"
	"github.com/snapcore/snapd/testutil"
	"github.com/snapcore/snapd/timings"
)

func Test(t *testing.T) { TestingT(t) }

var _ = Suite(&preseedSuite{})

type preseedSuite struct {
	testutil.BaseTest
}

func (s *preseedSuite) SetUpTest(c *C) {
	s.BaseTest.SetUpTest(c)
	restore := squashfs.MockNeedsFuse(false)
	s.BaseTest.AddCleanup(restore)
}

func (s *preseedSuite) TearDownTest(c *C) {
	s.BaseTest.TearDownTest(c)
	dirs.SetRootDir("")
}

type FakeSeed struct {
	AssertsModel      *asserts.Model
	Essential         []*seed.Snap
	SnapsForMode      map[string][]*seed.Snap
	LoadMetaErr       error
	LoadAssertionsErr error
	UsesSnapd         bool
	loadAssertions    func(db asserts.RODatabase, commitTo func(*asserts.Batch) error) error
}

func mockChrootDirs(c *C, rootDir string, apparmorDir bool) func() {
	if apparmorDir {
		c.Assert(os.MkdirAll(filepath.Join(rootDir, "/sys/kernel/security/apparmor"), 0755), IsNil)
	}
	mockMountInfo := `912 920 0:57 / ${rootDir}/proc rw,nosuid,nodev,noexec,relatime - proc proc rw
914 913 0:7 / ${rootDir}/sys/kernel/security rw,nosuid,nodev,noexec,relatime master:8 - securityfs securityfs rw
915 920 0:58 / ${rootDir}/dev rw,relatime - tmpfs none rw,size=492k,mode=755,uid=100000,gid=100000
`
	return osutil.MockMountInfo(strings.Replace(mockMountInfo, "${rootDir}", rootDir, -1))
}

// Fake implementation of seed.Seed interface

func mockClassicModel() *asserts.Model {
	headers := map[string]interface{}{
		"type":         "model",
		"authority-id": "brand",
		"series":       "16",
		"brand-id":     "brand",
		"model":        "classicbaz-3000",
		"classic":      "true",
		"timestamp":    "2018-01-01T08:00:00+00:00",
	}
	return assertstest.FakeAssertion(headers, nil).(*asserts.Model)
}

func (fs *FakeSeed) LoadAssertions(db asserts.RODatabase, commitTo func(*asserts.Batch) error) error {
	if fs.loadAssertions != nil {
		return fs.loadAssertions(db, commitTo)
	}
	return fs.LoadAssertionsErr
}

func (fs *FakeSeed) Model() *asserts.Model {
	return fs.AssertsModel
}

func (fs *FakeSeed) Brand() (*asserts.Account, error) {
	headers := map[string]interface{}{
		"type":         "account",
		"account-id":   "brand",
		"display-name": "fake brand",
		"username":     "brand",
		"timestamp":    "2018-01-01T08:00:00+00:00",
	}
	return assertstest.FakeAssertion(headers, nil).(*asserts.Account), nil
}

<<<<<<< HEAD
func (fs *Fake16Seed) SetParallelism(int) {}

func (fs *Fake16Seed) LoadEssentialMeta(essentialTypes []snap.Type, tm timings.Measurer) error {
=======
func (fs *FakeSeed) LoadEssentialMeta(essentialTypes []snap.Type, tm timings.Measurer) error {
>>>>>>> 63c02475
	return fs.LoadMetaErr
}

func (fs *FakeSeed) LoadMeta(mode string, tm timings.Measurer) error {
	return fs.LoadMetaErr
}

func (fs *FakeSeed) UsesSnapdSnap() bool {
	return fs.UsesSnapd
}

func (fs *FakeSeed) EssentialSnaps() []*seed.Snap {
	return fs.Essential
}

func (fs *FakeSeed) ModeSnaps(mode string) ([]*seed.Snap, error) {
	return fs.SnapsForMode[mode], nil
}

func (fs *FakeSeed) NumSnaps() int {
	return 0
}

func (fs *FakeSeed) Iter(f func(sn *seed.Snap) error) error {
	return nil
}

func (s *preseedSuite) TestSystemSnapFromSeed(c *C) {
	tmpDir := c.MkDir()

	restore := preseed.MockSeedOpen(func(rootDir, label string) (seed.Seed, error) {
		return &FakeSeed{
			AssertsModel: mockClassicModel(),
			Essential:    []*seed.Snap{{Path: "/some/path/core", SideInfo: &snap.SideInfo{RealName: "core"}}},
		}, nil
	})
	defer restore()

	path, _, err := preseed.SystemSnapFromSeed(tmpDir, "")
	c.Assert(err, IsNil)
	c.Check(path, Equals, "/some/path/core")
}

func (s *preseedSuite) TestSystemSnapFromSnapdSeed(c *C) {
	tmpDir := c.MkDir()

	restore := preseed.MockSeedOpen(func(rootDir, label string) (seed.Seed, error) {
		return &FakeSeed{
			AssertsModel: mockClassicModel(),
			Essential:    []*seed.Snap{{Path: "/some/path/snapd.snap", SideInfo: &snap.SideInfo{RealName: "snapd"}}},
			UsesSnapd:    true,
		}, nil
	})
	defer restore()

	path, _, err := preseed.SystemSnapFromSeed(tmpDir, "")
	c.Assert(err, IsNil)
	c.Check(path, Equals, "/some/path/snapd.snap")
}

func (s *preseedSuite) TestSystemSnapFromSeedOpenError(c *C) {
	tmpDir := c.MkDir()

	restore := preseed.MockSeedOpen(func(rootDir, label string) (seed.Seed, error) { return nil, fmt.Errorf("fail") })
	defer restore()

	_, _, err := preseed.SystemSnapFromSeed(tmpDir, "")
	c.Assert(err, ErrorMatches, "fail")
}

func (s *preseedSuite) TestSystemSnapFromSeedErrors(c *C) {
	tmpDir := c.MkDir()

	fakeSeed := &FakeSeed{}
	fakeSeed.AssertsModel = mockClassicModel()

	restore := preseed.MockSeedOpen(func(rootDir, label string) (seed.Seed, error) { return fakeSeed, nil })
	defer restore()

	fakeSeed.Essential = []*seed.Snap{{Path: "", SideInfo: &snap.SideInfo{RealName: "core"}}}
	_, _, err := preseed.SystemSnapFromSeed(tmpDir, "")
	c.Assert(err, ErrorMatches, "core snap not found")

	fakeSeed.Essential = []*seed.Snap{{Path: "/some/path", SideInfo: &snap.SideInfo{RealName: "foosnap"}}}
	_, _, err = preseed.SystemSnapFromSeed(tmpDir, "")
	c.Assert(err, ErrorMatches, "core snap not found")

	fakeSeed.LoadMetaErr = fmt.Errorf("load meta failed")
	_, _, err = preseed.SystemSnapFromSeed(tmpDir, "")
	c.Assert(err, ErrorMatches, "load meta failed")

	fakeSeed.LoadMetaErr = nil
	fakeSeed.LoadAssertionsErr = fmt.Errorf("load assertions failed")
	_, _, err = preseed.SystemSnapFromSeed(tmpDir, "")
	c.Assert(err, ErrorMatches, "load assertions failed")
}

func (s *preseedSuite) TestChooseTargetSnapdVersion(c *C) {
	tmpDir := c.MkDir()
	dirs.SetRootDir(tmpDir)
	c.Assert(os.MkdirAll(filepath.Join(tmpDir, "usr/lib/snapd/"), 0755), IsNil)

	targetSnapdRoot := filepath.Join(tmpDir, "target-core-mounted-here")
	c.Assert(os.MkdirAll(filepath.Join(targetSnapdRoot, "usr/lib/snapd/"), 0755), IsNil)
	restoreMountPath := preseed.MockSnapdMountPath(targetSnapdRoot)
	defer restoreMountPath()

	var versions = []struct {
		fromSnap        string
		fromDeb         string
		expectedPath    string
		expectedVersion string
		expectedErr     string
	}{
		{
			fromDeb:  "2.44.0",
			fromSnap: "2.45.3+git123",
			// snap version wins
			expectedVersion: "2.45.3+git123",
			expectedPath:    filepath.Join(tmpDir, "target-core-mounted-here/usr/lib/snapd/snapd"),
		},
		{
			fromDeb:  "2.44.0",
			fromSnap: "2.44.0",
			// snap version wins
			expectedVersion: "2.44.0",
			expectedPath:    filepath.Join(tmpDir, "target-core-mounted-here/usr/lib/snapd/snapd"),
		},
		{
			fromDeb:  "2.45.1+20.04",
			fromSnap: "2.45.1",
			// deb version wins
			expectedVersion: "2.45.1+20.04",
			expectedPath:    filepath.Join(tmpDir, "usr/lib/snapd/snapd"),
		},
		{
			fromDeb:  "2.45.2",
			fromSnap: "2.45.1",
			// deb version wins
			expectedVersion: "2.45.2",
			expectedPath:    filepath.Join(tmpDir, "usr/lib/snapd/snapd"),
		},
		{
			fromSnap:    "2.45.1",
			expectedErr: fmt.Sprintf("cannot open snapd info file %q.*", filepath.Join(tmpDir, "usr/lib/snapd/info")),
		},
		{
			fromDeb:     "2.45.1",
			expectedErr: fmt.Sprintf("cannot open snapd info file %q.*", filepath.Join(tmpDir, "target-core-mounted-here/usr/lib/snapd/info")),
		},
	}

	for _, test := range versions {
		infoFile := filepath.Join(tmpDir, "usr/lib/snapd/info")
		os.Remove(infoFile)
		if test.fromDeb != "" {
			c.Assert(ioutil.WriteFile(infoFile, []byte(fmt.Sprintf("VERSION=%s", test.fromDeb)), 0644), IsNil)
		}
		infoFile = filepath.Join(targetSnapdRoot, "usr/lib/snapd/info")
		os.Remove(infoFile)
		if test.fromSnap != "" {
			c.Assert(ioutil.WriteFile(infoFile, []byte(fmt.Sprintf("VERSION=%s", test.fromSnap)), 0644), IsNil)
		}

		targetSnapd, err := preseed.ChooseTargetSnapdVersion()
		if test.expectedErr != "" {
			c.Assert(err, ErrorMatches, test.expectedErr)
		} else {
			c.Assert(err, IsNil)
			c.Assert(targetSnapd, NotNil)
			path, version := preseed.SnapdPathAndVersion(targetSnapd)
			c.Check(path, Equals, test.expectedPath)
			c.Check(version, Equals, test.expectedVersion)
		}
	}
}

func (s *preseedSuite) TestCreatePreseedArtifact(c *C) {
	tmpDir := c.MkDir()
	dirs.SetRootDir(tmpDir)

	prepareDir := filepath.Join(tmpDir, "prepare-dir")
	c.Assert(os.MkdirAll(filepath.Join(prepareDir, "system-seed/systems/20220203"), 0755), IsNil)

	writableDir := filepath.Join(tmpDir, "writable")
	c.Assert(os.MkdirAll(writableDir, 0755), IsNil)

	mockTar := testutil.MockCommand(c, "tar", "")
	defer mockTar.Restore()

	c.Assert(os.MkdirAll(filepath.Join(writableDir, "system-data/etc/bar"), 0755), IsNil)
	c.Assert(os.MkdirAll(filepath.Join(writableDir, "system-data/baz"), 0755), IsNil)
	c.Assert(ioutil.WriteFile(filepath.Join(writableDir, "system-data/etc/bar/a"), nil, 0644), IsNil)
	c.Assert(ioutil.WriteFile(filepath.Join(writableDir, "system-data/etc/bar/x"), nil, 0644), IsNil)
	c.Assert(ioutil.WriteFile(filepath.Join(writableDir, "system-data/baz/b"), nil, 0644), IsNil)

	const exportFileContents = `{
"exclude": ["/etc/bar/x*"],
"include": ["/etc/bar/a", "/baz/*"]
}`
	c.Assert(os.MkdirAll(filepath.Join(tmpDir, "/usr/lib/snapd"), 0755), IsNil)
	c.Assert(ioutil.WriteFile(filepath.Join(tmpDir, "/usr/lib/snapd/preseed.json"), []byte(exportFileContents), 0644), IsNil)
	c.Assert(ioutil.WriteFile(filepath.Join(prepareDir, "system-seed/systems/20220203/preseed.tgz"), nil, 0644), IsNil)

	opts := &preseed.PreseedOpts{
		PreseedChrootDir: tmpDir,
		PrepareImageDir:  prepareDir,
		WritableDir:      writableDir,
		SystemLabel:      "20220203",
	}
	_, err := preseed.CreatePreseedArtifact(opts)
	c.Assert(err, IsNil)
	c.Check(mockTar.Calls(), DeepEquals, [][]string{
		{"tar", "-czf", filepath.Join(tmpDir, "prepare-dir/system-seed/systems/20220203/preseed.tgz"), "-p", "-C",
			filepath.Join(writableDir, "system-data"), "--exclude", "/etc/bar/x*", "etc/bar/a", "baz/b"},
	})
}<|MERGE_RESOLUTION|>--- conflicted
+++ resolved
@@ -118,13 +118,9 @@
 	return assertstest.FakeAssertion(headers, nil).(*asserts.Account), nil
 }
 
-<<<<<<< HEAD
-func (fs *Fake16Seed) SetParallelism(int) {}
-
-func (fs *Fake16Seed) LoadEssentialMeta(essentialTypes []snap.Type, tm timings.Measurer) error {
-=======
+func (fs *FakeSeed) SetParallelism(int) {}
+
 func (fs *FakeSeed) LoadEssentialMeta(essentialTypes []snap.Type, tm timings.Measurer) error {
->>>>>>> 63c02475
 	return fs.LoadMetaErr
 }
 
