// -*- Mode: Go; indent-tabs-mode: t -*-

/*
 * Copyright (C) 2014-2018 Canonical Ltd
 *
 * This program is free software: you can redistribute it and/or modify
 * it under the terms of the GNU General Public License version 3 as
 * published by the Free Software Foundation.
 *
 * This program is distributed in the hope that it will be useful,
 * but WITHOUT ANY WARRANTY; without even the implied warranty of
 * MERCHANTABILITY or FITNESS FOR A PARTICULAR PURPOSE.  See the
 * GNU General Public License for more details.
 *
 * You should have received a copy of the GNU General Public License
 * along with this program.  If not, see <http://www.gnu.org/licenses/>.
 *
 */

package store_test

import (
	"bytes"
	"context"
	"crypto"
	"encoding/json"
	"fmt"
	"io"
	"io/ioutil"
	"net/http"
	"net/http/httptest"
	"net/url"
	"os"
	"path/filepath"
	"regexp"
	"strings"
	"sync"
	"sync/atomic"
	"testing"
	"time"

	"golang.org/x/crypto/sha3"
	. "gopkg.in/check.v1"
	"gopkg.in/macaroon.v1"
	"gopkg.in/retry.v1"

	"github.com/snapcore/snapd/advisor"
	"github.com/snapcore/snapd/arch"
	"github.com/snapcore/snapd/asserts"
	"github.com/snapcore/snapd/client"
	"github.com/snapcore/snapd/dirs"
	"github.com/snapcore/snapd/httputil"
	"github.com/snapcore/snapd/logger"
	"github.com/snapcore/snapd/osutil"
	"github.com/snapcore/snapd/overlord/auth"
	"github.com/snapcore/snapd/progress"
	"github.com/snapcore/snapd/release"
	"github.com/snapcore/snapd/snap"
	"github.com/snapcore/snapd/snap/snaptest"
	"github.com/snapcore/snapd/store"
	"github.com/snapcore/snapd/testutil"
)

func TestStore(t *testing.T) { TestingT(t) }

type configTestSuite struct{}

var _ = Suite(&configTestSuite{})

var (
	// this is what snap.E("0") looks like when decoded into an interface{} (the /^i/ is for "interface")
	iZeroEpoch = map[string]interface{}{
		"read":  []interface{}{0.},
		"write": []interface{}{0.},
	}
	// ...and this is snap.E("5*")
	iFiveStarEpoch = map[string]interface{}{
		"read":  []interface{}{4., 5.},
		"write": []interface{}{5.},
	}
)

func (suite *configTestSuite) TestSetBaseURL(c *C) {
	// Sanity check to prove at least one URI changes.
	cfg := store.DefaultConfig()
	c.Assert(cfg.StoreBaseURL.String(), Equals, "https://api.snapcraft.io/")

	u, err := url.Parse("http://example.com/path/prefix/")
	c.Assert(err, IsNil)
	err = cfg.SetBaseURL(u)
	c.Assert(err, IsNil)

	c.Check(cfg.StoreBaseURL.String(), Equals, "http://example.com/path/prefix/")
	c.Check(cfg.AssertionsBaseURL, IsNil)
}

func (suite *configTestSuite) TestSetBaseURLStoreOverrides(c *C) {
	cfg := store.DefaultConfig()
	c.Assert(cfg.SetBaseURL(store.ApiURL()), IsNil)
	c.Check(cfg.StoreBaseURL, Matches, store.ApiURL().String()+".*")

	c.Assert(os.Setenv("SNAPPY_FORCE_API_URL", "https://force-api.local/"), IsNil)
	defer os.Setenv("SNAPPY_FORCE_API_URL", "")
	cfg = store.DefaultConfig()
	c.Assert(cfg.SetBaseURL(store.ApiURL()), IsNil)
	c.Check(cfg.StoreBaseURL.String(), Equals, "https://force-api.local/")
	c.Check(cfg.AssertionsBaseURL, IsNil)
}

func (suite *configTestSuite) TestSetBaseURLStoreURLBadEnviron(c *C) {
	c.Assert(os.Setenv("SNAPPY_FORCE_API_URL", "://example.com"), IsNil)
	defer os.Setenv("SNAPPY_FORCE_API_URL", "")

	cfg := store.DefaultConfig()
	err := cfg.SetBaseURL(store.ApiURL())
	c.Check(err, ErrorMatches, "invalid SNAPPY_FORCE_API_URL: parse ://example.com: missing protocol scheme")
}

func (suite *configTestSuite) TestSetBaseURLAssertsOverrides(c *C) {
	cfg := store.DefaultConfig()
	c.Assert(cfg.SetBaseURL(store.ApiURL()), IsNil)
	c.Check(cfg.AssertionsBaseURL, IsNil)

	c.Assert(os.Setenv("SNAPPY_FORCE_SAS_URL", "https://force-sas.local/"), IsNil)
	defer os.Setenv("SNAPPY_FORCE_SAS_URL", "")
	cfg = store.DefaultConfig()
	c.Assert(cfg.SetBaseURL(store.ApiURL()), IsNil)
	c.Check(cfg.AssertionsBaseURL, Matches, "https://force-sas.local/.*")
}

func (suite *configTestSuite) TestSetBaseURLAssertsURLBadEnviron(c *C) {
	c.Assert(os.Setenv("SNAPPY_FORCE_SAS_URL", "://example.com"), IsNil)
	defer os.Setenv("SNAPPY_FORCE_SAS_URL", "")

	cfg := store.DefaultConfig()
	err := cfg.SetBaseURL(store.ApiURL())
	c.Check(err, ErrorMatches, "invalid SNAPPY_FORCE_SAS_URL: parse ://example.com: missing protocol scheme")
}

const (
	// Store API paths/patterns.
	authNoncesPath     = "/api/v1/snaps/auth/nonces"
	authSessionPath    = "/api/v1/snaps/auth/sessions"
	buyPath            = "/api/v1/snaps/purchases/buy"
	customersMePath    = "/api/v1/snaps/purchases/customers/me"
	detailsPathPattern = "/api/v1/snaps/details/.*"
	ordersPath         = "/api/v1/snaps/purchases/orders"
	searchPath         = "/api/v1/snaps/search"
	sectionsPath       = "/api/v1/snaps/sections"
	// v2
	snapActionPath  = "/v2/snaps/refresh"
	infoPathPattern = "/v2/snaps/info/.*"
	cohortsPath     = "/v2/cohorts"
)

// Build details path for a snap name.
func detailsPath(snapName string) string {
	return strings.Replace(detailsPathPattern, ".*", snapName, 1)
}

// Build info path for a snap name.
func infoPath(snapName string) string {
	return strings.Replace(infoPathPattern, ".*", snapName, 1)
}

// Assert that a request is roughly as expected. Useful in fakes that should
// only attempt to handle a specific request.
func assertRequest(c *C, r *http.Request, method, pathPattern string) {
	pathMatch, err := regexp.MatchString("^"+pathPattern+"$", r.URL.Path)
	c.Assert(err, IsNil)
	if r.Method != method || !pathMatch {
		c.Fatalf("request didn't match (expected %s %s, got %s %s)", method, pathPattern, r.Method, r.URL.Path)
	}
}

type storeTestSuite struct {
	testutil.BaseTest
	store     *store.Store
	logbuf    *bytes.Buffer
	user      *auth.UserState
	localUser *auth.UserState
	device    *auth.DeviceState

	mockXDelta *testutil.MockCmd

	restoreLogger func()
}

var _ = Suite(&storeTestSuite{})

const (
	exModel = `type: model
authority-id: my-brand
series: 16
brand-id: my-brand
model: baz-3000
architecture: armhf
gadget: gadget
kernel: kernel
store: my-brand-store-id
timestamp: 2016-08-20T13:00:00Z
sign-key-sha3-384: Jv8_JiHiIzJVcO9M55pPdqSDWUvuhfDIBJUS-3VW7F_idjix7Ffn5qMxB21ZQuij

AXNpZw=`

	exSerial = `type: serial
authority-id: my-brand
brand-id: my-brand
model: baz-3000
serial: 9999
device-key:
    AcbBTQRWhcGAARAAtJGIguK7FhSyRxL/6jvdy0zAgGCjC1xVNFzeF76p5G8BXNEEHZUHK+z8Gr2J
    inVrpvhJhllf5Ob2dIMH2YQbC9jE1kjbzvuauQGDqk6tNQm0i3KDeHCSPgVN+PFXPwKIiLrh66Po
    AC7OfR1rFUgCqu0jch0H6Nue0ynvEPiY4dPeXq7mCdpDr5QIAM41L+3hg0OdzvO8HMIGZQpdF6jP
    7fkkVMROYvHUOJ8kknpKE7FiaNNpH7jK1qNxOYhLeiioX0LYrdmTvdTWHrSKZc82ZmlDjpKc4hUx
    VtTXMAysw7CzIdREPom/vJklnKLvZt+Wk5AEF5V5YKnuT3pY+fjVMZ56GtTEeO/Er/oLk/n2xUK5
    fD5DAyW/9z0ygzwTbY5IuWXyDfYneL4nXwWOEgg37Z4+8mTH+ftTz2dl1x1KIlIR2xo0kxf9t8K+
    jlr13vwF1+QReMCSUycUsZ2Eep5XhjI+LG7G1bMSGqodZTIOXLkIy6+3iJ8Z/feIHlJ0ELBDyFbl
    Yy04Sf9LI148vJMsYenonkoWejWdMi8iCUTeaZydHJEUBU/RbNFLjCWa6NIUe9bfZgLiOOZkps54
    +/AL078ri/tGjo/5UGvezSmwrEoWJyqrJt2M69N2oVDLJcHeo2bUYPtFC2Kfb2je58JrJ+llifdg
    rAsxbnHXiXyVimUAEQEAAQ==
device-key-sha3-384: EAD4DbLxK_kn0gzNCXOs3kd6DeMU3f-L6BEsSEuJGBqCORR0gXkdDxMbOm11mRFu
timestamp: 2016-08-24T21:55:00Z
sign-key-sha3-384: Jv8_JiHiIzJVcO9M55pPdqSDWUvuhfDIBJUS-3VW7F_idjix7Ffn5qMxB21ZQuij

AXNpZw=`

	exDeviceSessionRequest = `type: device-session-request
brand-id: my-brand
model: baz-3000
serial: 9999
nonce: @NONCE@
timestamp: 2016-08-24T21:55:00Z
sign-key-sha3-384: Jv8_JiHiIzJVcO9M55pPdqSDWUvuhfDIBJUS-3VW7F_idjix7Ffn5qMxB21ZQuij

AXNpZw=`
)

type testDauthContext struct {
	c      *C
	device *auth.DeviceState

	deviceMu         sync.Mutex
	deviceGetWitness func()

	user *auth.UserState

	proxyStoreID  string
	proxyStoreURL *url.URL

	storeID string

	cloudInfo *auth.CloudInfo
}

func (dac *testDauthContext) Device() (*auth.DeviceState, error) {
	dac.deviceMu.Lock()
	defer dac.deviceMu.Unlock()
	freshDevice := auth.DeviceState{}
	if dac.device != nil {
		freshDevice = *dac.device
	}
	if dac.deviceGetWitness != nil {
		dac.deviceGetWitness()
	}
	return &freshDevice, nil
}

func (dac *testDauthContext) UpdateDeviceAuth(d *auth.DeviceState, newSessionMacaroon string) (*auth.DeviceState, error) {
	dac.deviceMu.Lock()
	defer dac.deviceMu.Unlock()
	dac.c.Assert(d, DeepEquals, dac.device)
	updated := *dac.device
	updated.SessionMacaroon = newSessionMacaroon
	*dac.device = updated
	return &updated, nil
}

func (dac *testDauthContext) UpdateUserAuth(u *auth.UserState, newDischarges []string) (*auth.UserState, error) {
	dac.c.Assert(u, DeepEquals, dac.user)
	updated := *dac.user
	updated.StoreDischarges = newDischarges
	return &updated, nil
}

func (dac *testDauthContext) StoreID(fallback string) (string, error) {
	if dac.storeID != "" {
		return dac.storeID, nil
	}
	return fallback, nil
}

func (dac *testDauthContext) DeviceSessionRequestParams(nonce string) (*store.DeviceSessionRequestParams, error) {
	model, err := asserts.Decode([]byte(exModel))
	if err != nil {
		return nil, err
	}

	serial, err := asserts.Decode([]byte(exSerial))
	if err != nil {
		return nil, err
	}

	sessReq, err := asserts.Decode([]byte(strings.Replace(exDeviceSessionRequest, "@NONCE@", nonce, 1)))
	if err != nil {
		return nil, err
	}

	return &store.DeviceSessionRequestParams{
		Request: sessReq.(*asserts.DeviceSessionRequest),
		Serial:  serial.(*asserts.Serial),
		Model:   model.(*asserts.Model),
	}, nil
}

func (dac *testDauthContext) ProxyStoreParams(defaultURL *url.URL) (string, *url.URL, error) {
	if dac.proxyStoreID != "" {
		return dac.proxyStoreID, dac.proxyStoreURL, nil
	}
	return "", defaultURL, nil
}

func (dac *testDauthContext) CloudInfo() (*auth.CloudInfo, error) {
	return dac.cloudInfo, nil
}

func makeTestMacaroon() (*macaroon.Macaroon, error) {
	m, err := macaroon.New([]byte("secret"), "some-id", "location")
	if err != nil {
		return nil, err
	}
	err = m.AddThirdPartyCaveat([]byte("shared-key"), "third-party-caveat", store.UbuntuoneLocation)
	if err != nil {
		return nil, err
	}

	return m, nil
}

func makeTestDischarge() (*macaroon.Macaroon, error) {
	m, err := macaroon.New([]byte("shared-key"), "third-party-caveat", store.UbuntuoneLocation)
	if err != nil {
		return nil, err
	}

	return m, nil
}

func makeTestRefreshDischargeResponse() (string, error) {
	m, err := macaroon.New([]byte("shared-key"), "refreshed-third-party-caveat", store.UbuntuoneLocation)
	if err != nil {
		return "", err
	}

	return auth.MacaroonSerialize(m)
}

func createTestUser(userID int, root, discharge *macaroon.Macaroon) (*auth.UserState, error) {
	serializedMacaroon, err := auth.MacaroonSerialize(root)
	if err != nil {
		return nil, err
	}
	serializedDischarge, err := auth.MacaroonSerialize(discharge)
	if err != nil {
		return nil, err
	}

	return &auth.UserState{
		ID:              userID,
		Username:        "test-user",
		Macaroon:        serializedMacaroon,
		Discharges:      []string{serializedDischarge},
		StoreMacaroon:   serializedMacaroon,
		StoreDischarges: []string{serializedDischarge},
	}, nil
}

func createTestDevice() *auth.DeviceState {
	return &auth.DeviceState{
		Brand:           "some-brand",
		SessionMacaroon: "device-macaroon",
		Serial:          "9999",
	}
}

func (s *storeTestSuite) SetUpTest(c *C) {
	s.BaseTest.SetUpTest(c)
	s.BaseTest.AddCleanup(snap.MockSanitizePlugsSlots(func(snapInfo *snap.Info) {}))

	s.store = store.New(nil, nil)
	dirs.SetRootDir(c.MkDir())
	c.Assert(os.MkdirAll(dirs.SnapMountDir, 0755), IsNil)

	os.Setenv("SNAPD_DEBUG", "1")
	s.AddCleanup(func() { os.Unsetenv("SNAPD_DEBUG") })

	s.logbuf, s.restoreLogger = logger.MockLogger()

	root, err := makeTestMacaroon()
	c.Assert(err, IsNil)
	discharge, err := makeTestDischarge()
	c.Assert(err, IsNil)
	s.user, err = createTestUser(1, root, discharge)
	c.Assert(err, IsNil)
	s.localUser = &auth.UserState{
		ID:       11,
		Username: "test-user",
		Macaroon: "snapd-macaroon",
	}
	s.device = createTestDevice()
	s.mockXDelta = testutil.MockCommand(c, "xdelta3", "")

	store.MockDefaultRetryStrategy(&s.BaseTest, retry.LimitCount(5, retry.LimitTime(1*time.Second,
		retry.Exponential{
			Initial: 1 * time.Millisecond,
			Factor:  1,
		},
	)))

	store.MockDownloadRetryStrategy(&s.BaseTest, retry.LimitCount(5, retry.LimitTime(1*time.Second,
		retry.Exponential{
			Initial: 1 * time.Millisecond,
			Factor:  1,
		},
	)))
}

func (s *storeTestSuite) TearDownTest(c *C) {
	s.mockXDelta.Restore()
	s.restoreLogger()
	s.BaseTest.TearDownTest(c)
}

func (s *storeTestSuite) expectedAuthorization(c *C, user *auth.UserState) string {
	var buf bytes.Buffer

	root, err := auth.MacaroonDeserialize(user.StoreMacaroon)
	c.Assert(err, IsNil)
	discharge, err := auth.MacaroonDeserialize(user.StoreDischarges[0])
	c.Assert(err, IsNil)
	discharge.Bind(root.Signature())

	serializedMacaroon, err := auth.MacaroonSerialize(root)
	c.Assert(err, IsNil)
	serializedDischarge, err := auth.MacaroonSerialize(discharge)
	c.Assert(err, IsNil)

	fmt.Fprintf(&buf, `Macaroon root="%s", discharge="%s"`, serializedMacaroon, serializedDischarge)
	return buf.String()
}

func (s *storeTestSuite) TestDownloadOK(c *C) {
	expectedContent := []byte("I was downloaded")

	restore := store.MockDownload(func(ctx context.Context, name, sha3, url string, user *auth.UserState, s *store.Store, w io.ReadWriteSeeker, resume int64, pbar progress.Meter, dlOpts *store.DownloadOptions) error {
		c.Check(url, Equals, "anon-url")
		w.Write(expectedContent)
		return nil
	})
	defer restore()

	snap := &snap.Info{}
	snap.RealName = "foo"
	snap.AnonDownloadURL = "anon-url"
	snap.DownloadURL = "AUTH-URL"
	snap.Size = int64(len(expectedContent))

	path := filepath.Join(c.MkDir(), "downloaded-file")
	err := s.store.Download(context.TODO(), "foo", path, &snap.DownloadInfo, nil, nil, nil)
	c.Assert(err, IsNil)
	defer os.Remove(path)

	c.Assert(path, testutil.FileEquals, expectedContent)
}

func (s *storeTestSuite) TestDownloadRangeRequest(c *C) {
	partialContentStr := "partial content "
	missingContentStr := "was downloaded"
	expectedContentStr := partialContentStr + missingContentStr

	restore := store.MockDownload(func(ctx context.Context, name, sha3, url string, user *auth.UserState, s *store.Store, w io.ReadWriteSeeker, resume int64, pbar progress.Meter, dlOpts *store.DownloadOptions) error {
		c.Check(resume, Equals, int64(len(partialContentStr)))
		c.Check(url, Equals, "anon-url")
		w.Write([]byte(missingContentStr))
		return nil
	})
	defer restore()

	snap := &snap.Info{}
	snap.RealName = "foo"
	snap.AnonDownloadURL = "anon-url"
	snap.DownloadURL = "AUTH-URL"
	snap.Sha3_384 = "abcdabcd"
	snap.Size = int64(len(expectedContentStr))

	targetFn := filepath.Join(c.MkDir(), "foo_1.0_all.snap")
	err := ioutil.WriteFile(targetFn+".partial", []byte(partialContentStr), 0644)
	c.Assert(err, IsNil)

	err = s.store.Download(context.TODO(), "foo", targetFn, &snap.DownloadInfo, nil, nil, nil)
	c.Assert(err, IsNil)

	c.Assert(targetFn, testutil.FileEquals, expectedContentStr)
}

func (s *storeTestSuite) TestResumeOfCompleted(c *C) {
	expectedContentStr := "nothing downloaded"

	snap := &snap.Info{}
	snap.RealName = "foo"
	snap.AnonDownloadURL = "anon-url"
	snap.DownloadURL = "AUTH-URL"
	snap.Sha3_384 = fmt.Sprintf("%x", sha3.Sum384([]byte(expectedContentStr)))
	snap.Size = int64(len(expectedContentStr))

	targetFn := filepath.Join(c.MkDir(), "foo_1.0_all.snap")
	err := ioutil.WriteFile(targetFn+".partial", []byte(expectedContentStr), 0644)
	c.Assert(err, IsNil)

	err = s.store.Download(context.TODO(), "foo", targetFn, &snap.DownloadInfo, nil, nil, nil)
	c.Assert(err, IsNil)

	c.Assert(targetFn, testutil.FileEquals, expectedContentStr)
}

func (s *storeTestSuite) TestDownloadEOFHandlesResumeHashCorrectly(c *C) {
	n := 0
	var mockServer *httptest.Server

	// our mock download content
	buf := make([]byte, 50000)
	for i := range buf {
		buf[i] = 'x'
	}
	h := crypto.SHA3_384.New()
	io.Copy(h, bytes.NewBuffer(buf))

	// raise an EOF shortly before the end
	mockServer = httptest.NewServer(http.HandlerFunc(func(w http.ResponseWriter, r *http.Request) {
		n++
		if n < 2 {
			w.Header().Add("Content-Length", fmt.Sprintf("%d", len(buf)))
			w.Write(buf[0 : len(buf)-5])
			mockServer.CloseClientConnections()
			return
		}
		w.Write(buf[len(buf)-5:])
	}))

	c.Assert(mockServer, NotNil)
	defer mockServer.Close()

	snap := &snap.Info{}
	snap.RealName = "foo"
	snap.AnonDownloadURL = mockServer.URL
	snap.DownloadURL = "AUTH-URL"
	snap.Sha3_384 = fmt.Sprintf("%x", h.Sum(nil))
	snap.Size = 50000

	targetFn := filepath.Join(c.MkDir(), "foo_1.0_all.snap")
	err := s.store.Download(context.TODO(), "foo", targetFn, &snap.DownloadInfo, nil, nil, nil)
	c.Assert(err, IsNil)
	c.Assert(targetFn, testutil.FileEquals, buf)
	c.Assert(s.logbuf.String(), Matches, "(?s).*Retrying .* attempt 2, .*")
}

func (s *storeTestSuite) TestDownloadRetryHashErrorIsFullyRetried(c *C) {
	n := 0
	var mockServer *httptest.Server

	// our mock download content
	buf := make([]byte, 50000)
	for i := range buf {
		buf[i] = 'x'
	}
	h := crypto.SHA3_384.New()
	io.Copy(h, bytes.NewBuffer(buf))

	// raise an EOF shortly before the end and send the WRONG content next
	mockServer = httptest.NewServer(http.HandlerFunc(func(w http.ResponseWriter, r *http.Request) {
		n++
		switch n {
		case 1:
			w.Header().Add("Content-Length", fmt.Sprintf("%d", len(buf)))
			w.Write(buf[0 : len(buf)-5])
			mockServer.CloseClientConnections()
		case 2:
			io.WriteString(w, "yyyyy")
		case 3:
			w.Write(buf)
		}
	}))

	c.Assert(mockServer, NotNil)
	defer mockServer.Close()

	snap := &snap.Info{}
	snap.RealName = "foo"
	snap.AnonDownloadURL = mockServer.URL
	snap.DownloadURL = "AUTH-URL"
	snap.Sha3_384 = fmt.Sprintf("%x", h.Sum(nil))
	snap.Size = 50000

	targetFn := filepath.Join(c.MkDir(), "foo_1.0_all.snap")
	err := s.store.Download(context.TODO(), "foo", targetFn, &snap.DownloadInfo, nil, nil, nil)
	c.Assert(err, IsNil)

	c.Assert(targetFn, testutil.FileEquals, buf)

	c.Assert(s.logbuf.String(), Matches, "(?s).*Retrying .* attempt 2, .*")
}

func (s *storeTestSuite) TestResumeOfCompletedRetriedOnHashFailure(c *C) {
	var mockServer *httptest.Server

	// our mock download content
	buf := make([]byte, 50000)
	badbuf := make([]byte, 50000)
	for i := range buf {
		buf[i] = 'x'
		badbuf[i] = 'y'
	}
	h := crypto.SHA3_384.New()
	io.Copy(h, bytes.NewBuffer(buf))

	mockServer = httptest.NewServer(http.HandlerFunc(func(w http.ResponseWriter, r *http.Request) {
		w.Write(buf)
	}))

	c.Assert(mockServer, NotNil)
	defer mockServer.Close()

	snap := &snap.Info{}
	snap.RealName = "foo"
	snap.AnonDownloadURL = mockServer.URL
	snap.DownloadURL = "AUTH-URL"
	snap.Sha3_384 = fmt.Sprintf("%x", h.Sum(nil))
	snap.Size = 50000

	targetFn := filepath.Join(c.MkDir(), "foo_1.0_all.snap")
	c.Assert(ioutil.WriteFile(targetFn+".partial", badbuf, 0644), IsNil)
	err := s.store.Download(context.TODO(), "foo", targetFn, &snap.DownloadInfo, nil, nil, nil)
	c.Assert(err, IsNil)

	c.Assert(targetFn, testutil.FileEquals, buf)

	c.Assert(s.logbuf.String(), Matches, "(?s).*sha3-384 mismatch.*")
}

func (s *storeTestSuite) TestDownloadRetryHashErrorIsFullyRetriedOnlyOnce(c *C) {
	n := 0
	var mockServer *httptest.Server

	mockServer = httptest.NewServer(http.HandlerFunc(func(w http.ResponseWriter, r *http.Request) {
		n++
		io.WriteString(w, "something invalid")
	}))

	c.Assert(mockServer, NotNil)
	defer mockServer.Close()

	snap := &snap.Info{}
	snap.RealName = "foo"
	snap.AnonDownloadURL = mockServer.URL
	snap.DownloadURL = "AUTH-URL"
	snap.Sha3_384 = "invalid-hash"
	snap.Size = int64(len("something invalid"))

	targetFn := filepath.Join(c.MkDir(), "foo_1.0_all.snap")
	err := s.store.Download(context.TODO(), "foo", targetFn, &snap.DownloadInfo, nil, nil, nil)

	_, ok := err.(store.HashError)
	c.Assert(ok, Equals, true)
	// ensure we only retried once (as these downloads might be big)
	c.Assert(n, Equals, 2)
}

func (s *storeTestSuite) TestDownloadRangeRequestRetryOnHashError(c *C) {
	expectedContentStr := "file was downloaded from scratch"
	partialContentStr := "partial content "

	n := 0
	restore := store.MockDownload(func(ctx context.Context, name, sha3, url string, user *auth.UserState, s *store.Store, w io.ReadWriteSeeker, resume int64, pbar progress.Meter, dlOpts *store.DownloadOptions) error {
		n++
		if n == 1 {
			// force sha3 error on first download
			c.Check(resume, Equals, int64(len(partialContentStr)))
			return store.NewHashError("foo", "1234", "5678")
		}
		w.Write([]byte(expectedContentStr))
		return nil
	})
	defer restore()

	snap := &snap.Info{}
	snap.RealName = "foo"
	snap.AnonDownloadURL = "anon-url"
	snap.DownloadURL = "AUTH-URL"
	snap.Sha3_384 = ""
	snap.Size = int64(len(expectedContentStr))

	targetFn := filepath.Join(c.MkDir(), "foo_1.0_all.snap")
	err := ioutil.WriteFile(targetFn+".partial", []byte(partialContentStr), 0644)
	c.Assert(err, IsNil)

	err = s.store.Download(context.TODO(), "foo", targetFn, &snap.DownloadInfo, nil, nil, nil)
	c.Assert(err, IsNil)
	c.Assert(n, Equals, 2)

	c.Assert(targetFn, testutil.FileEquals, expectedContentStr)
}

func (s *storeTestSuite) TestDownloadRangeRequestFailOnHashError(c *C) {
	partialContentStr := "partial content "

	n := 0
	restore := store.MockDownload(func(ctx context.Context, name, sha3, url string, user *auth.UserState, s *store.Store, w io.ReadWriteSeeker, resume int64, pbar progress.Meter, dlOpts *store.DownloadOptions) error {
		n++
		return store.NewHashError("foo", "1234", "5678")
	})
	defer restore()

	snap := &snap.Info{}
	snap.RealName = "foo"
	snap.AnonDownloadURL = "anon-url"
	snap.DownloadURL = "AUTH-URL"
	snap.Sha3_384 = ""
	snap.Size = int64(len(partialContentStr) + 1)

	targetFn := filepath.Join(c.MkDir(), "foo_1.0_all.snap")
	err := ioutil.WriteFile(targetFn+".partial", []byte(partialContentStr), 0644)
	c.Assert(err, IsNil)

	err = s.store.Download(context.TODO(), "foo", targetFn, &snap.DownloadInfo, nil, nil, nil)
	c.Assert(err, NotNil)
	c.Assert(err, ErrorMatches, `sha3-384 mismatch for "foo": got 1234 but expected 5678`)
	c.Assert(n, Equals, 2)
}

func (s *storeTestSuite) TestAuthenticatedDownloadDoesNotUseAnonURL(c *C) {
	expectedContent := []byte("I was downloaded")
	restore := store.MockDownload(func(ctx context.Context, name, sha3, url string, user *auth.UserState, _ *store.Store, w io.ReadWriteSeeker, resume int64, pbar progress.Meter, dlOpts *store.DownloadOptions) error {
		// check user is pass and auth url is used
		c.Check(user, Equals, s.user)
		c.Check(url, Equals, "AUTH-URL")

		w.Write(expectedContent)
		return nil
	})
	defer restore()

	snap := &snap.Info{}
	snap.RealName = "foo"
	snap.AnonDownloadURL = "anon-url"
	snap.DownloadURL = "AUTH-URL"
	snap.Size = int64(len(expectedContent))

	path := filepath.Join(c.MkDir(), "downloaded-file")
	err := s.store.Download(context.TODO(), "foo", path, &snap.DownloadInfo, nil, s.user, nil)
	c.Assert(err, IsNil)
	defer os.Remove(path)

	c.Assert(path, testutil.FileEquals, expectedContent)
}

func (s *storeTestSuite) TestAuthenticatedDeviceDoesNotUseAnonURL(c *C) {
	expectedContent := []byte("I was downloaded")
	restore := store.MockDownload(func(ctx context.Context, name, sha3, url string, user *auth.UserState, s *store.Store, w io.ReadWriteSeeker, resume int64, pbar progress.Meter, dlOpts *store.DownloadOptions) error {
		// check auth url is used
		c.Check(url, Equals, "AUTH-URL")

		w.Write(expectedContent)
		return nil
	})
	defer restore()

	snap := &snap.Info{}
	snap.RealName = "foo"
	snap.AnonDownloadURL = "anon-url"
	snap.DownloadURL = "AUTH-URL"
	snap.Size = int64(len(expectedContent))

	dauthCtx := &testDauthContext{c: c, device: s.device}
	sto := store.New(&store.Config{}, dauthCtx)

	path := filepath.Join(c.MkDir(), "downloaded-file")
	err := sto.Download(context.TODO(), "foo", path, &snap.DownloadInfo, nil, nil, nil)
	c.Assert(err, IsNil)
	defer os.Remove(path)

	c.Assert(path, testutil.FileEquals, expectedContent)
}

func (s *storeTestSuite) TestLocalUserDownloadUsesAnonURL(c *C) {
	expectedContentStr := "I was downloaded"
	restore := store.MockDownload(func(ctx context.Context, name, sha3, url string, user *auth.UserState, s *store.Store, w io.ReadWriteSeeker, resume int64, pbar progress.Meter, dlOpts *store.DownloadOptions) error {
		c.Check(url, Equals, "anon-url")

		w.Write([]byte(expectedContentStr))
		return nil
	})
	defer restore()

	snap := &snap.Info{}
	snap.RealName = "foo"
	snap.AnonDownloadURL = "anon-url"
	snap.DownloadURL = "AUTH-URL"
	snap.Size = int64(len(expectedContentStr))

	path := filepath.Join(c.MkDir(), "downloaded-file")
	err := s.store.Download(context.TODO(), "foo", path, &snap.DownloadInfo, nil, s.localUser, nil)
	c.Assert(err, IsNil)
	defer os.Remove(path)

	c.Assert(path, testutil.FileEquals, expectedContentStr)
}

func (s *storeTestSuite) TestDownloadFails(c *C) {
	var tmpfile *os.File
	restore := store.MockDownload(func(ctx context.Context, name, sha3, url string, user *auth.UserState, s *store.Store, w io.ReadWriteSeeker, resume int64, pbar progress.Meter, dlOpts *store.DownloadOptions) error {
		tmpfile = w.(*os.File)
		return fmt.Errorf("uh, it failed")
	})
	defer restore()

	snap := &snap.Info{}
	snap.RealName = "foo"
	snap.AnonDownloadURL = "anon-url"
	snap.DownloadURL = "AUTH-URL"
	snap.Size = 1
	// simulate a failed download
	path := filepath.Join(c.MkDir(), "downloaded-file")
	err := s.store.Download(context.TODO(), "foo", path, &snap.DownloadInfo, nil, nil, nil)
	c.Assert(err, ErrorMatches, "uh, it failed")
	// ... and ensure that the tempfile is removed
	c.Assert(osutil.FileExists(tmpfile.Name()), Equals, false)
}

func (s *storeTestSuite) TestDownloadSyncFails(c *C) {
	var tmpfile *os.File
	restore := store.MockDownload(func(ctx context.Context, name, sha3, url string, user *auth.UserState, s *store.Store, w io.ReadWriteSeeker, resume int64, pbar progress.Meter, dlOpts *store.DownloadOptions) error {
		tmpfile = w.(*os.File)
		w.Write([]byte("sync will fail"))
		err := tmpfile.Close()
		c.Assert(err, IsNil)
		return nil
	})
	defer restore()

	snap := &snap.Info{}
	snap.RealName = "foo"
	snap.AnonDownloadURL = "anon-url"
	snap.DownloadURL = "AUTH-URL"
	snap.Size = int64(len("sync will fail"))

	// simulate a failed sync
	path := filepath.Join(c.MkDir(), "downloaded-file")
	err := s.store.Download(context.TODO(), "foo", path, &snap.DownloadInfo, nil, nil, nil)
	c.Assert(err, ErrorMatches, `(sync|fsync:) .*`)
	// ... and ensure that the tempfile is removed
	c.Assert(osutil.FileExists(tmpfile.Name()), Equals, false)
}

var downloadDeltaTests = []struct {
	info          snap.DownloadInfo
	authenticated bool
	deviceSession bool
	useLocalUser  bool
	format        string
	expectedURL   string
	expectError   bool
}{{
	// An unauthenticated request downloads the anonymous delta url.
	info: snap.DownloadInfo{
		Sha3_384: "sha3",
		Deltas: []snap.DeltaInfo{
			{AnonDownloadURL: "anon-delta-url", Format: "xdelta3", FromRevision: 24, ToRevision: 26},
		},
	},
	authenticated: false,
	deviceSession: false,
	format:        "xdelta3",
	expectedURL:   "anon-delta-url",
	expectError:   false,
}, {
	// An authenticated request downloads the authenticated delta url.
	info: snap.DownloadInfo{
		Sha3_384: "sha3",
		Deltas: []snap.DeltaInfo{
			{AnonDownloadURL: "anon-delta-url", DownloadURL: "auth-delta-url", Format: "xdelta3", FromRevision: 24, ToRevision: 26},
		},
	},
	authenticated: true,
	deviceSession: false,
	useLocalUser:  false,
	format:        "xdelta3",
	expectedURL:   "auth-delta-url",
	expectError:   false,
}, {
	// A device-authenticated request downloads the authenticated delta url.
	info: snap.DownloadInfo{
		Sha3_384: "sha3",
		Deltas: []snap.DeltaInfo{
			{AnonDownloadURL: "anon-delta-url", DownloadURL: "auth-delta-url", Format: "xdelta3", FromRevision: 24, ToRevision: 26},
		},
	},
	authenticated: false,
	deviceSession: true,
	useLocalUser:  false,
	format:        "xdelta3",
	expectedURL:   "auth-delta-url",
	expectError:   false,
}, {
	// A local authenticated request downloads the anonymous delta url.
	info: snap.DownloadInfo{
		Sha3_384: "sha3",
		Deltas: []snap.DeltaInfo{
			{AnonDownloadURL: "anon-delta-url", Format: "xdelta3", FromRevision: 24, ToRevision: 26},
		},
	},
	authenticated: true,
	deviceSession: false,
	useLocalUser:  true,
	format:        "xdelta3",
	expectedURL:   "anon-delta-url",
	expectError:   false,
}, {
	// An error is returned if more than one matching delta is returned by the store,
	// though this may be handled in the future.
	info: snap.DownloadInfo{
		Sha3_384: "sha3",
		Deltas: []snap.DeltaInfo{
			{DownloadURL: "xdelta3-delta-url", Format: "xdelta3", FromRevision: 24, ToRevision: 25},
			{DownloadURL: "bsdiff-delta-url", Format: "xdelta3", FromRevision: 25, ToRevision: 26},
		},
	},
	authenticated: false,
	deviceSession: false,
	format:        "xdelta3",
	expectedURL:   "",
	expectError:   true,
}, {
	// If the supported format isn't available, an error is returned.
	info: snap.DownloadInfo{
		Sha3_384: "sha3",
		Deltas: []snap.DeltaInfo{
			{DownloadURL: "xdelta3-delta-url", Format: "xdelta3", FromRevision: 24, ToRevision: 26},
			{DownloadURL: "ydelta-delta-url", Format: "ydelta", FromRevision: 24, ToRevision: 26},
		},
	},
	authenticated: false,
	deviceSession: false,
	format:        "bsdiff",
	expectedURL:   "",
	expectError:   true,
}}

func (s *storeTestSuite) TestDownloadDelta(c *C) {
	origUseDeltas := os.Getenv("SNAPD_USE_DELTAS_EXPERIMENTAL")
	defer os.Setenv("SNAPD_USE_DELTAS_EXPERIMENTAL", origUseDeltas)
	c.Assert(os.Setenv("SNAPD_USE_DELTAS_EXPERIMENTAL", "1"), IsNil)

	dauthCtx := &testDauthContext{c: c}
	sto := store.New(nil, dauthCtx)

	for _, testCase := range downloadDeltaTests {
		sto.SetDeltaFormat(testCase.format)
		restore := store.MockDownload(func(ctx context.Context, name, sha3, url string, user *auth.UserState, _ *store.Store, w io.ReadWriteSeeker, resume int64, pbar progress.Meter, dlOpts *store.DownloadOptions) error {
			expectedUser := s.user
			if testCase.useLocalUser {
				expectedUser = s.localUser
			}
			if !testCase.authenticated {
				expectedUser = nil
			}
			c.Check(user, Equals, expectedUser)
			c.Check(url, Equals, testCase.expectedURL)
			w.Write([]byte("I was downloaded"))
			return nil
		})
		defer restore()

		w, err := ioutil.TempFile("", "")
		c.Assert(err, IsNil)
		defer os.Remove(w.Name())

		dauthCtx.device = nil
		if testCase.deviceSession {
			dauthCtx.device = s.device
		}

		authedUser := s.user
		if testCase.useLocalUser {
			authedUser = s.localUser
		}
		if !testCase.authenticated {
			authedUser = nil
		}

		err = sto.DownloadDelta("snapname", &testCase.info, w, nil, authedUser)

		if testCase.expectError {
			c.Assert(err, NotNil)
		} else {
			c.Assert(err, IsNil)
			c.Assert(w.Name(), testutil.FileEquals, "I was downloaded")
		}
	}
}

var applyDeltaTests = []struct {
	deltaInfo       snap.DeltaInfo
	currentRevision uint
	error           string
}{{
	// A supported delta format can be applied.
	deltaInfo:       snap.DeltaInfo{Format: "xdelta3", FromRevision: 24, ToRevision: 26},
	currentRevision: 24,
	error:           "",
}, {
	// An error is returned if the expected current snap does not exist on disk.
	deltaInfo:       snap.DeltaInfo{Format: "xdelta3", FromRevision: 24, ToRevision: 26},
	currentRevision: 23,
	error:           "snap \"foo\" revision 24 not found",
}, {
	// An error is returned if the format is not supported.
	deltaInfo:       snap.DeltaInfo{Format: "nodelta", FromRevision: 24, ToRevision: 26},
	currentRevision: 24,
	error:           "cannot apply unsupported delta format \"nodelta\" (only xdelta3 currently)",
}}

func (s *storeTestSuite) TestApplyDelta(c *C) {
	for _, testCase := range applyDeltaTests {
		name := "foo"
		currentSnapName := fmt.Sprintf("%s_%d.snap", name, testCase.currentRevision)
		currentSnapPath := filepath.Join(dirs.SnapBlobDir, currentSnapName)
		targetSnapName := fmt.Sprintf("%s_%d.snap", name, testCase.deltaInfo.ToRevision)
		targetSnapPath := filepath.Join(dirs.SnapBlobDir, targetSnapName)
		err := os.MkdirAll(filepath.Dir(currentSnapPath), 0755)
		c.Assert(err, IsNil)
		err = ioutil.WriteFile(currentSnapPath, nil, 0644)
		c.Assert(err, IsNil)
		deltaPath := filepath.Join(dirs.SnapBlobDir, "the.delta")
		err = ioutil.WriteFile(deltaPath, nil, 0644)
		c.Assert(err, IsNil)
		// When testing a case where the call to the external
		// xdelta3 is successful,
		// simulate the resulting .partial.
		if testCase.error == "" {
			err = ioutil.WriteFile(targetSnapPath+".partial", nil, 0644)
			c.Assert(err, IsNil)
		}

		err = store.ApplyDelta(name, deltaPath, &testCase.deltaInfo, targetSnapPath, "")

		if testCase.error == "" {
			c.Assert(err, IsNil)
			c.Assert(s.mockXDelta.Calls(), DeepEquals, [][]string{
				{"xdelta3", "-d", "-s", currentSnapPath, deltaPath, targetSnapPath + ".partial"},
			})
			c.Assert(osutil.FileExists(targetSnapPath+".partial"), Equals, false)
			st, err := os.Stat(targetSnapPath)
			c.Assert(err, IsNil)
			c.Check(st.Mode(), Equals, os.FileMode(0600))
			c.Assert(os.Remove(targetSnapPath), IsNil)
		} else {
			c.Assert(err, NotNil)
			c.Assert(err.Error()[0:len(testCase.error)], Equals, testCase.error)
			c.Assert(osutil.FileExists(targetSnapPath+".partial"), Equals, false)
			c.Assert(osutil.FileExists(targetSnapPath), Equals, false)
		}
		c.Assert(os.Remove(currentSnapPath), IsNil)
		c.Assert(os.Remove(deltaPath), IsNil)
	}
}

var (
	userAgent = httputil.UserAgent()
)

func (s *storeTestSuite) TestDoRequestSetsAuth(c *C) {
	mockServer := httptest.NewServer(http.HandlerFunc(func(w http.ResponseWriter, r *http.Request) {
		c.Check(r.UserAgent(), Equals, userAgent)
		// check user authorization is set
		authorization := r.Header.Get("Authorization")
		c.Check(authorization, Equals, s.expectedAuthorization(c, s.user))
		// check device authorization is set
		c.Check(r.Header.Get("X-Device-Authorization"), Equals, `Macaroon root="device-macaroon"`)

		io.WriteString(w, "response-data")
	}))

	c.Assert(mockServer, NotNil)
	defer mockServer.Close()

	dauthCtx := &testDauthContext{c: c, device: s.device, user: s.user}
	sto := store.New(&store.Config{}, dauthCtx)

	endpoint, _ := url.Parse(mockServer.URL)
	reqOptions := store.NewRequestOptions("GET", endpoint)

	response, err := sto.DoRequest(context.TODO(), sto.Client(), reqOptions, s.user)
	defer response.Body.Close()
	c.Assert(err, IsNil)

	responseData, err := ioutil.ReadAll(response.Body)
	c.Assert(err, IsNil)
	c.Check(string(responseData), Equals, "response-data")
}

func (s *storeTestSuite) TestDoRequestDoesNotSetAuthForLocalOnlyUser(c *C) {
	mockServer := httptest.NewServer(http.HandlerFunc(func(w http.ResponseWriter, r *http.Request) {
		c.Check(r.UserAgent(), Equals, userAgent)
		// check no user authorization is set
		authorization := r.Header.Get("Authorization")
		c.Check(authorization, Equals, "")
		// check device authorization is set
		c.Check(r.Header.Get("X-Device-Authorization"), Equals, `Macaroon root="device-macaroon"`)

		io.WriteString(w, "response-data")
	}))

	c.Assert(mockServer, NotNil)
	defer mockServer.Close()

	dauthCtx := &testDauthContext{c: c, device: s.device, user: s.localUser}
	sto := store.New(&store.Config{}, dauthCtx)

	endpoint, _ := url.Parse(mockServer.URL)
	reqOptions := store.NewRequestOptions("GET", endpoint)

	response, err := sto.DoRequest(context.TODO(), sto.Client(), reqOptions, s.localUser)
	defer response.Body.Close()
	c.Assert(err, IsNil)

	responseData, err := ioutil.ReadAll(response.Body)
	c.Assert(err, IsNil)
	c.Check(string(responseData), Equals, "response-data")
}

func (s *storeTestSuite) TestDoRequestAuthNoSerial(c *C) {
	mockServer := httptest.NewServer(http.HandlerFunc(func(w http.ResponseWriter, r *http.Request) {
		c.Check(r.UserAgent(), Equals, userAgent)
		// check user authorization is set
		authorization := r.Header.Get("Authorization")
		c.Check(authorization, Equals, s.expectedAuthorization(c, s.user))
		// check device authorization was not set
		c.Check(r.Header.Get("X-Device-Authorization"), Equals, "")

		io.WriteString(w, "response-data")
	}))

	c.Assert(mockServer, NotNil)
	defer mockServer.Close()

	// no serial and no device macaroon => no device auth
	s.device.Serial = ""
	s.device.SessionMacaroon = ""
	dauthCtx := &testDauthContext{c: c, device: s.device, user: s.user}
	sto := store.New(&store.Config{}, dauthCtx)

	endpoint, _ := url.Parse(mockServer.URL)
	reqOptions := store.NewRequestOptions("GET", endpoint)

	response, err := sto.DoRequest(context.TODO(), sto.Client(), reqOptions, s.user)
	defer response.Body.Close()
	c.Assert(err, IsNil)

	responseData, err := ioutil.ReadAll(response.Body)
	c.Assert(err, IsNil)
	c.Check(string(responseData), Equals, "response-data")
}

func (s *storeTestSuite) TestDoRequestRefreshesAuth(c *C) {
	refresh, err := makeTestRefreshDischargeResponse()
	c.Assert(err, IsNil)
	c.Check(s.user.StoreDischarges[0], Not(Equals), refresh)

	// mock refresh response
	refreshDischargeEndpointHit := false
	mockSSOServer := httptest.NewServer(http.HandlerFunc(func(w http.ResponseWriter, r *http.Request) {
		io.WriteString(w, fmt.Sprintf(`{"discharge_macaroon": "%s"}`, refresh))
		refreshDischargeEndpointHit = true
	}))
	defer mockSSOServer.Close()
	store.UbuntuoneRefreshDischargeAPI = mockSSOServer.URL + "/tokens/refresh"

	// mock store response (requiring auth refresh)
	mockServer := httptest.NewServer(http.HandlerFunc(func(w http.ResponseWriter, r *http.Request) {
		c.Check(r.UserAgent(), Equals, userAgent)

		authorization := r.Header.Get("Authorization")
		c.Check(authorization, Equals, s.expectedAuthorization(c, s.user))
		if s.user.StoreDischarges[0] == refresh {
			io.WriteString(w, "response-data")
		} else {
			w.Header().Set("WWW-Authenticate", "Macaroon needs_refresh=1")
			w.WriteHeader(401)
		}
	}))
	c.Assert(mockServer, NotNil)
	defer mockServer.Close()

	dauthCtx := &testDauthContext{c: c, device: s.device, user: s.user}
	sto := store.New(&store.Config{}, dauthCtx)

	endpoint, _ := url.Parse(mockServer.URL)
	reqOptions := store.NewRequestOptions("GET", endpoint)

	response, err := sto.DoRequest(context.TODO(), sto.Client(), reqOptions, s.user)
	defer response.Body.Close()
	c.Assert(err, IsNil)

	responseData, err := ioutil.ReadAll(response.Body)
	c.Assert(err, IsNil)
	c.Check(string(responseData), Equals, "response-data")
	c.Check(refreshDischargeEndpointHit, Equals, true)
}

func (s *storeTestSuite) TestDoRequestForwardsRefreshAuthFailure(c *C) {
	// mock refresh response
	refreshDischargeEndpointHit := false
	mockSSOServer := httptest.NewServer(http.HandlerFunc(func(w http.ResponseWriter, r *http.Request) {
		w.WriteHeader(mockStoreInvalidLoginCode)
		io.WriteString(w, mockStoreInvalidLogin)
		refreshDischargeEndpointHit = true
	}))
	defer mockSSOServer.Close()
	store.UbuntuoneRefreshDischargeAPI = mockSSOServer.URL + "/tokens/refresh"

	// mock store response (requiring auth refresh)
	mockServer := httptest.NewServer(http.HandlerFunc(func(w http.ResponseWriter, r *http.Request) {
		c.Check(r.UserAgent(), Equals, userAgent)

		authorization := r.Header.Get("Authorization")
		c.Check(authorization, Equals, s.expectedAuthorization(c, s.user))
		w.Header().Set("WWW-Authenticate", "Macaroon needs_refresh=1")
		w.WriteHeader(401)
	}))
	c.Assert(mockServer, NotNil)
	defer mockServer.Close()

	dauthCtx := &testDauthContext{c: c, device: s.device, user: s.user}
	sto := store.New(&store.Config{}, dauthCtx)

	endpoint, _ := url.Parse(mockServer.URL)
	reqOptions := store.NewRequestOptions("GET", endpoint)

	response, err := sto.DoRequest(context.TODO(), sto.Client(), reqOptions, s.user)
	c.Assert(err, Equals, store.ErrInvalidCredentials)
	c.Check(response, IsNil)
	c.Check(refreshDischargeEndpointHit, Equals, true)
}

func (s *storeTestSuite) TestEnsureDeviceSession(c *C) {
	deviceSessionRequested := 0
	// mock store response
	mockServer := httptest.NewServer(http.HandlerFunc(func(w http.ResponseWriter, r *http.Request) {
		c.Check(r.UserAgent(), Equals, userAgent)

		switch r.URL.Path {
		case authNoncesPath:
			io.WriteString(w, `{"nonce": "1234567890:9876543210"}`)
		case authSessionPath:
			// sanity of request
			jsonReq, err := ioutil.ReadAll(r.Body)
			c.Assert(err, IsNil)
			var req map[string]string
			err = json.Unmarshal(jsonReq, &req)
			c.Assert(err, IsNil)
			c.Check(strings.HasPrefix(req["device-session-request"], "type: device-session-request\n"), Equals, true)
			c.Check(strings.HasPrefix(req["serial-assertion"], "type: serial\n"), Equals, true)
			c.Check(strings.HasPrefix(req["model-assertion"], "type: model\n"), Equals, true)
			authorization := r.Header.Get("X-Device-Authorization")
			c.Assert(authorization, Equals, "")
			deviceSessionRequested++
			io.WriteString(w, `{"macaroon": "fresh-session-macaroon"}`)
		default:
			c.Fatalf("unexpected path %q", r.URL.Path)
		}
	}))
	c.Assert(mockServer, NotNil)
	defer mockServer.Close()

	mockServerURL, _ := url.Parse(mockServer.URL)

	// make sure device session is not set
	s.device.SessionMacaroon = ""
	dauthCtx := &testDauthContext{c: c, device: s.device}
	sto := store.New(&store.Config{
		StoreBaseURL: mockServerURL,
	}, dauthCtx)

	device, err := sto.EnsureDeviceSession()
	c.Assert(err, IsNil)

	c.Check(device.SessionMacaroon, Equals, "fresh-session-macaroon")
	c.Check(s.device.SessionMacaroon, Equals, "fresh-session-macaroon")
	c.Check(deviceSessionRequested, Equals, 1)
}

func (s *storeTestSuite) TestEnsureDeviceSessionSerialisation(c *C) {
	var deviceSessionRequested int32
	// mock store response
	mockServer := httptest.NewServer(http.HandlerFunc(func(w http.ResponseWriter, r *http.Request) {
		c.Check(r.UserAgent(), Equals, userAgent)

		switch r.URL.Path {
		case authNoncesPath:
			io.WriteString(w, `{"nonce": "1234567890:9876543210"}`)
		case authSessionPath:
			// sanity of request
			jsonReq, err := ioutil.ReadAll(r.Body)
			c.Assert(err, IsNil)
			var req map[string]string
			err = json.Unmarshal(jsonReq, &req)
			c.Assert(err, IsNil)
			c.Check(strings.HasPrefix(req["device-session-request"], "type: device-session-request\n"), Equals, true)
			c.Check(strings.HasPrefix(req["serial-assertion"], "type: serial\n"), Equals, true)
			c.Check(strings.HasPrefix(req["model-assertion"], "type: model\n"), Equals, true)
			authorization := r.Header.Get("X-Device-Authorization")
			c.Assert(authorization, Equals, "")
			atomic.AddInt32(&deviceSessionRequested, 1)
			io.WriteString(w, `{"macaroon": "fresh-session-macaroon"}`)
		default:
			c.Fatalf("unexpected path %q", r.URL.Path)
		}
	}))
	c.Assert(mockServer, NotNil)
	defer mockServer.Close()

	mockServerURL, _ := url.Parse(mockServer.URL)

	wgGetDevice := new(sync.WaitGroup)

	// make sure device session is not set
	s.device.SessionMacaroon = ""
	dauthCtx := &testDauthContext{
		c:                c,
		device:           s.device,
		deviceGetWitness: wgGetDevice.Done,
	}
	sto := store.New(&store.Config{
		StoreBaseURL: mockServerURL,
	}, dauthCtx)

	wg := new(sync.WaitGroup)

	sto.SessionLock()

	// try to acquire 10 times a device session in parallel;
	// block these flows until all goroutines have acquired the original
	// device state which is without a session, then let them run
	for i := 0; i < 10; i++ {
		wgGetDevice.Add(1)
		wg.Add(1)
		go func(n int) {
			_, err := sto.EnsureDeviceSession()
			c.Assert(err, IsNil)
			wg.Done()
		}(i)
	}

	wgGetDevice.Wait()
	dauthCtx.deviceGetWitness = nil
	// all flows have got the original device state
	// let them run
	sto.SessionUnlock()
	// wait for the 10 flows to be done
	wg.Wait()

	c.Check(s.device.SessionMacaroon, Equals, "fresh-session-macaroon")
	// we acquired a session from the store only once
	c.Check(int(deviceSessionRequested), Equals, 1)
}

func (s *storeTestSuite) TestDoRequestSetsAndRefreshesDeviceAuth(c *C) {
	deviceSessionRequested := false
	refreshSessionRequested := false
	expiredAuth := `Macaroon root="expired-session-macaroon"`
	// mock store response
	mockServer := httptest.NewServer(http.HandlerFunc(func(w http.ResponseWriter, r *http.Request) {
		c.Check(r.UserAgent(), Equals, userAgent)

		switch r.URL.Path {
		case "/":
			authorization := r.Header.Get("X-Device-Authorization")
			if authorization == "" {
				c.Fatalf("device authentication missing")
			} else if authorization == expiredAuth {
				w.Header().Set("WWW-Authenticate", "Macaroon refresh_device_session=1")
				w.WriteHeader(401)
			} else {
				c.Check(authorization, Equals, `Macaroon root="refreshed-session-macaroon"`)
				io.WriteString(w, "response-data")
			}
		case authNoncesPath:
			io.WriteString(w, `{"nonce": "1234567890:9876543210"}`)
		case authSessionPath:
			// sanity of request
			jsonReq, err := ioutil.ReadAll(r.Body)
			c.Assert(err, IsNil)
			var req map[string]string
			err = json.Unmarshal(jsonReq, &req)
			c.Assert(err, IsNil)
			c.Check(strings.HasPrefix(req["device-session-request"], "type: device-session-request\n"), Equals, true)
			c.Check(strings.HasPrefix(req["serial-assertion"], "type: serial\n"), Equals, true)
			c.Check(strings.HasPrefix(req["model-assertion"], "type: model\n"), Equals, true)

			authorization := r.Header.Get("X-Device-Authorization")
			if authorization == "" {
				io.WriteString(w, `{"macaroon": "expired-session-macaroon"}`)
				deviceSessionRequested = true
			} else {
				c.Check(authorization, Equals, expiredAuth)
				io.WriteString(w, `{"macaroon": "refreshed-session-macaroon"}`)
				refreshSessionRequested = true
			}
		default:
			c.Fatalf("unexpected path %q", r.URL.Path)
		}
	}))
	c.Assert(mockServer, NotNil)
	defer mockServer.Close()

	mockServerURL, _ := url.Parse(mockServer.URL)

	// make sure device session is not set
	s.device.SessionMacaroon = ""
	dauthCtx := &testDauthContext{c: c, device: s.device, user: s.user}
	sto := store.New(&store.Config{
		StoreBaseURL: mockServerURL,
	}, dauthCtx)

	reqOptions := store.NewRequestOptions("GET", mockServerURL)

	response, err := sto.DoRequest(context.TODO(), sto.Client(), reqOptions, s.user)
	c.Assert(err, IsNil)
	defer response.Body.Close()

	responseData, err := ioutil.ReadAll(response.Body)
	c.Assert(err, IsNil)
	c.Check(string(responseData), Equals, "response-data")
	c.Check(deviceSessionRequested, Equals, true)
	c.Check(refreshSessionRequested, Equals, true)
}

func (s *storeTestSuite) TestDoRequestSetsAndRefreshesBothAuths(c *C) {
	refresh, err := makeTestRefreshDischargeResponse()
	c.Assert(err, IsNil)
	c.Check(s.user.StoreDischarges[0], Not(Equals), refresh)

	// mock refresh response
	refreshDischargeEndpointHit := false
	mockSSOServer := httptest.NewServer(http.HandlerFunc(func(w http.ResponseWriter, r *http.Request) {
		io.WriteString(w, fmt.Sprintf(`{"discharge_macaroon": "%s"}`, refresh))
		refreshDischargeEndpointHit = true
	}))
	defer mockSSOServer.Close()
	store.UbuntuoneRefreshDischargeAPI = mockSSOServer.URL + "/tokens/refresh"

	refreshSessionRequested := false
	expiredAuth := `Macaroon root="expired-session-macaroon"`
	// mock store response
	mockServer := httptest.NewServer(http.HandlerFunc(func(w http.ResponseWriter, r *http.Request) {
		c.Check(r.UserAgent(), Equals, userAgent)

		switch r.URL.Path {
		case "/":
			authorization := r.Header.Get("Authorization")
			c.Check(authorization, Equals, s.expectedAuthorization(c, s.user))
			if s.user.StoreDischarges[0] != refresh {
				w.Header().Set("WWW-Authenticate", "Macaroon needs_refresh=1")
				w.WriteHeader(401)
				return
			}

			devAuthorization := r.Header.Get("X-Device-Authorization")
			if devAuthorization == "" {
				c.Fatalf("device authentication missing")
			} else if devAuthorization == expiredAuth {
				w.Header().Set("WWW-Authenticate", "Macaroon refresh_device_session=1")
				w.WriteHeader(401)
			} else {
				c.Check(devAuthorization, Equals, `Macaroon root="refreshed-session-macaroon"`)
				io.WriteString(w, "response-data")
			}
		case authNoncesPath:
			io.WriteString(w, `{"nonce": "1234567890:9876543210"}`)
		case authSessionPath:
			// sanity of request
			jsonReq, err := ioutil.ReadAll(r.Body)
			c.Assert(err, IsNil)
			var req map[string]string
			err = json.Unmarshal(jsonReq, &req)
			c.Assert(err, IsNil)
			c.Check(strings.HasPrefix(req["device-session-request"], "type: device-session-request\n"), Equals, true)
			c.Check(strings.HasPrefix(req["serial-assertion"], "type: serial\n"), Equals, true)
			c.Check(strings.HasPrefix(req["model-assertion"], "type: model\n"), Equals, true)

			authorization := r.Header.Get("X-Device-Authorization")
			if authorization == "" {
				c.Fatalf("expecting only refresh")
			} else {
				c.Check(authorization, Equals, expiredAuth)
				io.WriteString(w, `{"macaroon": "refreshed-session-macaroon"}`)
				refreshSessionRequested = true
			}
		default:
			c.Fatalf("unexpected path %q", r.URL.Path)
		}
	}))
	c.Assert(mockServer, NotNil)
	defer mockServer.Close()

	mockServerURL, _ := url.Parse(mockServer.URL)

	// make sure device session is expired
	s.device.SessionMacaroon = "expired-session-macaroon"
	dauthCtx := &testDauthContext{c: c, device: s.device, user: s.user}
	sto := store.New(&store.Config{
		StoreBaseURL: mockServerURL,
	}, dauthCtx)

	reqOptions := store.NewRequestOptions("GET", mockServerURL)

	resp, err := sto.DoRequest(context.TODO(), sto.Client(), reqOptions, s.user)
	c.Assert(err, IsNil)
	defer resp.Body.Close()

	c.Check(resp.StatusCode, Equals, 200)

	responseData, err := ioutil.ReadAll(resp.Body)
	c.Assert(err, IsNil)
	c.Check(string(responseData), Equals, "response-data")
	c.Check(refreshDischargeEndpointHit, Equals, true)
	c.Check(refreshSessionRequested, Equals, true)
}

func (s *storeTestSuite) TestDoRequestSetsExtraHeaders(c *C) {
	// Custom headers are applied last.
	mockServer := httptest.NewServer(http.HandlerFunc(func(w http.ResponseWriter, r *http.Request) {
		c.Check(r.UserAgent(), Equals, `customAgent`)
		c.Check(r.Header.Get("X-Foo-Header"), Equals, `Bar`)
		c.Check(r.Header.Get("Content-Type"), Equals, `application/bson`)
		c.Check(r.Header.Get("Accept"), Equals, `application/hal+bson`)
		io.WriteString(w, "response-data")
	}))
	c.Assert(mockServer, NotNil)
	defer mockServer.Close()

	sto := store.New(&store.Config{}, nil)
	endpoint, _ := url.Parse(mockServer.URL)
	reqOptions := store.NewRequestOptions("GET", endpoint)
	reqOptions.ExtraHeaders = map[string]string{
		"X-Foo-Header": "Bar",
		"Content-Type": "application/bson",
		"Accept":       "application/hal+bson",
		"User-Agent":   "customAgent",
	}

	response, err := sto.DoRequest(context.TODO(), sto.Client(), reqOptions, s.user)
	defer response.Body.Close()
	c.Assert(err, IsNil)

	responseData, err := ioutil.ReadAll(response.Body)
	c.Assert(err, IsNil)
	c.Check(string(responseData), Equals, "response-data")
}

func (s *storeTestSuite) TestLoginUser(c *C) {
	macaroon, err := makeTestMacaroon()
	c.Assert(err, IsNil)
	serializedMacaroon, err := auth.MacaroonSerialize(macaroon)
	c.Assert(err, IsNil)
	mockServer := httptest.NewServer(http.HandlerFunc(func(w http.ResponseWriter, r *http.Request) {
		w.WriteHeader(200)
		io.WriteString(w, fmt.Sprintf(`{"macaroon": "%s"}`, serializedMacaroon))
	}))
	c.Assert(mockServer, NotNil)
	defer mockServer.Close()
	store.MacaroonACLAPI = mockServer.URL + "/acl/"

	discharge, err := makeTestDischarge()
	c.Assert(err, IsNil)
	serializedDischarge, err := auth.MacaroonSerialize(discharge)
	c.Assert(err, IsNil)
	mockSSOServer := httptest.NewServer(http.HandlerFunc(func(w http.ResponseWriter, r *http.Request) {
		w.WriteHeader(200)
		io.WriteString(w, fmt.Sprintf(`{"discharge_macaroon": "%s"}`, serializedDischarge))
	}))
	c.Assert(mockSSOServer, NotNil)
	defer mockSSOServer.Close()
	store.UbuntuoneDischargeAPI = mockSSOServer.URL + "/tokens/discharge"

	userMacaroon, userDischarge, err := s.store.LoginUser("username", "password", "otp")

	c.Assert(err, IsNil)
	c.Check(userMacaroon, Equals, serializedMacaroon)
	c.Check(userDischarge, Equals, serializedDischarge)
}

func (s *storeTestSuite) TestLoginUserDeveloperAPIError(c *C) {
	mockServer := httptest.NewServer(http.HandlerFunc(func(w http.ResponseWriter, r *http.Request) {
		w.WriteHeader(200)
		io.WriteString(w, "{}")
	}))
	c.Assert(mockServer, NotNil)
	defer mockServer.Close()
	store.MacaroonACLAPI = mockServer.URL + "/acl/"

	userMacaroon, userDischarge, err := s.store.LoginUser("username", "password", "otp")

	c.Assert(err, ErrorMatches, "cannot get snap access permission from store: .*")
	c.Check(userMacaroon, Equals, "")
	c.Check(userDischarge, Equals, "")
}

func (s *storeTestSuite) TestLoginUserSSOError(c *C) {
	macaroon, err := makeTestMacaroon()
	c.Assert(err, IsNil)
	serializedMacaroon, err := auth.MacaroonSerialize(macaroon)
	c.Assert(err, IsNil)
	mockServer := httptest.NewServer(http.HandlerFunc(func(w http.ResponseWriter, r *http.Request) {
		w.WriteHeader(200)
		io.WriteString(w, fmt.Sprintf(`{"macaroon": "%s"}`, serializedMacaroon))
	}))
	c.Assert(mockServer, NotNil)
	defer mockServer.Close()
	store.MacaroonACLAPI = mockServer.URL + "/acl/"

	errorResponse := `{"code": "some-error"}`
	mockSSOServer := httptest.NewServer(http.HandlerFunc(func(w http.ResponseWriter, r *http.Request) {
		w.WriteHeader(401)
		io.WriteString(w, errorResponse)
	}))
	c.Assert(mockSSOServer, NotNil)
	defer mockSSOServer.Close()
	store.UbuntuoneDischargeAPI = mockSSOServer.URL + "/tokens/discharge"

	userMacaroon, userDischarge, err := s.store.LoginUser("username", "password", "otp")

	c.Assert(err, ErrorMatches, "cannot authenticate to snap store: .*")
	c.Check(userMacaroon, Equals, "")
	c.Check(userDischarge, Equals, "")
}

const (
	funkyAppSnapID = "1e21e12ex4iim2xj1g2ul6f12f1"

	helloWorldSnapID = "buPKUD3TKqCOgLEjjHx5kSiCpIs5cMuQ"
	// instance key used in refresh action of snap hello-world_foo, salt "123"
	helloWorldFooInstanceKeyWithSalt = helloWorldSnapID + ":IDKVhLy-HUyfYGFKcsH4V-7FVG7hLGs4M5zsraZU5tk"
	helloWorldDeveloperID            = "canonical"
)

const mockOrdersJSON = `{
  "orders": [
    {
      "snap_id": "buPKUD3TKqCOgLEjjHx5kSiCpIs5cMuQ",
      "currency": "USD",
      "amount": "1.99",
      "state": "Complete",
      "refundable_until": "2015-07-15 18:46:21",
      "purchase_date": "2016-09-20T15:00:00+00:00"
    },
    {
      "snap_id": "1e21e12ex4iim2xj1g2ul6f12f1",
      "currency": "USD",
      "amount": "1.99",
      "state": "Complete",
      "refundable_until": "2015-07-17 11:33:29",
      "purchase_date": "2016-09-20T15:00:00+00:00"
    }
  ]
}`

const mockOrderResponseJSON = `{
  "snap_id": "buPKUD3TKqCOgLEjjHx5kSiCpIs5cMuQ",
  "currency": "USD",
  "amount": "1.99",
  "state": "Complete",
  "refundable_until": "2015-07-15 18:46:21",
  "purchase_date": "2016-09-20T15:00:00+00:00"
}`

const mockSingleOrderJSON = `{
  "orders": [
    {
      "snap_id": "buPKUD3TKqCOgLEjjHx5kSiCpIs5cMuQ",
      "currency": "USD",
      "amount": "1.99",
      "state": "Complete",
      "refundable_until": "2015-07-15 18:46:21",
      "purchase_date": "2016-09-20T15:00:00+00:00"
    }
  ]
}`

/* acquired via

http --pretty=format --print b https://api.snapcraft.io/v2/snaps/info/hello-world architecture==amd64 fields==architectures,base,confinement,contact,created-at,description,download,epoch,license,name,prices,private,publisher,revision,snap-id,snap-yaml,summary,title,type,version,media,common-ids Snap-Device-Series:16 | xsel -b

on 2018-06-13 (note snap-yaml is currently excluded from that list). Then, by hand:
- set prices to {"EUR": "0.99", "USD": "1.23"},
- set base in first channel-map entry to "bogus-base",
- set snap-yaml in first channel-map entry to the one from the 'edge', plus the following pastiche:
apps:
  content-plug:
    command: bin/content-plug
    plugs: [shared-content-plug]
plugs:
  shared-content-plug:
    interface: content
    target: import
    content: mylib
    default-provider: test-snapd-content-slot
slots:
  shared-content-slot:
    interface: content
    content: mylib
    read:
      - /

- add "released-at" to something randomish

*/
const mockInfoJSON = `{
    "channel-map": [
        {
            "architectures": [
                "all"
            ],
            "base": "bogus-base",
            "channel": {
                "architecture": "amd64",
                "name": "stable",
                "released-at": "2019-01-01T10:11:12.123456789+00:00",
                "risk": "stable",
                "track": "latest"
            },
            "common-ids": [],
            "confinement": "strict",
            "created-at": "2016-07-12T16:37:23.960632+00:00",
            "download": {
                "deltas": [],
                "sha3-384": "eed62063c04a8c3819eb71ce7d929cc8d743b43be9e7d86b397b6d61b66b0c3a684f3148a9dbe5821360ae32105c1bd9",
                "size": 20480,
                "url": "https://api.snapcraft.io/api/v1/snaps/download/buPKUD3TKqCOgLEjjHx5kSiCpIs5cMuQ_27.snap"
            },
            "epoch": {
                "read": [
                    0
                ],
                "write": [
                    0
                ]
            },
            "revision": 27,
            "snap-yaml": "name: hello-world\nversion: 6.3\narchitectures: [ all ]\nsummary: The 'hello-world' of snaps\ndescription: |\n    This is a simple snap example that includes a few interesting binaries\n    to demonstrate snaps and their confinement.\n    * hello-world.env  - dump the env of commands run inside app sandbox\n    * hello-world.evil - show how snappy sandboxes binaries\n    * hello-world.sh   - enter interactive shell that runs in app sandbox\n    * hello-world      - simply output text\napps:\n env:\n   command: bin/env\n evil:\n   command: bin/evil\n sh:\n   command: bin/sh\n hello-world:\n   command: bin/echo\n content-plug:\n   command: bin/content-plug\n   plugs: [shared-content-plug]\nplugs:\n  shared-content-plug:\n    interface: content\n    target: import\n    content: mylib\n    default-provider: test-snapd-content-slot\nslots:\n  shared-content-slot:\n    interface: content\n    content: mylib\n    read:\n      - /\n",
            "type": "app",
            "version": "6.3"
        },
        {
            "architectures": [
                "all"
            ],
            "base": null,
            "channel": {
                "architecture": "amd64",
                "name": "candidate",
                "released-at": "2019-01-02T10:11:12.123456789+00:00",
                "risk": "candidate",
                "track": "latest"
            },
            "common-ids": [],
            "confinement": "strict",
            "created-at": "2016-07-12T16:37:23.960632+00:00",
            "download": {
                "deltas": [],
                "sha3-384": "eed62063c04a8c3819eb71ce7d929cc8d743b43be9e7d86b397b6d61b66b0c3a684f3148a9dbe5821360ae32105c1bd9",
                "size": 20480,
                "url": "https://api.snapcraft.io/api/v1/snaps/download/buPKUD3TKqCOgLEjjHx5kSiCpIs5cMuQ_27.snap"
            },
            "epoch": {
                "read": [
                    0
                ],
                "write": [
                    0
                ]
            },
            "revision": 27,
            "snap-yaml": "",
            "type": "app",
            "version": "6.3"
        },
        {
            "architectures": [
                "all"
            ],
            "base": null,
            "channel": {
                "architecture": "amd64",
                "name": "beta",
                "released-at": "2019-01-03T10:11:12.123456789+00:00",
                "risk": "beta",
                "track": "latest"
            },
            "common-ids": [],
            "confinement": "strict",
            "created-at": "2016-07-12T16:37:23.960632+00:00",
            "download": {
                "deltas": [],
                "sha3-384": "eed62063c04a8c3819eb71ce7d929cc8d743b43be9e7d86b397b6d61b66b0c3a684f3148a9dbe5821360ae32105c1bd9",
                "size": 20480,
                "url": "https://api.snapcraft.io/api/v1/snaps/download/buPKUD3TKqCOgLEjjHx5kSiCpIs5cMuQ_27.snap"
            },
            "epoch": {
                "read": [
                    0
                ],
                "write": [
                    0
                ]
            },
            "revision": 27,
            "snap-yaml": "",
            "type": "app",
            "version": "6.3"
        },
        {
            "architectures": [
                "all"
            ],
            "base": null,
            "channel": {
                "architecture": "amd64",
                "name": "edge",
                "released-at": "2019-01-04T10:11:12.123456789+00:00",
                "risk": "edge",
                "track": "latest"
            },
            "common-ids": [],
            "confinement": "strict",
            "created-at": "2017-11-20T07:59:46.563940+00:00",
            "download": {
                "deltas": [],
                "sha3-384": "d888ed75a9071ace39fed922aa799cad4081de79fda650fbbf75e1bae780dae2c24a19aab8db5059c6ad0d0533d90c04",
                "size": 20480,
                "url": "https://api.snapcraft.io/api/v1/snaps/download/buPKUD3TKqCOgLEjjHx5kSiCpIs5cMuQ_28.snap"
            },
            "epoch": {
                "read": [
                    0
                ],
                "write": [
                    0
                ]
            },
            "revision": 28,
            "snap-yaml": "",
            "type": "app",
            "version": "6.3"
        }
    ],
    "name": "hello-world",
    "snap": {
        "contact": "mailto:snappy-devel@lists.ubuntu.com",
        "description": "This is a simple hello world example.",
        "license": "MIT",
        "media": [
            {
                "height": null,
                "type": "icon",
                "url": "https://dashboard.snapcraft.io/site_media/appmedia/2015/03/hello.svg_NZLfWbh.png",
                "width": null
            },
            {
                "height": null,
                "type": "screenshot",
                "url": "https://dashboard.snapcraft.io/site_media/appmedia/2018/06/Screenshot_from_2018-06-14_09-33-31.png",
                "width": null
            }
        ],
        "name": "hello-world",
        "prices": {"EUR": "0.99", "USD": "1.23"},
        "private": true,
        "publisher": {
            "display-name": "Canonical",
            "id": "canonical",
            "username": "canonical",
            "validation": "verified"
        },
        "snap-id": "buPKUD3TKqCOgLEjjHx5kSiCpIs5cMuQ",
        "summary": "The 'hello-world' of snaps",
        "title": "Hello World"
    },
    "snap-id": "buPKUD3TKqCOgLEjjHx5kSiCpIs5cMuQ"
}`

func (s *storeTestSuite) TestInfo(c *C) {
	restore := release.MockOnClassic(false)
	defer restore()
	mockServer := httptest.NewServer(http.HandlerFunc(func(w http.ResponseWriter, r *http.Request) {
		assertRequest(c, r, "GET", infoPathPattern)
		c.Check(r.UserAgent(), Equals, userAgent)

		// check device authorization is set, implicitly checking doRequest was used
		c.Check(r.Header.Get("Snap-Device-Authorization"), Equals, `Macaroon root="device-macaroon"`)

		// no store ID by default
		storeID := r.Header.Get("Snap-Device-Store")
		c.Check(storeID, Equals, "")

		c.Check(r.URL.Path, Matches, ".*/hello-world")

		query := r.URL.Query()
		c.Check(query.Get("fields"), Equals, "abc,def")
		c.Check(query.Get("architecture"), Equals, arch.UbuntuArchitecture())

		w.Header().Set("X-Suggested-Currency", "GBP")
		w.WriteHeader(200)
		io.WriteString(w, mockInfoJSON)
	}))

	c.Assert(mockServer, NotNil)
	defer mockServer.Close()

	mockServerURL, _ := url.Parse(mockServer.URL)
	cfg := store.Config{
		StoreBaseURL: mockServerURL,
		InfoFields:   []string{"abc", "def"},
	}
	dauthCtx := &testDauthContext{c: c, device: s.device}
	sto := store.New(&cfg, dauthCtx)

	// the actual test
	spec := store.SnapSpec{
		Name: "hello-world",
	}
	result, err := sto.SnapInfo(context.TODO(), spec, nil)
	c.Assert(err, IsNil)
	c.Check(result.InstanceName(), Equals, "hello-world")
	c.Check(result.Architectures, DeepEquals, []string{"all"})
	c.Check(result.Revision, Equals, snap.R(27))
	c.Check(result.SnapID, Equals, helloWorldSnapID)
	c.Check(result.Publisher, Equals, snap.StoreAccount{
		ID:          "canonical",
		Username:    "canonical",
		DisplayName: "Canonical",
		Validation:  "verified",
	})
	c.Check(result.Version, Equals, "6.3")
	c.Check(result.Sha3_384, Matches, `[[:xdigit:]]{96}`)
	c.Check(result.Size, Equals, int64(20480))
	c.Check(result.Channel, Equals, "stable")
	c.Check(result.Description(), Equals, "This is a simple hello world example.")
	c.Check(result.Summary(), Equals, "The 'hello-world' of snaps")
	c.Check(result.Title(), Equals, "Hello World") // TODO: have this updated to be different to the name
	c.Check(result.License, Equals, "MIT")
	c.Check(result.Prices, DeepEquals, map[string]float64{"EUR": 0.99, "USD": 1.23})
	c.Check(result.Paid, Equals, true)
	c.Check(result.Media, DeepEquals, snap.MediaInfos{
		{
			Type: "icon",
			URL:  "https://dashboard.snapcraft.io/site_media/appmedia/2015/03/hello.svg_NZLfWbh.png",
		}, {
			Type: "screenshot",
			URL:  "https://dashboard.snapcraft.io/site_media/appmedia/2018/06/Screenshot_from_2018-06-14_09-33-31.png",
		},
	})
	c.Check(result.MustBuy, Equals, true)
	c.Check(result.Contact, Equals, "mailto:snappy-devel@lists.ubuntu.com")
	c.Check(result.Base, Equals, "bogus-base")
	c.Check(result.Epoch.String(), Equals, "0")
	c.Check(sto.SuggestedCurrency(), Equals, "GBP")
	c.Check(result.Private, Equals, true)

	c.Check(snap.Validate(result), IsNil)

	// validate the plugs/slots (only here because we faked stuff in the JSON)
	c.Assert(result.Plugs, HasLen, 1)
	plug := result.Plugs["shared-content-plug"]
	c.Check(plug.Name, Equals, "shared-content-plug")
	c.Check(plug.Snap, DeepEquals, result)
	c.Check(plug.Apps, HasLen, 1)
	c.Check(plug.Apps["content-plug"].Command, Equals, "bin/content-plug")

	c.Assert(result.Slots, HasLen, 1)
	slot := result.Slots["shared-content-slot"]
	c.Check(slot.Name, Equals, "shared-content-slot")
	c.Check(slot.Snap, DeepEquals, result)
	c.Check(slot.Apps, HasLen, 5)
	c.Check(slot.Apps["content-plug"].Command, Equals, "bin/content-plug")
}

func (s *storeTestSuite) TestInfoBadResponses(c *C) {
	restore := release.MockOnClassic(false)
	defer restore()
	n := 0
	mockServer := httptest.NewServer(http.HandlerFunc(func(w http.ResponseWriter, r *http.Request) {
		n++
		switch n {
		case 1:
			// This one should work.
			// (strictly speaking the channel map item should at least have a "channel" member)
			io.WriteString(w, `{"channel-map": [{}], "snap": {"name":"hello"}}`)
		case 2:
			// "not found" (no channel map)
			io.WriteString(w, `{"snap":{"name":"hello"}}`)
		case 3:
			// "not found" (same)
			io.WriteString(w, `{"channel-map": [], "snap": {"name":"hello"}}`)
		case 4:
			// bad price
			io.WriteString(w, `{"channel-map": [{}], "snap": {"name":"hello","prices":{"XPD": "Palladium?!?"}}}`)
		default:
			c.Errorf("expected at most 4 calls, now on #%d", n)
		}
	}))
	c.Assert(mockServer, NotNil)
	defer mockServer.Close()

	mockServerURL, _ := url.Parse(mockServer.URL)
	cfg := store.Config{
		StoreBaseURL: mockServerURL,
		InfoFields:   []string{},
	}
	dauthCtx := &testDauthContext{c: c, device: s.device}
	sto := store.New(&cfg, dauthCtx)

	info, err := sto.SnapInfo(context.TODO(), store.SnapSpec{Name: "hello"}, nil)
	c.Assert(err, IsNil)
	c.Check(info.InstanceName(), Equals, "hello")

	info, err = sto.SnapInfo(context.TODO(), store.SnapSpec{Name: "hello"}, nil)
	c.Check(err, Equals, store.ErrSnapNotFound)
	c.Check(info, IsNil)

	info, err = sto.SnapInfo(context.TODO(), store.SnapSpec{Name: "hello"}, nil)
	c.Check(err, Equals, store.ErrSnapNotFound)
	c.Check(info, IsNil)

	info, err = sto.SnapInfo(context.TODO(), store.SnapSpec{Name: "hello"}, nil)
	c.Check(err, ErrorMatches, `.* invalid syntax`)
	c.Check(info, IsNil)
}

func (s *storeTestSuite) TestInfoDefaultChannelIsStable(c *C) {
	restore := release.MockOnClassic(false)
	defer restore()
	mockServer := httptest.NewServer(http.HandlerFunc(func(w http.ResponseWriter, r *http.Request) {
		assertRequest(c, r, "GET", infoPathPattern)
		c.Check(r.URL.Path, Matches, ".*/hello-world")

		w.WriteHeader(200)

		io.WriteString(w, mockInfoJSON)
	}))

	c.Assert(mockServer, NotNil)
	defer mockServer.Close()

	mockServerURL, _ := url.Parse(mockServer.URL)
	cfg := store.Config{
		StoreBaseURL: mockServerURL,
		DetailFields: []string{"abc", "def"},
	}
	dauthCtx := &testDauthContext{c: c, device: s.device}
	sto := store.New(&cfg, dauthCtx)

	// the actual test
	spec := store.SnapSpec{
		Name: "hello-world",
	}
	result, err := sto.SnapInfo(context.TODO(), spec, nil)
	c.Assert(err, IsNil)
	c.Check(result.InstanceName(), Equals, "hello-world")
	c.Check(result.SnapID, Equals, helloWorldSnapID)
	c.Check(result.Channel, Equals, "stable")
}

func (s *storeTestSuite) TestInfo500(c *C) {
	var n = 0
	mockServer := httptest.NewServer(http.HandlerFunc(func(w http.ResponseWriter, r *http.Request) {
		assertRequest(c, r, "GET", infoPathPattern)
		n++
		w.WriteHeader(500)
	}))

	c.Assert(mockServer, NotNil)
	defer mockServer.Close()

	mockServerURL, _ := url.Parse(mockServer.URL)
	cfg := store.Config{
		StoreBaseURL: mockServerURL,
		DetailFields: []string{},
	}
	dauthCtx := &testDauthContext{c: c, device: s.device}
	sto := store.New(&cfg, dauthCtx)

	// the actual test
	spec := store.SnapSpec{
		Name: "hello-world",
	}
	_, err := sto.SnapInfo(context.TODO(), spec, nil)
	c.Assert(err, NotNil)
	c.Assert(err, ErrorMatches, `cannot get details for snap "hello-world": got unexpected HTTP status code 500 via GET to "http://.*?/info/hello-world.*"`)
	c.Assert(n, Equals, 5)
}

func (s *storeTestSuite) TestInfo500once(c *C) {
	var n = 0
	mockServer := httptest.NewServer(http.HandlerFunc(func(w http.ResponseWriter, r *http.Request) {
		assertRequest(c, r, "GET", infoPathPattern)
		n++
		if n > 1 {
			w.Header().Set("X-Suggested-Currency", "GBP")
			w.WriteHeader(200)
			io.WriteString(w, mockInfoJSON)
		} else {
			w.WriteHeader(500)
		}
	}))

	c.Assert(mockServer, NotNil)
	defer mockServer.Close()

	mockServerURL, _ := url.Parse(mockServer.URL)
	cfg := store.Config{
		StoreBaseURL: mockServerURL,
	}
	dauthCtx := &testDauthContext{c: c, device: s.device}
	sto := store.New(&cfg, dauthCtx)

	// the actual test
	spec := store.SnapSpec{
		Name: "hello-world",
	}
	result, err := sto.SnapInfo(context.TODO(), spec, nil)
	c.Assert(err, IsNil)
	c.Check(result.InstanceName(), Equals, "hello-world")
	c.Assert(n, Equals, 2)
}

func (s *storeTestSuite) TestInfoAndChannels(c *C) {
	n := 0
	mockServer := httptest.NewServer(http.HandlerFunc(func(w http.ResponseWriter, r *http.Request) {
		assertRequest(c, r, "GET", infoPathPattern)
		switch n {
		case 0:
			c.Check(r.URL.Path, Matches, ".*/hello-world")

			w.Header().Set("X-Suggested-Currency", "GBP")
			w.WriteHeader(200)

			io.WriteString(w, mockInfoJSON)
		default:
			c.Fatalf("unexpected request to %q", r.URL.Path)
		}
		n++
	}))

	c.Assert(mockServer, NotNil)
	defer mockServer.Close()

	mockServerURL, _ := url.Parse(mockServer.URL)
	cfg := store.Config{
		StoreBaseURL: mockServerURL,
	}
	dauthCtx := &testDauthContext{c: c, device: s.device}
	sto := store.New(&cfg, dauthCtx)

	// the actual test
	spec := store.SnapSpec{
		Name: "hello-world",
	}
	result, err := sto.SnapInfo(context.TODO(), spec, nil)
	c.Assert(err, IsNil)
	c.Assert(n, Equals, 1)
	c.Check(result.InstanceName(), Equals, "hello-world")
	expected := map[string]*snap.ChannelSnapInfo{
		"latest/stable": {
			Revision:    snap.R(27),
			Version:     "6.3",
			Confinement: snap.StrictConfinement,
			Channel:     "stable",
			Size:        20480,
			Epoch:       snap.E("0"),
			ReleasedAt:  time.Date(2019, 1, 1, 10, 11, 12, 123456789, time.UTC),
		},
		"latest/candidate": {
			Revision:    snap.R(27),
			Version:     "6.3",
			Confinement: snap.StrictConfinement,
			Channel:     "candidate",
			Size:        20480,
			Epoch:       snap.E("0"),
			ReleasedAt:  time.Date(2019, 1, 2, 10, 11, 12, 123456789, time.UTC),
		},
		"latest/beta": {
			Revision:    snap.R(27),
			Version:     "6.3",
			Confinement: snap.StrictConfinement,
			Channel:     "beta",
			Size:        20480,
			Epoch:       snap.E("0"),
			ReleasedAt:  time.Date(2019, 1, 3, 10, 11, 12, 123456789, time.UTC),
		},
		"latest/edge": {
			Revision:    snap.R(28),
			Version:     "6.3",
			Confinement: snap.StrictConfinement,
			Channel:     "edge",
			Size:        20480,
			Epoch:       snap.E("0"),
			ReleasedAt:  time.Date(2019, 1, 4, 10, 11, 12, 123456789, time.UTC),
		},
	}
	for k, v := range result.Channels {
		c.Check(v, DeepEquals, expected[k], Commentf("%q", k))
	}
	c.Check(result.Channels, HasLen, len(expected))

	c.Check(snap.Validate(result), IsNil)
}

func (s *storeTestSuite) TestInfoMoreChannels(c *C) {
	// NB this tests more channels, but still only one architecture
	mockServer := httptest.NewServer(http.HandlerFunc(func(w http.ResponseWriter, r *http.Request) {
		assertRequest(c, r, "GET", infoPathPattern)
		// following is just an aligned version of:
		// http https://api.snapcraft.io/v2/snaps/info/go architecture==amd64 fields==channel Snap-Device-Series:16 | jq -c '.["channel-map"] | .[]'
		io.WriteString(w, `{"channel-map": [
{"channel":{"architecture":"amd64","name":"stable",        "released-at":"2018-12-17T09:17:16.288554+00:00","risk":"stable",   "track":"latest"}},
{"channel":{"architecture":"amd64","name":"edge",          "released-at":"2018-11-06T00:46:03.348730+00:00","risk":"edge",     "track":"latest"}},
{"channel":{"architecture":"amd64","name":"1.11/stable",   "released-at":"2018-12-17T09:17:48.847205+00:00","risk":"stable",   "track":"1.11"}},
{"channel":{"architecture":"amd64","name":"1.11/candidate","released-at":"2018-12-17T00:10:05.864910+00:00","risk":"candidate","track":"1.11"}},
{"channel":{"architecture":"amd64","name":"1.10/stable",   "released-at":"2018-12-17T06:53:57.915517+00:00","risk":"stable",   "track":"1.10"}},
{"channel":{"architecture":"amd64","name":"1.10/candidate","released-at":"2018-12-17T00:04:13.413244+00:00","risk":"candidate","track":"1.10"}},
{"channel":{"architecture":"amd64","name":"1.9/stable",    "released-at":"2018-06-13T02:23:06.338145+00:00","risk":"stable",   "track":"1.9"}},
{"channel":{"architecture":"amd64","name":"1.8/stable",    "released-at":"2018-02-07T23:08:59.152984+00:00","risk":"stable",   "track":"1.8"}},
{"channel":{"architecture":"amd64","name":"1.7/stable",    "released-at":"2017-06-02T01:16:52.640258+00:00","risk":"stable",   "track":"1.7"}},
{"channel":{"architecture":"amd64","name":"1.6/stable",    "released-at":"2017-05-17T21:18:42.224979+00:00","risk":"stable",   "track":"1.6"}}
]}`)
	}))

	c.Assert(mockServer, NotNil)
	defer mockServer.Close()

	mockServerURL, _ := url.Parse(mockServer.URL)
	cfg := store.Config{
		StoreBaseURL: mockServerURL,
	}
	dauthCtx := &testDauthContext{c: c, device: s.device}
	sto := store.New(&cfg, dauthCtx)

	// the actual test
	result, err := sto.SnapInfo(context.TODO(), store.SnapSpec{Name: "eh"}, nil)
	c.Assert(err, IsNil)
	expected := map[string]*snap.ChannelSnapInfo{
		"latest/stable":  {Channel: "stable", ReleasedAt: time.Date(2018, 12, 17, 9, 17, 16, 288554000, time.UTC)},
		"latest/edge":    {Channel: "edge", ReleasedAt: time.Date(2018, 11, 6, 0, 46, 3, 348730000, time.UTC)},
		"1.6/stable":     {Channel: "1.6/stable", ReleasedAt: time.Date(2017, 5, 17, 21, 18, 42, 224979000, time.UTC)},
		"1.7/stable":     {Channel: "1.7/stable", ReleasedAt: time.Date(2017, 6, 2, 1, 16, 52, 640258000, time.UTC)},
		"1.8/stable":     {Channel: "1.8/stable", ReleasedAt: time.Date(2018, 2, 7, 23, 8, 59, 152984000, time.UTC)},
		"1.9/stable":     {Channel: "1.9/stable", ReleasedAt: time.Date(2018, 6, 13, 2, 23, 6, 338145000, time.UTC)},
		"1.10/stable":    {Channel: "1.10/stable", ReleasedAt: time.Date(2018, 12, 17, 6, 53, 57, 915517000, time.UTC)},
		"1.10/candidate": {Channel: "1.10/candidate", ReleasedAt: time.Date(2018, 12, 17, 0, 4, 13, 413244000, time.UTC)},
		"1.11/stable":    {Channel: "1.11/stable", ReleasedAt: time.Date(2018, 12, 17, 9, 17, 48, 847205000, time.UTC)},
		"1.11/candidate": {Channel: "1.11/candidate", ReleasedAt: time.Date(2018, 12, 17, 0, 10, 5, 864910000, time.UTC)},
	}
	for k, v := range result.Channels {
		c.Check(v, DeepEquals, expected[k], Commentf("%q", k))
	}
	c.Check(result.Channels, HasLen, len(expected))
	c.Check(result.Tracks, DeepEquals, []string{"latest", "1.11", "1.10", "1.9", "1.8", "1.7", "1.6"})
}

func (s *storeTestSuite) TestInfoNonDefaults(c *C) {
	restore := release.MockOnClassic(true)
	defer restore()

	mockServer := httptest.NewServer(http.HandlerFunc(func(w http.ResponseWriter, r *http.Request) {
		assertRequest(c, r, "GET", infoPathPattern)
		c.Check(r.Header.Get("Snap-Device-Store"), Equals, "foo")
		c.Check(r.URL.Path, Matches, ".*/hello-world$")

		c.Check(r.Header.Get("Snap-Device-Series"), Equals, "21")
		c.Check(r.URL.Query().Get("architecture"), Equals, "archXYZ")

		w.WriteHeader(200)
		io.WriteString(w, mockInfoJSON)
	}))

	c.Assert(mockServer, NotNil)
	defer mockServer.Close()

	mockServerURL, _ := url.Parse(mockServer.URL)
	cfg := store.DefaultConfig()
	cfg.StoreBaseURL = mockServerURL
	cfg.Series = "21"
	cfg.Architecture = "archXYZ"
	cfg.StoreID = "foo"
	sto := store.New(cfg, nil)

	// the actual test
	spec := store.SnapSpec{
		Name: "hello-world",
	}
	result, err := sto.SnapInfo(context.TODO(), spec, nil)
	c.Assert(err, IsNil)
	c.Check(result.InstanceName(), Equals, "hello-world")
}

func (s *storeTestSuite) TestStoreIDFromAuthContext(c *C) {
	mockServer := httptest.NewServer(http.HandlerFunc(func(w http.ResponseWriter, r *http.Request) {
		assertRequest(c, r, "GET", infoPathPattern)
		storeID := r.Header.Get("Snap-Device-Store")
		c.Check(storeID, Equals, "my-brand-store-id")

		w.WriteHeader(200)
		io.WriteString(w, mockInfoJSON)
	}))

	c.Assert(mockServer, NotNil)
	defer mockServer.Close()

	mockServerURL, _ := url.Parse(mockServer.URL)
	cfg := store.DefaultConfig()
	cfg.StoreBaseURL = mockServerURL
	cfg.Series = "21"
	cfg.Architecture = "archXYZ"
	cfg.StoreID = "fallback"
	sto := store.New(cfg, &testDauthContext{c: c, device: s.device, storeID: "my-brand-store-id"})

	// the actual test
	spec := store.SnapSpec{
		Name: "hello-world",
	}
	result, err := sto.SnapInfo(context.TODO(), spec, nil)
	c.Assert(err, IsNil)
	c.Check(result.InstanceName(), Equals, "hello-world")
}

func (s *storeTestSuite) TestProxyStoreFromAuthContext(c *C) {
	mockServer := httptest.NewServer(http.HandlerFunc(func(w http.ResponseWriter, r *http.Request) {
		assertRequest(c, r, "GET", infoPathPattern)

		w.WriteHeader(200)
		io.WriteString(w, mockInfoJSON)
	}))

	c.Assert(mockServer, NotNil)
	defer mockServer.Close()

	mockServerURL, _ := url.Parse(mockServer.URL)
	nowhereURL, err := url.Parse("http://nowhere.invalid")
	c.Assert(err, IsNil)
	cfg := store.DefaultConfig()
	cfg.StoreBaseURL = nowhereURL
	sto := store.New(cfg, &testDauthContext{
		c:             c,
		device:        s.device,
		proxyStoreID:  "foo",
		proxyStoreURL: mockServerURL,
	})

	// the actual test
	spec := store.SnapSpec{
		Name: "hello-world",
	}
	result, err := sto.SnapInfo(context.TODO(), spec, nil)
	c.Assert(err, IsNil)
	c.Check(result.InstanceName(), Equals, "hello-world")
}

func (s *storeTestSuite) TestProxyStoreFromAuthContextURLFallback(c *C) {
	mockServer := httptest.NewServer(http.HandlerFunc(func(w http.ResponseWriter, r *http.Request) {
		assertRequest(c, r, "GET", infoPathPattern)

		w.WriteHeader(200)
		io.WriteString(w, mockInfoJSON)
	}))

	c.Assert(mockServer, NotNil)
	defer mockServer.Close()

	mockServerURL, _ := url.Parse(mockServer.URL)
	cfg := store.DefaultConfig()
	cfg.StoreBaseURL = mockServerURL
	sto := store.New(cfg, &testDauthContext{
		c:      c,
		device: s.device,
		// mock an assertion that has id but no url
		proxyStoreID:  "foo",
		proxyStoreURL: nil,
	})

	// the actual test
	spec := store.SnapSpec{
		Name: "hello-world",
	}
	result, err := sto.SnapInfo(context.TODO(), spec, nil)
	c.Assert(err, IsNil)
	c.Check(result.InstanceName(), Equals, "hello-world")
}

func (s *storeTestSuite) TestInfoOopses(c *C) {
	mockServer := httptest.NewServer(http.HandlerFunc(func(w http.ResponseWriter, r *http.Request) {
		assertRequest(c, r, "GET", infoPathPattern)
		c.Check(r.URL.Path, Matches, ".*/hello-world")

		w.Header().Set("X-Oops-Id", "OOPS-d4f46f75a5bcc10edcacc87e1fc0119f")
		w.WriteHeader(500)

		io.WriteString(w, `{"oops": "OOPS-d4f46f75a5bcc10edcacc87e1fc0119f"}`)
	}))

	c.Assert(mockServer, NotNil)
	defer mockServer.Close()

	mockServerURL, _ := url.Parse(mockServer.URL)
	cfg := store.Config{
		StoreBaseURL: mockServerURL,
	}
	sto := store.New(&cfg, nil)

	// the actual test
	spec := store.SnapSpec{
		Name: "hello-world",
	}
	_, err := sto.SnapInfo(context.TODO(), spec, nil)
	c.Assert(err, ErrorMatches, `cannot get details for snap "hello-world": got unexpected HTTP status code 5.. via GET to "http://\S+" \[OOPS-[[:xdigit:]]*\]`)
}

/*
acquired via

http --pretty=format --print b https://api.snapcraft.io/v2/snaps/info/no:such:package architecture==amd64 fields==architectures,base,confinement,contact,created-at,description,download,epoch,license,name,prices,private,publisher,revision,snap-id,snap-yaml,summary,title,type,version,media,common-ids Snap-Device-Series:16 | xsel -b

on 2018-06-14

*/
const MockNoDetailsJSON = `{
    "error-list": [
        {
            "code": "resource-not-found",
            "message": "No snap named 'no:such:package' found in series '16'."
        }
    ]
}`

func (s *storeTestSuite) TestNoInfo(c *C) {
	mockServer := httptest.NewServer(http.HandlerFunc(func(w http.ResponseWriter, r *http.Request) {
		assertRequest(c, r, "GET", infoPathPattern)
		c.Check(r.URL.Path, Matches, ".*/no-such-pkg")

		w.WriteHeader(404)
		io.WriteString(w, MockNoDetailsJSON)
	}))

	c.Assert(mockServer, NotNil)
	defer mockServer.Close()

	mockServerURL, _ := url.Parse(mockServer.URL)
	cfg := store.Config{
		StoreBaseURL: mockServerURL,
	}
	sto := store.New(&cfg, nil)

	// the actual test
	spec := store.SnapSpec{
		Name: "no-such-pkg",
	}
	result, err := sto.SnapInfo(context.TODO(), spec, nil)
	c.Assert(err, NotNil)
	c.Assert(result, IsNil)
}

/* acquired via looking at the query snapd does for "snap find 'hello-world of snaps' --narrow" (on core) and adding size=1:
curl -s -H "accept: application/hal+json" -H "X-Ubuntu-Release: 16" -H "X-Ubuntu-Wire-Protocol: 1" -H "X-Ubuntu-Architecture: amd64" 'https://api.snapcraft.io/api/v1/snaps/search?confinement=strict&fields=anon_download_url%2Carchitecture%2Cchannel%2Cdownload_sha3_384%2Csummary%2Cdescription%2Cbinary_filesize%2Cdownload_url%2Clast_updated%2Cpackage_name%2Cprices%2Cpublisher%2Cratings_average%2Crevision%2Csnap_id%2Clicense%2Cbase%2Cmedia%2Csupport_url%2Ccontact%2Ctitle%2Ccontent%2Cversion%2Corigin%2Cdeveloper_id%2Cdeveloper_name%2Cdeveloper_validation%2Cprivate%2Cconfinement%2Ccommon_ids&q=hello-world+of+snaps&size=1' | python -m json.tool | xsel -b

And then add base and prices, increase title's length, and remove the _links dict
*/
const MockSearchJSON = `{
    "_embedded": {
        "clickindex:package": [
            {
                "anon_download_url": "https://api.snapcraft.io/api/v1/snaps/download/buPKUD3TKqCOgLEjjHx5kSiCpIs5cMuQ_27.snap",
                "architecture": [
                    "all"
                ],
                "base": "bare-base",
                "binary_filesize": 20480,
                "channel": "stable",
                "common_ids": [],
                "confinement": "strict",
                "contact": "mailto:snappy-devel@lists.ubuntu.com",
                "content": "application",
                "description": "This is a simple hello world example.",
                "developer_id": "canonical",
                "developer_name": "Canonical",
                "developer_validation": "verified",
                "download_sha3_384": "eed62063c04a8c3819eb71ce7d929cc8d743b43be9e7d86b397b6d61b66b0c3a684f3148a9dbe5821360ae32105c1bd9",
                "download_url": "https://api.snapcraft.io/api/v1/snaps/download/buPKUD3TKqCOgLEjjHx5kSiCpIs5cMuQ_27.snap",
                "last_updated": "2016-07-12T16:37:23.960632+00:00",
                "license": "MIT",
                "media": [
                    {
                        "type": "icon",
                        "url": "https://dashboard.snapcraft.io/site_media/appmedia/2015/03/hello.svg_NZLfWbh.png"
                    },
                    {
                        "type": "screenshot",
                        "url": "https://dashboard.snapcraft.io/site_media/appmedia/2018/06/Screenshot_from_2018-06-14_09-33-31.png"
                    }
                ],
                "origin": "canonical",
                "package_name": "hello-world",
                "prices": {"EUR": 2.99, "USD": 3.49},
                "private": false,
                "publisher": "Canonical",
                "ratings_average": 0.0,
                "revision": 27,
                "snap_id": "buPKUD3TKqCOgLEjjHx5kSiCpIs5cMuQ",
                "summary": "The 'hello-world' of snaps",
                "support_url": "",
                "title": "This Is The Most Fantastical Snap of Hello World",
                "version": "6.3"
            }
        ]
    }
}
`

func (s *storeTestSuite) TestFindQueries(c *C) {
	n := 0
	mockServer := httptest.NewServer(http.HandlerFunc(func(w http.ResponseWriter, r *http.Request) {
		assertRequest(c, r, "GET", searchPath)
		// check device authorization is set, implicitly checking doRequest was used
		c.Check(r.Header.Get("X-Device-Authorization"), Equals, `Macaroon root="device-macaroon"`)

		query := r.URL.Query()

		name := query.Get("name")
		q := query.Get("q")
		section := query.Get("section")

		c.Check(r.URL.Path, Matches, ".*/search")
		c.Check(query.Get("fields"), Equals, "abc,def")

		// write dummy json so that Find doesn't re-try due to json decoder EOF error
		io.WriteString(w, "{}")

		switch n {
		case 0:
			c.Check(name, Equals, "hello")
			c.Check(q, Equals, "")
			c.Check(query.Get("scope"), Equals, "")
			c.Check(section, Equals, "")
		case 1:
			c.Check(name, Equals, "")
			c.Check(q, Equals, "hello")
			c.Check(query.Get("scope"), Equals, "maastricht")
			c.Check(section, Equals, "")
		case 2:
			c.Check(name, Equals, "")
			c.Check(q, Equals, "")
			c.Check(query.Get("scope"), Equals, "")
			c.Check(section, Equals, "db")
		case 3:
			c.Check(name, Equals, "")
			c.Check(q, Equals, "hello")
			c.Check(query.Get("scope"), Equals, "")
			c.Check(section, Equals, "db")
		default:
			c.Fatalf("what? %d", n)
		}

		n++
	}))
	c.Assert(mockServer, NotNil)
	defer mockServer.Close()

	mockServerURL, _ := url.Parse(mockServer.URL)
	cfg := store.Config{
		StoreBaseURL: mockServerURL,
		DetailFields: []string{"abc", "def"},
	}
	dauthCtx := &testDauthContext{c: c, device: s.device}
	sto := store.New(&cfg, dauthCtx)

	for _, query := range []store.Search{
		{Query: "hello", Prefix: true},
		{Query: "hello", Scope: "maastricht"},
		{Section: "db"},
		{Query: "hello", Section: "db"},
	} {
		sto.Find(context.TODO(), &query, nil)
	}
}

/* acquired via:
curl -s -H "accept: application/hal+json" -H "X-Ubuntu-Release: 16" -H "X-Ubuntu-Device-Channel: edge" -H "X-Ubuntu-Wire-Protocol: 1" -H "X-Ubuntu-Architecture: amd64"  'https://api.snapcraft.io/api/v1/snaps/sections'
*/
const MockSectionsJSON = `{
  "_embedded": {
    "clickindex:sections": [
      {
        "name": "featured"
      }, 
      {
        "name": "database"
      }
    ]
  }, 
  "_links": {
    "self": {
      "href": "http://api.snapcraft.io/api/v1/snaps/sections"
    }
  }
}
`

func (s *storeTestSuite) TestSectionsQuery(c *C) {
	n := 0
	mockServer := httptest.NewServer(http.HandlerFunc(func(w http.ResponseWriter, r *http.Request) {
		assertRequest(c, r, "GET", sectionsPath)
		c.Check(r.Header.Get("X-Device-Authorization"), Equals, "")

		switch n {
		case 0:
			// All good.
		default:
			c.Fatalf("what? %d", n)
		}

		w.Header().Set("Content-Type", "application/hal+json")
		w.WriteHeader(200)
		io.WriteString(w, MockSectionsJSON)
		n++
	}))
	c.Assert(mockServer, NotNil)
	defer mockServer.Close()

	serverURL, _ := url.Parse(mockServer.URL)
	cfg := store.Config{
		StoreBaseURL: serverURL,
	}
	dauthCtx := &testDauthContext{c: c, device: s.device}
	sto := store.New(&cfg, dauthCtx)

	sections, err := sto.Sections(context.TODO(), s.user)
	c.Check(err, IsNil)
	c.Check(sections, DeepEquals, []string{"featured", "database"})
}

func (s *storeTestSuite) TestSectionsQueryCustomStore(c *C) {
	n := 0
	mockServer := httptest.NewServer(http.HandlerFunc(func(w http.ResponseWriter, r *http.Request) {
		assertRequest(c, r, "GET", sectionsPath)
		c.Check(r.Header.Get("X-Device-Authorization"), Equals, `Macaroon root="device-macaroon"`)

		switch n {
		case 0:
			// All good.
		default:
			c.Fatalf("what? %d", n)
		}

		w.Header().Set("Content-Type", "application/hal+json")
		w.WriteHeader(200)
		io.WriteString(w, MockSectionsJSON)
		n++
	}))
	c.Assert(mockServer, NotNil)
	defer mockServer.Close()

	serverURL, _ := url.Parse(mockServer.URL)
	cfg := store.Config{
		StoreBaseURL: serverURL,
	}
	dauthCtx := &testDauthContext{c: c, device: s.device, storeID: "my-brand-store"}
	sto := store.New(&cfg, dauthCtx)

	sections, err := sto.Sections(context.TODO(), s.user)
	c.Check(err, IsNil)
	c.Check(sections, DeepEquals, []string{"featured", "database"})
}

const mockNamesJSON = `
{
  "_embedded": {
    "clickindex:package": [
      {
        "aliases": [
          {
            "name": "potato",
            "target": "baz"
          },
          {
            "name": "meh",
            "target": "baz"
          }
        ],
        "apps": ["baz"],
        "title": "a title",
        "summary": "oneary plus twoary",
        "package_name": "bar",
        "version": "2.0"
      },
      {
        "aliases": [{"name": "meh", "target": "foo"}],
        "apps": ["foo"],
        "package_name": "foo",
        "version": "1.0"
      }
    ]
  }
}`

func (s *storeTestSuite) TestSnapCommandsOnClassic(c *C) {
	s.testSnapCommands(c, true)
}

func (s *storeTestSuite) TestSnapCommandsOnCore(c *C) {
	s.testSnapCommands(c, false)
}

func (s *storeTestSuite) testSnapCommands(c *C, onClassic bool) {
	c.Assert(os.MkdirAll(dirs.SnapCacheDir, 0755), IsNil)
	defer release.MockOnClassic(onClassic)()

	n := 0
	mockServer := httptest.NewServer(http.HandlerFunc(func(w http.ResponseWriter, r *http.Request) {
		c.Check(r.Header.Get("X-Device-Authorization"), Equals, "")

		switch n {
		case 0:
			query := r.URL.Query()
			c.Check(query, HasLen, 1)
			expectedConfinement := "strict"
			if onClassic {
				expectedConfinement = "strict,classic"
			}
			c.Check(query.Get("confinement"), Equals, expectedConfinement)
			c.Check(r.URL.Path, Equals, "/api/v1/snaps/names")
		default:
			c.Fatalf("what? %d", n)
		}

		w.Header().Set("Content-Type", "application/hal+json")
		w.Header().Set("Content-Length", fmt.Sprint(len(mockNamesJSON)))
		w.WriteHeader(200)
		io.WriteString(w, mockNamesJSON)
		n++
	}))
	c.Assert(mockServer, NotNil)
	defer mockServer.Close()

	serverURL, _ := url.Parse(mockServer.URL)
	dauthCtx := &testDauthContext{c: c, device: s.device}
	sto := store.New(&store.Config{StoreBaseURL: serverURL}, dauthCtx)

	db, err := advisor.Create()
	c.Assert(err, IsNil)
	defer db.Rollback()

	var bufNames bytes.Buffer
	err = sto.WriteCatalogs(context.TODO(), &bufNames, db)
	c.Assert(err, IsNil)
	db.Commit()
	c.Check(bufNames.String(), Equals, "bar\nfoo\n")

	dump, err := advisor.DumpCommands()
	c.Assert(err, IsNil)
	c.Check(dump, DeepEquals, map[string]string{
		"foo":     `[{"snap":"foo","version":"1.0"}]`,
		"bar.baz": `[{"snap":"bar","version":"2.0"}]`,
		"potato":  `[{"snap":"bar","version":"2.0"}]`,
		"meh":     `[{"snap":"bar","version":"2.0"},{"snap":"foo","version":"1.0"}]`,
	})
}

func (s *storeTestSuite) TestFind(c *C) {
	restore := release.MockOnClassic(false)
	defer restore()

	mockServer := httptest.NewServer(http.HandlerFunc(func(w http.ResponseWriter, r *http.Request) {
		assertRequest(c, r, "GET", searchPath)
		query := r.URL.Query()

		q := query.Get("q")
		c.Check(q, Equals, "hello")

		c.Check(r.UserAgent(), Equals, userAgent)

		// check device authorization is set, implicitly checking doRequest was used
		c.Check(r.Header.Get("X-Device-Authorization"), Equals, `Macaroon root="device-macaroon"`)

		// no store ID by default
		storeID := r.Header.Get("X-Ubuntu-Store")
		c.Check(storeID, Equals, "")

		c.Check(r.URL.Query().Get("fields"), Equals, "abc,def")

		c.Check(r.Header.Get("X-Ubuntu-Series"), Equals, release.Series)
		c.Check(r.Header.Get("X-Ubuntu-Architecture"), Equals, arch.UbuntuArchitecture())
		c.Check(r.Header.Get("X-Ubuntu-Classic"), Equals, "false")

		c.Check(r.Header.Get("X-Ubuntu-Confinement"), Equals, "")

		w.Header().Set("X-Suggested-Currency", "GBP")

		w.Header().Set("Content-Type", "application/hal+json")
		w.WriteHeader(200)

		io.WriteString(w, MockSearchJSON)
	}))

	c.Assert(mockServer, NotNil)
	defer mockServer.Close()

	mockServerURL, _ := url.Parse(mockServer.URL)
	cfg := store.Config{
		StoreBaseURL: mockServerURL,
		DetailFields: []string{"abc", "def"},
	}
	dauthCtx := &testDauthContext{c: c, device: s.device}
	sto := store.New(&cfg, dauthCtx)

	snaps, err := sto.Find(context.TODO(), &store.Search{Query: "hello"}, nil)
	c.Assert(err, IsNil)
	c.Assert(snaps, HasLen, 1)
	snp := snaps[0]
	c.Check(snp.InstanceName(), Equals, "hello-world")
	c.Check(snp.Architectures, DeepEquals, []string{"all"})
	c.Check(snp.Revision, Equals, snap.R(27))
	c.Check(snp.SnapID, Equals, helloWorldSnapID)
	c.Check(snp.Publisher, Equals, snap.StoreAccount{
		ID:          "canonical",
		Username:    "canonical",
		DisplayName: "Canonical",
		Validation:  "verified",
	})
	c.Check(snp.Version, Equals, "6.3")
	c.Check(snp.Sha3_384, Matches, `[[:xdigit:]]{96}`)
	c.Check(snp.Size, Equals, int64(20480))
	c.Check(snp.Channel, Equals, "stable")
	c.Check(snp.Description(), Equals, "This is a simple hello world example.")
	c.Check(snp.Summary(), Equals, "The 'hello-world' of snaps")
	c.Check(snp.Title(), Equals, "This Is The Most Fantastical Snap of He…")
	c.Check(snp.License, Equals, "MIT")
	// this is more a "we know this isn't there" than an actual test for a wanted feature
	// NOTE snap.Epoch{} (which prints as "0", and is thus Unset) is not a valid Epoch.
	c.Check(snp.Epoch, DeepEquals, snap.Epoch{})
	c.Assert(snp.Prices, DeepEquals, map[string]float64{"EUR": 2.99, "USD": 3.49})
	c.Assert(snp.Paid, Equals, true)
	c.Assert(snp.Media, DeepEquals, snap.MediaInfos{
		{
			Type: "icon",
			URL:  "https://dashboard.snapcraft.io/site_media/appmedia/2015/03/hello.svg_NZLfWbh.png",
		}, {
			Type: "screenshot",
			URL:  "https://dashboard.snapcraft.io/site_media/appmedia/2018/06/Screenshot_from_2018-06-14_09-33-31.png",
		},
	})
	c.Check(snp.MustBuy, Equals, true)
	c.Check(snp.Contact, Equals, "mailto:snappy-devel@lists.ubuntu.com")
	c.Check(snp.Base, Equals, "bare-base")

	// Make sure the epoch (currently not sent by the store) defaults to "0"
	c.Check(snp.Epoch.String(), Equals, "0")

	c.Check(sto.SuggestedCurrency(), Equals, "GBP")
}

func (s *storeTestSuite) TestFindPrivate(c *C) {
	n := 0
	mockServer := httptest.NewServer(http.HandlerFunc(func(w http.ResponseWriter, r *http.Request) {
		assertRequest(c, r, "GET", searchPath)
		query := r.URL.Query()

		name := query.Get("name")
		q := query.Get("q")

		switch n {
		case 0:
			c.Check(r.URL.Path, Matches, ".*/search")
			c.Check(name, Equals, "")
			c.Check(q, Equals, "foo")
			c.Check(query.Get("private"), Equals, "true")
		case 1:
			c.Check(r.URL.Path, Matches, ".*/search")
			c.Check(name, Equals, "foo")
			c.Check(q, Equals, "")
			c.Check(query.Get("private"), Equals, "true")
		default:
			c.Fatalf("what? %d", n)
		}

		w.Header().Set("Content-Type", "application/hal+json")
		w.WriteHeader(200)
		io.WriteString(w, strings.Replace(MockSearchJSON, `"EUR": 2.99, "USD": 3.49`, "", -1))

		n++
	}))
	c.Assert(mockServer, NotNil)
	defer mockServer.Close()

	serverURL, _ := url.Parse(mockServer.URL)
	cfg := store.Config{
		StoreBaseURL: serverURL,
	}
	sto := store.New(&cfg, nil)

	_, err := sto.Find(context.TODO(), &store.Search{Query: "foo", Private: true}, s.user)
	c.Check(err, IsNil)

	_, err = sto.Find(context.TODO(), &store.Search{Query: "foo", Prefix: true, Private: true}, s.user)
	c.Check(err, IsNil)

	_, err = sto.Find(context.TODO(), &store.Search{Query: "foo", Private: true}, nil)
	c.Check(err, Equals, store.ErrUnauthenticated)

	_, err = sto.Find(context.TODO(), &store.Search{Query: "name:foo", Private: true}, s.user)
	c.Check(err, Equals, store.ErrBadQuery)
}

func (s *storeTestSuite) TestFindFailures(c *C) {
	sto := store.New(&store.Config{StoreBaseURL: new(url.URL)}, nil)
	_, err := sto.Find(context.TODO(), &store.Search{Query: "foo:bar"}, nil)
	c.Check(err, Equals, store.ErrBadQuery)
}

func (s *storeTestSuite) TestFindFails(c *C) {
	mockServer := httptest.NewServer(http.HandlerFunc(func(w http.ResponseWriter, r *http.Request) {
		assertRequest(c, r, "GET", searchPath)
		c.Check(r.URL.Query().Get("q"), Equals, "hello")
		http.Error(w, http.StatusText(418), 418) // I'm a teapot
	}))
	c.Assert(mockServer, NotNil)
	defer mockServer.Close()

	mockServerURL, _ := url.Parse(mockServer.URL)
	cfg := store.Config{
		StoreBaseURL: mockServerURL,
		DetailFields: []string{}, // make the error less noisy
	}
	sto := store.New(&cfg, nil)

	snaps, err := sto.Find(context.TODO(), &store.Search{Query: "hello"}, nil)
	c.Check(err, ErrorMatches, `cannot search: got unexpected HTTP status code 418 via GET to "http://\S+[?&]q=hello.*"`)
	c.Check(snaps, HasLen, 0)
}

func (s *storeTestSuite) TestFindBadContentType(c *C) {
	mockServer := httptest.NewServer(http.HandlerFunc(func(w http.ResponseWriter, r *http.Request) {
		assertRequest(c, r, "GET", searchPath)
		c.Check(r.URL.Query().Get("q"), Equals, "hello")
		io.WriteString(w, MockSearchJSON)
	}))
	c.Assert(mockServer, NotNil)
	defer mockServer.Close()

	mockServerURL, _ := url.Parse(mockServer.URL)
	cfg := store.Config{
		StoreBaseURL: mockServerURL,
		DetailFields: []string{}, // make the error less noisy
	}
	sto := store.New(&cfg, nil)

	snaps, err := sto.Find(context.TODO(), &store.Search{Query: "hello"}, nil)
	c.Check(err, ErrorMatches, `received an unexpected content type \("text/plain[^"]+"\) when trying to search via "http://\S+[?&]q=hello.*"`)
	c.Check(snaps, HasLen, 0)
}

func (s *storeTestSuite) TestFindBadBody(c *C) {
	mockServer := httptest.NewServer(http.HandlerFunc(func(w http.ResponseWriter, r *http.Request) {
		assertRequest(c, r, "GET", searchPath)
		query := r.URL.Query()
		c.Check(query.Get("q"), Equals, "hello")
		w.Header().Set("Content-Type", "application/hal+json")
		io.WriteString(w, "<hello>")
	}))
	c.Assert(mockServer, NotNil)
	defer mockServer.Close()

	mockServerURL, _ := url.Parse(mockServer.URL)
	cfg := store.Config{
		StoreBaseURL: mockServerURL,
		DetailFields: []string{}, // make the error less noisy
	}
	sto := store.New(&cfg, nil)

	snaps, err := sto.Find(context.TODO(), &store.Search{Query: "hello"}, nil)
	c.Check(err, ErrorMatches, `invalid character '<' looking for beginning of value`)
	c.Check(snaps, HasLen, 0)
}

func (s *storeTestSuite) TestFind500(c *C) {
	var n = 0
	mockServer := httptest.NewServer(http.HandlerFunc(func(w http.ResponseWriter, r *http.Request) {
		assertRequest(c, r, "GET", searchPath)
		n++
		w.WriteHeader(500)
	}))
	c.Assert(mockServer, NotNil)
	defer mockServer.Close()

	mockServerURL, _ := url.Parse(mockServer.URL)
	cfg := store.Config{
		StoreBaseURL: mockServerURL,
		DetailFields: []string{},
	}
	sto := store.New(&cfg, nil)

	_, err := sto.Find(context.TODO(), &store.Search{Query: "hello"}, nil)
	c.Check(err, ErrorMatches, `cannot search: got unexpected HTTP status code 500 via GET to "http://\S+[?&]q=hello.*"`)
	c.Assert(n, Equals, 5)
}

func (s *storeTestSuite) TestFind500once(c *C) {
	var n = 0
	mockServer := httptest.NewServer(http.HandlerFunc(func(w http.ResponseWriter, r *http.Request) {
		assertRequest(c, r, "GET", searchPath)
		n++
		if n == 1 {
			w.WriteHeader(500)
		} else {
			w.Header().Set("Content-Type", "application/hal+json")
			w.WriteHeader(200)
			io.WriteString(w, strings.Replace(MockSearchJSON, `"EUR": 2.99, "USD": 3.49`, "", -1))
		}
	}))
	c.Assert(mockServer, NotNil)
	defer mockServer.Close()

	mockServerURL, _ := url.Parse(mockServer.URL)
	cfg := store.Config{
		StoreBaseURL: mockServerURL,
		DetailFields: []string{},
	}
	sto := store.New(&cfg, nil)

	snaps, err := sto.Find(context.TODO(), &store.Search{Query: "hello"}, nil)
	c.Check(err, IsNil)
	c.Assert(snaps, HasLen, 1)
	c.Assert(n, Equals, 2)
}

func (s *storeTestSuite) TestFindAuthFailed(c *C) {
	mockServer := httptest.NewServer(http.HandlerFunc(func(w http.ResponseWriter, r *http.Request) {
		switch r.URL.Path {
		case searchPath:
			// check authorization is set
			authorization := r.Header.Get("Authorization")
			c.Check(authorization, Equals, s.expectedAuthorization(c, s.user))

			query := r.URL.Query()
			c.Check(query.Get("q"), Equals, "foo")
			if release.OnClassic {
				c.Check(query.Get("confinement"), Matches, `strict,classic|classic,strict`)
			} else {
				c.Check(query.Get("confinement"), Equals, "strict")
			}
			w.Header().Set("Content-Type", "application/hal+json")
			io.WriteString(w, MockSearchJSON)
		case ordersPath:
			c.Check(r.Header.Get("Authorization"), Equals, s.expectedAuthorization(c, s.user))
			c.Check(r.Header.Get("Accept"), Equals, store.JsonContentType)
			c.Check(r.URL.Path, Equals, ordersPath)
			w.WriteHeader(401)
			io.WriteString(w, "{}")
		default:
			c.Fatalf("unexpected query %s %s", r.Method, r.URL.Path)
		}
	}))
	c.Assert(mockServer, NotNil)
	defer mockServer.Close()

	mockServerURL, _ := url.Parse(mockServer.URL)
	cfg := store.Config{
		StoreBaseURL: mockServerURL,
		DetailFields: []string{}, // make the error less noisy
	}
	sto := store.New(&cfg, nil)

	snaps, err := sto.Find(context.TODO(), &store.Search{Query: "foo"}, s.user)
	c.Assert(err, IsNil)

	// Check that we log an error.
	c.Check(s.logbuf.String(), Matches, "(?ms).* cannot get user orders: invalid credentials")

	// But still successfully return snap information.
	c.Assert(snaps, HasLen, 1)
	c.Check(snaps[0].SnapID, Equals, helloWorldSnapID)
	c.Check(snaps[0].Prices, DeepEquals, map[string]float64{"EUR": 2.99, "USD": 3.49})
	c.Check(snaps[0].MustBuy, Equals, true)
}

func (s *storeTestSuite) TestFindCommonIDs(c *C) {
	n := 0
	mockServer := httptest.NewServer(http.HandlerFunc(func(w http.ResponseWriter, r *http.Request) {
		assertRequest(c, r, "GET", searchPath)
		query := r.URL.Query()

		name := query.Get("name")
		q := query.Get("q")

		switch n {
		case 0:
			c.Check(r.URL.Path, Matches, ".*/search")
			c.Check(name, Equals, "")
			c.Check(q, Equals, "foo")
		default:
			c.Fatalf("what? %d", n)
		}

		w.Header().Set("Content-Type", "application/hal+json")
		w.WriteHeader(200)
		io.WriteString(w, strings.Replace(MockSearchJSON,
			`"common_ids": []`,
			`"common_ids": ["org.hello"]`, -1))

		n++
	}))
	c.Assert(mockServer, NotNil)
	defer mockServer.Close()

	serverURL, _ := url.Parse(mockServer.URL)
	cfg := store.Config{
		StoreBaseURL: serverURL,
	}
	sto := store.New(&cfg, nil)

	infos, err := sto.Find(context.TODO(), &store.Search{Query: "foo"}, nil)
	c.Check(err, IsNil)
	c.Assert(infos, HasLen, 1)
	c.Check(infos[0].CommonIDs, DeepEquals, []string{"org.hello"})
}

func (s *storeTestSuite) TestFindByCommonID(c *C) {
	n := 0
	mockServer := httptest.NewServer(http.HandlerFunc(func(w http.ResponseWriter, r *http.Request) {
		assertRequest(c, r, "GET", searchPath)
		query := r.URL.Query()

		switch n {
		case 0:
			c.Check(r.URL.Path, Matches, ".*/search")
			c.Check(query["common_id"], DeepEquals, []string{"org.hello"})
			c.Check(query["name"], IsNil)
			c.Check(query["q"], IsNil)
		default:
			c.Fatalf("expected 1 query, now on %d", n+1)
		}

		w.Header().Set("Content-Type", "application/hal+json")
		w.WriteHeader(200)
		io.WriteString(w, strings.Replace(MockSearchJSON,
			`"common_ids": []`,
			`"common_ids": ["org.hello"]`, -1))

		n++
	}))
	c.Assert(mockServer, NotNil)
	defer mockServer.Close()

	serverURL, _ := url.Parse(mockServer.URL)
	cfg := store.Config{
		StoreBaseURL: serverURL,
	}
	sto := store.New(&cfg, nil)

	infos, err := sto.Find(context.TODO(), &store.Search{CommonID: "org.hello"}, nil)
	c.Check(err, IsNil)
	c.Assert(infos, HasLen, 1)
	c.Check(infos[0].CommonIDs, DeepEquals, []string{"org.hello"})
}

func (s *storeTestSuite) TestFindClientUserAgent(c *C) {
	clientUserAgent := "some-client/1.0"

	serverWasHit := false
	mockServer := httptest.NewServer(http.HandlerFunc(func(w http.ResponseWriter, r *http.Request) {
		c.Check(r.Header.Get("Snap-Client-User-Agent"), Equals, clientUserAgent)
		serverWasHit = true

		http.Error(w, http.StatusText(418), 418) // I'm a teapot
	}))
	c.Assert(mockServer, NotNil)
	defer mockServer.Close()

	mockServerURL, _ := url.Parse(mockServer.URL)
	cfg := store.Config{
		StoreBaseURL: mockServerURL,
		DetailFields: []string{}, // make the error less noisy
	}

<<<<<<< HEAD
	ctx := store.ClientUserAgentContext(clientUserAgent)
=======
	req, err := http.NewRequest("GET", "/", nil)
	c.Assert(err, IsNil)
	req.Header.Add("User-Agent", clientUserAgent)
	ctx := store.WithClientUserAgent(context.TODO(), req)
>>>>>>> 5c068e9b
	sto := store.New(&cfg, nil)
	sto.Find(ctx, &store.Search{Query: "hello"}, nil)
	c.Assert(serverWasHit, Equals, true)
}

func (s *storeTestSuite) TestAuthLocationDependsOnEnviron(c *C) {
	c.Assert(os.Setenv("SNAPPY_USE_STAGING_STORE", ""), IsNil)
	before := store.AuthLocation()

	c.Assert(os.Setenv("SNAPPY_USE_STAGING_STORE", "1"), IsNil)
	defer os.Setenv("SNAPPY_USE_STAGING_STORE", "")
	after := store.AuthLocation()

	c.Check(before, Not(Equals), after)
}

func (s *storeTestSuite) TestAuthURLDependsOnEnviron(c *C) {
	c.Assert(os.Setenv("SNAPPY_USE_STAGING_STORE", ""), IsNil)
	before := store.AuthURL()

	c.Assert(os.Setenv("SNAPPY_USE_STAGING_STORE", "1"), IsNil)
	defer os.Setenv("SNAPPY_USE_STAGING_STORE", "")
	after := store.AuthURL()

	c.Check(before, Not(Equals), after)
}

func (s *storeTestSuite) TestApiURLDependsOnEnviron(c *C) {
	c.Assert(os.Setenv("SNAPPY_USE_STAGING_STORE", ""), IsNil)
	before := store.ApiURL()

	c.Assert(os.Setenv("SNAPPY_USE_STAGING_STORE", "1"), IsNil)
	defer os.Setenv("SNAPPY_USE_STAGING_STORE", "")
	after := store.ApiURL()

	c.Check(before, Not(Equals), after)
}

func (s *storeTestSuite) TestStoreURLDependsOnEnviron(c *C) {
	// This also depends on the API URL, but that's tested separately (see
	// TestApiURLDependsOnEnviron).
	api := store.ApiURL()

	c.Assert(os.Setenv("SNAPPY_FORCE_CPI_URL", ""), IsNil)
	c.Assert(os.Setenv("SNAPPY_FORCE_API_URL", ""), IsNil)

	// Test in order of precedence (low first) leaving env vars set as we go ...

	u, err := store.StoreURL(api)
	c.Assert(err, IsNil)
	c.Check(u.String(), Matches, api.String()+".*")

	c.Assert(os.Setenv("SNAPPY_FORCE_API_URL", "https://force-api.local/"), IsNil)
	defer os.Setenv("SNAPPY_FORCE_API_URL", "")
	u, err = store.StoreURL(api)
	c.Assert(err, IsNil)
	c.Check(u.String(), Matches, "https://force-api.local/.*")

	c.Assert(os.Setenv("SNAPPY_FORCE_CPI_URL", "https://force-cpi.local/api/v1/"), IsNil)
	defer os.Setenv("SNAPPY_FORCE_CPI_URL", "")
	u, err = store.StoreURL(api)
	c.Assert(err, IsNil)
	c.Check(u.String(), Matches, "https://force-cpi.local/.*")
}

func (s *storeTestSuite) TestStoreURLBadEnvironAPI(c *C) {
	c.Assert(os.Setenv("SNAPPY_FORCE_API_URL", "://force-api.local/"), IsNil)
	defer os.Setenv("SNAPPY_FORCE_API_URL", "")
	_, err := store.StoreURL(store.ApiURL())
	c.Check(err, ErrorMatches, "invalid SNAPPY_FORCE_API_URL: parse ://force-api.local/: missing protocol scheme")
}

func (s *storeTestSuite) TestStoreURLBadEnvironCPI(c *C) {
	c.Assert(os.Setenv("SNAPPY_FORCE_CPI_URL", "://force-cpi.local/api/v1/"), IsNil)
	defer os.Setenv("SNAPPY_FORCE_CPI_URL", "")
	_, err := store.StoreURL(store.ApiURL())
	c.Check(err, ErrorMatches, "invalid SNAPPY_FORCE_CPI_URL: parse ://force-cpi.local/: missing protocol scheme")
}

func (s *storeTestSuite) TestStoreDeveloperURLDependsOnEnviron(c *C) {
	c.Assert(os.Setenv("SNAPPY_USE_STAGING_STORE", ""), IsNil)
	before := store.StoreDeveloperURL()

	c.Assert(os.Setenv("SNAPPY_USE_STAGING_STORE", "1"), IsNil)
	defer os.Setenv("SNAPPY_USE_STAGING_STORE", "")
	after := store.StoreDeveloperURL()

	c.Check(before, Not(Equals), after)
}

func (s *storeTestSuite) TeststoreDefaultConfig(c *C) {
	c.Check(store.DefaultConfig().StoreBaseURL.String(), Equals, "https://api.snapcraft.io/")
	c.Check(store.DefaultConfig().AssertionsBaseURL, IsNil)
}

func (s *storeTestSuite) TestNew(c *C) {
	aStore := store.New(nil, nil)
	c.Assert(aStore, NotNil)
	// check for fields
	c.Check(aStore.DetailFields(), DeepEquals, store.DefaultConfig().DetailFields)
}

var testAssertion = `type: snap-declaration
authority-id: super
series: 16
snap-id: snapidfoo
publisher-id: devidbaz
snap-name: mysnap
timestamp: 2016-03-30T12:22:16Z
sign-key-sha3-384: Jv8_JiHiIzJVcO9M55pPdqSDWUvuhfDIBJUS-3VW7F_idjix7Ffn5qMxB21ZQuij

openpgp wsBcBAABCAAQBQJW+8VBCRDWhXkqAWcrfgAAQ9gIABZFgMPByJZeUE835FkX3/y2hORn
AzE3R1ktDkQEVe/nfVDMACAuaw1fKmUS4zQ7LIrx/AZYw5i0vKVmJszL42LBWVsqR0+p9Cxebzv9
U2VUSIajEsUUKkBwzD8wxFzagepFlScif1NvCGZx0vcGUOu0Ent0v+gqgAv21of4efKqEW7crlI1
T/A8LqZYmIzKRHGwCVucCyAUD8xnwt9nyWLgLB+LLPOVFNK8SR6YyNsX05Yz1BUSndBfaTN8j/k8
8isKGZE6P0O9ozBbNIAE8v8NMWQegJ4uWuil7D3psLkzQIrxSypk9TrQ2GlIG2hJdUovc5zBuroe
xS4u9rVT6UY=`

func (s *storeTestSuite) TestAssertion(c *C) {
	restore := asserts.MockMaxSupportedFormat(asserts.SnapDeclarationType, 88)
	defer restore()
	mockServer := httptest.NewServer(http.HandlerFunc(func(w http.ResponseWriter, r *http.Request) {
		assertRequest(c, r, "GET", "/api/v1/snaps/assertions/.*")
		// check device authorization is set, implicitly checking doRequest was used
		c.Check(r.Header.Get("X-Device-Authorization"), Equals, `Macaroon root="device-macaroon"`)

		c.Check(r.Header.Get("Accept"), Equals, "application/x.ubuntu.assertion")
		c.Check(r.URL.Path, Matches, ".*/snap-declaration/16/snapidfoo")
		c.Check(r.URL.Query().Get("max-format"), Equals, "88")
		io.WriteString(w, testAssertion)
	}))

	c.Assert(mockServer, NotNil)
	defer mockServer.Close()

	mockServerURL, _ := url.Parse(mockServer.URL)
	cfg := store.Config{
		StoreBaseURL: mockServerURL,
	}
	dauthCtx := &testDauthContext{c: c, device: s.device}
	sto := store.New(&cfg, dauthCtx)

	a, err := sto.Assertion(asserts.SnapDeclarationType, []string{"16", "snapidfoo"}, nil)
	c.Assert(err, IsNil)
	c.Check(a, NotNil)
	c.Check(a.Type(), Equals, asserts.SnapDeclarationType)
}

func (s *storeTestSuite) TestAssertionProxyStoreFromAuthContext(c *C) {
	restore := asserts.MockMaxSupportedFormat(asserts.SnapDeclarationType, 88)
	defer restore()
	mockServer := httptest.NewServer(http.HandlerFunc(func(w http.ResponseWriter, r *http.Request) {
		assertRequest(c, r, "GET", "/api/v1/snaps/assertions/.*")
		// check device authorization is set, implicitly checking doRequest was used
		c.Check(r.Header.Get("X-Device-Authorization"), Equals, `Macaroon root="device-macaroon"`)

		c.Check(r.Header.Get("Accept"), Equals, "application/x.ubuntu.assertion")
		c.Check(r.URL.Path, Matches, ".*/snap-declaration/16/snapidfoo")
		c.Check(r.URL.Query().Get("max-format"), Equals, "88")
		io.WriteString(w, testAssertion)
	}))

	c.Assert(mockServer, NotNil)
	defer mockServer.Close()

	mockServerURL, _ := url.Parse(mockServer.URL)
	nowhereURL, err := url.Parse("http://nowhere.invalid")
	c.Assert(err, IsNil)
	cfg := store.Config{
		AssertionsBaseURL: nowhereURL,
	}
	dauthCtx := &testDauthContext{
		c:             c,
		device:        s.device,
		proxyStoreID:  "foo",
		proxyStoreURL: mockServerURL,
	}
	sto := store.New(&cfg, dauthCtx)

	a, err := sto.Assertion(asserts.SnapDeclarationType, []string{"16", "snapidfoo"}, nil)
	c.Assert(err, IsNil)
	c.Check(a, NotNil)
	c.Check(a.Type(), Equals, asserts.SnapDeclarationType)
}

func (s *storeTestSuite) TestAssertionNotFound(c *C) {
	mockServer := httptest.NewServer(http.HandlerFunc(func(w http.ResponseWriter, r *http.Request) {
		assertRequest(c, r, "GET", "/api/v1/snaps/assertions/.*")
		c.Check(r.Header.Get("Accept"), Equals, "application/x.ubuntu.assertion")
		c.Check(r.URL.Path, Matches, ".*/snap-declaration/16/snapidfoo")
		w.Header().Set("Content-Type", "application/problem+json")
		w.WriteHeader(404)
		io.WriteString(w, `{"status": 404,"title": "not found"}`)
	}))

	c.Assert(mockServer, NotNil)
	defer mockServer.Close()

	mockServerURL, _ := url.Parse(mockServer.URL)
	cfg := store.Config{
		AssertionsBaseURL: mockServerURL,
	}
	sto := store.New(&cfg, nil)

	_, err := sto.Assertion(asserts.SnapDeclarationType, []string{"16", "snapidfoo"}, nil)
	c.Check(asserts.IsNotFound(err), Equals, true)
	c.Check(err, DeepEquals, &asserts.NotFoundError{
		Type: asserts.SnapDeclarationType,
		Headers: map[string]string{
			"series":  "16",
			"snap-id": "snapidfoo",
		},
	})
}

func (s *storeTestSuite) TestAssertion500(c *C) {
	var n = 0
	mockServer := httptest.NewServer(http.HandlerFunc(func(w http.ResponseWriter, r *http.Request) {
		assertRequest(c, r, "GET", "/api/v1/snaps/assertions/.*")
		n++
		w.WriteHeader(500)
	}))

	c.Assert(mockServer, NotNil)
	defer mockServer.Close()

	mockServerURL, _ := url.Parse(mockServer.URL)
	cfg := store.Config{
		AssertionsBaseURL: mockServerURL,
	}
	sto := store.New(&cfg, nil)

	_, err := sto.Assertion(asserts.SnapDeclarationType, []string{"16", "snapidfoo"}, nil)
	c.Assert(err, ErrorMatches, `cannot fetch assertion: got unexpected HTTP status code 500 via .+`)
	c.Assert(n, Equals, 5)
}

func (s *storeTestSuite) TestSuggestedCurrency(c *C) {
	suggestedCurrency := "GBP"

	mockServer := httptest.NewServer(http.HandlerFunc(func(w http.ResponseWriter, r *http.Request) {
		assertRequest(c, r, "GET", infoPathPattern)
		w.Header().Set("X-Suggested-Currency", suggestedCurrency)
		w.WriteHeader(200)

		io.WriteString(w, mockInfoJSON)
	}))

	c.Assert(mockServer, NotNil)
	defer mockServer.Close()

	mockServerURL, _ := url.Parse(mockServer.URL)
	cfg := store.Config{
		StoreBaseURL: mockServerURL,
	}
	sto := store.New(&cfg, nil)

	// the store doesn't know the currency until after the first search, so fall back to dollars
	c.Check(sto.SuggestedCurrency(), Equals, "USD")

	// we should soon have a suggested currency
	spec := store.SnapSpec{
		Name: "hello-world",
	}
	result, err := sto.SnapInfo(context.TODO(), spec, nil)
	c.Assert(err, IsNil)
	c.Assert(result, NotNil)
	c.Check(sto.SuggestedCurrency(), Equals, "GBP")

	suggestedCurrency = "EUR"

	// checking the currency updates
	result, err = sto.SnapInfo(context.TODO(), spec, nil)
	c.Assert(err, IsNil)
	c.Assert(result, NotNil)
	c.Check(sto.SuggestedCurrency(), Equals, "EUR")
}

func (s *storeTestSuite) TestDecorateOrders(c *C) {
	mockPurchasesServer := httptest.NewServer(http.HandlerFunc(func(w http.ResponseWriter, r *http.Request) {
		assertRequest(c, r, "GET", ordersPath)
		// check device authorization is set, implicitly checking doRequest was used
		c.Check(r.Header.Get("X-Device-Authorization"), Equals, `Macaroon root="device-macaroon"`)
		c.Check(r.Header.Get("Accept"), Equals, store.JsonContentType)
		c.Check(r.Header.Get("Authorization"), Equals, s.expectedAuthorization(c, s.user))
		c.Check(r.URL.Path, Equals, ordersPath)
		io.WriteString(w, mockOrdersJSON)
	}))

	c.Assert(mockPurchasesServer, NotNil)
	defer mockPurchasesServer.Close()

	mockServerURL, _ := url.Parse(mockPurchasesServer.URL)
	dauthCtx := &testDauthContext{c: c, device: s.device, user: s.user}
	cfg := store.Config{
		StoreBaseURL: mockServerURL,
	}
	sto := store.New(&cfg, dauthCtx)

	helloWorld := &snap.Info{}
	helloWorld.SnapID = helloWorldSnapID
	helloWorld.Prices = map[string]float64{"USD": 1.23}
	helloWorld.Paid = true

	funkyApp := &snap.Info{}
	funkyApp.SnapID = funkyAppSnapID
	funkyApp.Prices = map[string]float64{"USD": 2.34}
	funkyApp.Paid = true

	otherApp := &snap.Info{}
	otherApp.SnapID = "other"
	otherApp.Prices = map[string]float64{"USD": 3.45}
	otherApp.Paid = true

	otherApp2 := &snap.Info{}
	otherApp2.SnapID = "other2"

	snaps := []*snap.Info{helloWorld, funkyApp, otherApp, otherApp2}

	err := sto.DecorateOrders(snaps, s.user)
	c.Assert(err, IsNil)

	c.Check(helloWorld.MustBuy, Equals, false)
	c.Check(funkyApp.MustBuy, Equals, false)
	c.Check(otherApp.MustBuy, Equals, true)
	c.Check(otherApp2.MustBuy, Equals, false)
}

func (s *storeTestSuite) TestDecorateOrdersFailedAccess(c *C) {
	mockPurchasesServer := httptest.NewServer(http.HandlerFunc(func(w http.ResponseWriter, r *http.Request) {
		assertRequest(c, r, "GET", ordersPath)
		c.Check(r.Header.Get("Authorization"), Equals, s.expectedAuthorization(c, s.user))
		c.Check(r.Header.Get("Accept"), Equals, store.JsonContentType)
		c.Check(r.URL.Path, Equals, ordersPath)
		w.WriteHeader(401)
		io.WriteString(w, "{}")
	}))

	c.Assert(mockPurchasesServer, NotNil)
	defer mockPurchasesServer.Close()

	mockServerURL, _ := url.Parse(mockPurchasesServer.URL)
	cfg := store.Config{
		StoreBaseURL: mockServerURL,
	}
	sto := store.New(&cfg, nil)

	helloWorld := &snap.Info{}
	helloWorld.SnapID = helloWorldSnapID
	helloWorld.Prices = map[string]float64{"USD": 1.23}
	helloWorld.Paid = true

	funkyApp := &snap.Info{}
	funkyApp.SnapID = funkyAppSnapID
	funkyApp.Prices = map[string]float64{"USD": 2.34}
	funkyApp.Paid = true

	otherApp := &snap.Info{}
	otherApp.SnapID = "other"
	otherApp.Prices = map[string]float64{"USD": 3.45}
	otherApp.Paid = true

	otherApp2 := &snap.Info{}
	otherApp2.SnapID = "other2"

	snaps := []*snap.Info{helloWorld, funkyApp, otherApp, otherApp2}

	err := sto.DecorateOrders(snaps, s.user)
	c.Assert(err, NotNil)

	c.Check(helloWorld.MustBuy, Equals, true)
	c.Check(funkyApp.MustBuy, Equals, true)
	c.Check(otherApp.MustBuy, Equals, true)
	c.Check(otherApp2.MustBuy, Equals, false)
}

func (s *storeTestSuite) TestDecorateOrdersNoAuth(c *C) {
	cfg := store.Config{}
	sto := store.New(&cfg, nil)

	helloWorld := &snap.Info{}
	helloWorld.SnapID = helloWorldSnapID
	helloWorld.Prices = map[string]float64{"USD": 1.23}
	helloWorld.Paid = true

	funkyApp := &snap.Info{}
	funkyApp.SnapID = funkyAppSnapID
	funkyApp.Prices = map[string]float64{"USD": 2.34}
	funkyApp.Paid = true

	otherApp := &snap.Info{}
	otherApp.SnapID = "other"
	otherApp.Prices = map[string]float64{"USD": 3.45}
	otherApp.Paid = true

	otherApp2 := &snap.Info{}
	otherApp2.SnapID = "other2"

	snaps := []*snap.Info{helloWorld, funkyApp, otherApp, otherApp2}

	err := sto.DecorateOrders(snaps, nil)
	c.Assert(err, IsNil)

	c.Check(helloWorld.MustBuy, Equals, true)
	c.Check(funkyApp.MustBuy, Equals, true)
	c.Check(otherApp.MustBuy, Equals, true)
	c.Check(otherApp2.MustBuy, Equals, false)
}

func (s *storeTestSuite) TestDecorateOrdersAllFree(c *C) {
	requestRecieved := false

	mockPurchasesServer := httptest.NewServer(http.HandlerFunc(func(w http.ResponseWriter, r *http.Request) {
		c.Error(r.URL.Path)
		c.Check(r.Header.Get("Accept"), Equals, store.JsonContentType)
		requestRecieved = true
		io.WriteString(w, `{"orders": []}`)
	}))

	c.Assert(mockPurchasesServer, NotNil)
	defer mockPurchasesServer.Close()

	mockServerURL, _ := url.Parse(mockPurchasesServer.URL)
	cfg := store.Config{
		StoreBaseURL: mockServerURL,
	}

	sto := store.New(&cfg, nil)

	// This snap is free
	helloWorld := &snap.Info{}
	helloWorld.SnapID = helloWorldSnapID

	// This snap is also free
	funkyApp := &snap.Info{}
	funkyApp.SnapID = funkyAppSnapID

	snaps := []*snap.Info{helloWorld, funkyApp}

	// There should be no request to the purchase server.
	err := sto.DecorateOrders(snaps, s.user)
	c.Assert(err, IsNil)
	c.Check(requestRecieved, Equals, false)
}

func (s *storeTestSuite) TestDecorateOrdersSingle(c *C) {
	mockPurchasesServer := httptest.NewServer(http.HandlerFunc(func(w http.ResponseWriter, r *http.Request) {
		c.Check(r.Header.Get("Authorization"), Equals, s.expectedAuthorization(c, s.user))
		c.Check(r.Header.Get("X-Device-Authorization"), Equals, `Macaroon root="device-macaroon"`)
		c.Check(r.Header.Get("Accept"), Equals, store.JsonContentType)
		c.Check(r.URL.Path, Equals, ordersPath)
		io.WriteString(w, mockSingleOrderJSON)
	}))

	c.Assert(mockPurchasesServer, NotNil)
	defer mockPurchasesServer.Close()

	mockServerURL, _ := url.Parse(mockPurchasesServer.URL)
	dauthCtx := &testDauthContext{c: c, device: s.device, user: s.user}
	cfg := store.Config{
		StoreBaseURL: mockServerURL,
	}
	sto := store.New(&cfg, dauthCtx)

	helloWorld := &snap.Info{}
	helloWorld.SnapID = helloWorldSnapID
	helloWorld.Prices = map[string]float64{"USD": 1.23}
	helloWorld.Paid = true

	snaps := []*snap.Info{helloWorld}

	err := sto.DecorateOrders(snaps, s.user)
	c.Assert(err, IsNil)
	c.Check(helloWorld.MustBuy, Equals, false)
}

func (s *storeTestSuite) TestDecorateOrdersSingleFreeSnap(c *C) {
	cfg := store.Config{}
	sto := store.New(&cfg, nil)

	helloWorld := &snap.Info{}
	helloWorld.SnapID = helloWorldSnapID

	snaps := []*snap.Info{helloWorld}

	err := sto.DecorateOrders(snaps, s.user)
	c.Assert(err, IsNil)
	c.Check(helloWorld.MustBuy, Equals, false)
}

func (s *storeTestSuite) TestDecorateOrdersSingleNotFound(c *C) {
	mockPurchasesServer := httptest.NewServer(http.HandlerFunc(func(w http.ResponseWriter, r *http.Request) {
		assertRequest(c, r, "GET", ordersPath)
		c.Check(r.Header.Get("Authorization"), Equals, s.expectedAuthorization(c, s.user))
		c.Check(r.Header.Get("X-Device-Authorization"), Equals, `Macaroon root="device-macaroon"`)
		c.Check(r.Header.Get("Accept"), Equals, store.JsonContentType)
		c.Check(r.URL.Path, Equals, ordersPath)
		w.WriteHeader(404)
		io.WriteString(w, "{}")
	}))

	c.Assert(mockPurchasesServer, NotNil)
	defer mockPurchasesServer.Close()

	mockServerURL, _ := url.Parse(mockPurchasesServer.URL)
	dauthCtx := &testDauthContext{c: c, device: s.device, user: s.user}
	cfg := store.Config{
		StoreBaseURL: mockServerURL,
	}
	sto := store.New(&cfg, dauthCtx)

	helloWorld := &snap.Info{}
	helloWorld.SnapID = helloWorldSnapID
	helloWorld.Prices = map[string]float64{"USD": 1.23}
	helloWorld.Paid = true

	snaps := []*snap.Info{helloWorld}

	err := sto.DecorateOrders(snaps, s.user)
	c.Assert(err, NotNil)
	c.Check(helloWorld.MustBuy, Equals, true)
}

func (s *storeTestSuite) TestDecorateOrdersTokenExpired(c *C) {
	mockPurchasesServer := httptest.NewServer(http.HandlerFunc(func(w http.ResponseWriter, r *http.Request) {
		c.Check(r.Header.Get("Authorization"), Equals, s.expectedAuthorization(c, s.user))
		c.Check(r.Header.Get("X-Device-Authorization"), Equals, `Macaroon root="device-macaroon"`)
		c.Check(r.Header.Get("Accept"), Equals, store.JsonContentType)
		c.Check(r.URL.Path, Equals, ordersPath)
		w.WriteHeader(401)
		io.WriteString(w, "")
	}))

	c.Assert(mockPurchasesServer, NotNil)
	defer mockPurchasesServer.Close()

	mockServerURL, _ := url.Parse(mockPurchasesServer.URL)
	dauthCtx := &testDauthContext{c: c, device: s.device, user: s.user}
	cfg := store.Config{
		StoreBaseURL: mockServerURL,
	}
	sto := store.New(&cfg, dauthCtx)

	helloWorld := &snap.Info{}
	helloWorld.SnapID = helloWorldSnapID
	helloWorld.Prices = map[string]float64{"USD": 1.23}
	helloWorld.Paid = true

	snaps := []*snap.Info{helloWorld}

	err := sto.DecorateOrders(snaps, s.user)
	c.Assert(err, NotNil)
	c.Check(helloWorld.MustBuy, Equals, true)
}

func (s *storeTestSuite) TestMustBuy(c *C) {
	// Never need to buy a free snap.
	c.Check(store.MustBuy(false, true), Equals, false)
	c.Check(store.MustBuy(false, false), Equals, false)

	// Don't need to buy snaps that have been bought.
	c.Check(store.MustBuy(true, true), Equals, false)

	// Need to buy snaps that aren't bought.
	c.Check(store.MustBuy(true, false), Equals, true)
}

var buyTests = []struct {
	suggestedCurrency string
	expectedInput     string
	buyStatus         int
	buyResponse       string
	buyErrorMessage   string
	buyErrorCode      string
	snapID            string
	price             float64
	currency          string
	expectedResult    *client.BuyResult
	expectedError     string
}{
	{
		// successful buying
		suggestedCurrency: "EUR",
		expectedInput:     `{"snap_id":"` + helloWorldSnapID + `","amount":"0.99","currency":"EUR"}`,
		buyResponse:       mockOrderResponseJSON,
		expectedResult:    &client.BuyResult{State: "Complete"},
	},
	{
		// failure due to invalid price
		suggestedCurrency: "USD",
		expectedInput:     `{"snap_id":"` + helloWorldSnapID + `","amount":"5.99","currency":"USD"}`,
		buyStatus:         400,
		buyErrorCode:      "invalid-field",
		buyErrorMessage:   "invalid price specified",
		price:             5.99,
		expectedError:     "cannot buy snap: bad request: invalid price specified",
	},
	{
		// failure due to unknown snap ID
		suggestedCurrency: "USD",
		expectedInput:     `{"snap_id":"invalid snap ID","amount":"0.99","currency":"EUR"}`,
		buyStatus:         404,
		buyErrorCode:      "not-found",
		buyErrorMessage:   "Snap package not found",
		snapID:            "invalid snap ID",
		price:             0.99,
		currency:          "EUR",
		expectedError:     "cannot buy snap: server says not found: Snap package not found",
	},
	{
		// failure due to "Purchase failed"
		suggestedCurrency: "USD",
		expectedInput:     `{"snap_id":"` + helloWorldSnapID + `","amount":"1.23","currency":"USD"}`,
		buyStatus:         402, // Payment Required
		buyErrorCode:      "request-failed",
		buyErrorMessage:   "Purchase failed",
		expectedError:     "payment declined",
	},
	{
		// failure due to no payment methods
		suggestedCurrency: "USD",
		expectedInput:     `{"snap_id":"` + helloWorldSnapID + `","amount":"1.23","currency":"USD"}`,
		buyStatus:         403,
		buyErrorCode:      "no-payment-methods",
		buyErrorMessage:   "No payment methods associated with your account.",
		expectedError:     "no payment methods",
	},
	{
		// failure due to terms of service not accepted
		suggestedCurrency: "USD",
		expectedInput:     `{"snap_id":"` + helloWorldSnapID + `","amount":"1.23","currency":"USD"}`,
		buyStatus:         403,
		buyErrorCode:      "tos-not-accepted",
		buyErrorMessage:   "You must accept the latest terms of service first.",
		expectedError:     "terms of service not accepted",
	},
}

func (s *storeTestSuite) TestBuy500(c *C) {
	n := 0
	mockServer := httptest.NewServer(http.HandlerFunc(func(w http.ResponseWriter, r *http.Request) {
		switch r.URL.Path {
		case detailsPath("hello-world"):
			n++
			w.WriteHeader(500)
		case buyPath:
		case customersMePath:
			// default 200 response
		default:
			c.Fatalf("unexpected query %s %s", r.Method, r.URL.Path)
		}
	}))
	c.Assert(mockServer, NotNil)
	defer mockServer.Close()

	mockServerURL, _ := url.Parse(mockServer.URL)
	dauthCtx := &testDauthContext{c: c, device: s.device, user: s.user}
	cfg := store.Config{
		StoreBaseURL: mockServerURL,
	}
	sto := store.New(&cfg, dauthCtx)

	buyOptions := &client.BuyOptions{
		SnapID:   helloWorldSnapID,
		Currency: "USD",
		Price:    1,
	}
	_, err := sto.Buy(buyOptions, s.user)
	c.Assert(err, NotNil)
}

func (s *storeTestSuite) TestBuy(c *C) {
	for _, test := range buyTests {
		searchServerCalled := false
		purchaseServerGetCalled := false
		purchaseServerPostCalled := false
		mockServer := httptest.NewServer(http.HandlerFunc(func(w http.ResponseWriter, r *http.Request) {
			switch r.URL.Path {
			case infoPath("hello-world"):
				c.Assert(r.Method, Equals, "GET")
				w.Header().Set("Content-Type", "application/json")
				w.Header().Set("X-Suggested-Currency", test.suggestedCurrency)
				w.WriteHeader(200)
				io.WriteString(w, mockInfoJSON)
				searchServerCalled = true
			case ordersPath:
				c.Assert(r.Method, Equals, "GET")
				c.Check(r.Header.Get("X-Device-Authorization"), Equals, `Macaroon root="device-macaroon"`)
				c.Check(r.Header.Get("Accept"), Equals, store.JsonContentType)
				c.Check(r.Header.Get("Authorization"), Equals, s.expectedAuthorization(c, s.user))
				io.WriteString(w, `{"orders": []}`)
				purchaseServerGetCalled = true
			case buyPath:
				c.Assert(r.Method, Equals, "POST")
				// check device authorization is set, implicitly checking doRequest was used
				c.Check(r.Header.Get("X-Device-Authorization"), Equals, `Macaroon root="device-macaroon"`)
				c.Check(r.Header.Get("Authorization"), Equals, s.expectedAuthorization(c, s.user))
				c.Check(r.Header.Get("Accept"), Equals, store.JsonContentType)
				c.Check(r.Header.Get("Content-Type"), Equals, store.JsonContentType)
				c.Check(r.URL.Path, Equals, buyPath)
				jsonReq, err := ioutil.ReadAll(r.Body)
				c.Assert(err, IsNil)
				c.Check(string(jsonReq), Equals, test.expectedInput)
				if test.buyErrorCode == "" {
					io.WriteString(w, test.buyResponse)
				} else {
					w.WriteHeader(test.buyStatus)
					// TODO(matt): this is fugly!
					fmt.Fprintf(w, `
{
	"error_list": [
		{
			"code": "%s",
			"message": "%s"
		}
	]
}`, test.buyErrorCode, test.buyErrorMessage)
				}

				purchaseServerPostCalled = true
			default:
				c.Fatalf("unexpected query %s %s", r.Method, r.URL.Path)
			}
		}))
		c.Assert(mockServer, NotNil)
		defer mockServer.Close()

		mockServerURL, _ := url.Parse(mockServer.URL)
		dauthCtx := &testDauthContext{c: c, device: s.device, user: s.user}
		cfg := store.Config{
			StoreBaseURL: mockServerURL,
		}
		sto := store.New(&cfg, dauthCtx)

		// Find the snap first
		spec := store.SnapSpec{
			Name: "hello-world",
		}
		snap, err := sto.SnapInfo(context.TODO(), spec, s.user)
		c.Assert(snap, NotNil)
		c.Assert(err, IsNil)

		buyOptions := &client.BuyOptions{
			SnapID:   snap.SnapID,
			Currency: sto.SuggestedCurrency(),
			Price:    snap.Prices[sto.SuggestedCurrency()],
		}
		if test.snapID != "" {
			buyOptions.SnapID = test.snapID
		}
		if test.currency != "" {
			buyOptions.Currency = test.currency
		}
		if test.price > 0 {
			buyOptions.Price = test.price
		}
		result, err := sto.Buy(buyOptions, s.user)

		c.Check(result, DeepEquals, test.expectedResult)
		if test.expectedError == "" {
			c.Check(err, IsNil)
		} else {
			c.Assert(err, NotNil)
			c.Check(err.Error(), Equals, test.expectedError)
		}

		c.Check(searchServerCalled, Equals, true)
		c.Check(purchaseServerGetCalled, Equals, true)
		c.Check(purchaseServerPostCalled, Equals, true)
	}
}

func (s *storeTestSuite) TestBuyFailArgumentChecking(c *C) {
	sto := store.New(&store.Config{}, nil)

	// no snap ID
	result, err := sto.Buy(&client.BuyOptions{
		Price:    1.0,
		Currency: "USD",
	}, s.user)
	c.Assert(result, IsNil)
	c.Assert(err, NotNil)
	c.Check(err.Error(), Equals, "cannot buy snap: snap ID missing")

	// no price
	result, err = sto.Buy(&client.BuyOptions{
		SnapID:   "snap ID",
		Currency: "USD",
	}, s.user)
	c.Assert(result, IsNil)
	c.Assert(err, NotNil)
	c.Check(err.Error(), Equals, "cannot buy snap: invalid expected price")

	// no currency
	result, err = sto.Buy(&client.BuyOptions{
		SnapID: "snap ID",
		Price:  1.0,
	}, s.user)
	c.Assert(result, IsNil)
	c.Assert(err, NotNil)
	c.Check(err.Error(), Equals, "cannot buy snap: currency missing")

	// no user
	result, err = sto.Buy(&client.BuyOptions{
		SnapID:   "snap ID",
		Price:    1.0,
		Currency: "USD",
	}, nil)
	c.Assert(result, IsNil)
	c.Assert(err, NotNil)
	c.Check(err.Error(), Equals, "you need to log in first")
}

var readyToBuyTests = []struct {
	Input      func(w http.ResponseWriter)
	Test       func(c *C, err error)
	NumOfCalls int
}{
	{
		// A user account the is ready for buying
		Input: func(w http.ResponseWriter) {
			io.WriteString(w, `
{
  "latest_tos_date": "2016-09-14T00:00:00+00:00",
  "accepted_tos_date": "2016-09-14T15:56:49+00:00",
  "latest_tos_accepted": true,
  "has_payment_method": true
}
`)
		},
		Test: func(c *C, err error) {
			c.Check(err, IsNil)
		},
		NumOfCalls: 1,
	},
	{
		// A user account that hasn't accepted the TOS
		Input: func(w http.ResponseWriter) {
			io.WriteString(w, `
{
  "latest_tos_date": "2016-10-14T00:00:00+00:00",
  "accepted_tos_date": "2016-09-14T15:56:49+00:00",
  "latest_tos_accepted": false,
  "has_payment_method": true
}
`)
		},
		Test: func(c *C, err error) {
			c.Assert(err, NotNil)
			c.Check(err.Error(), Equals, "terms of service not accepted")
		},
		NumOfCalls: 1,
	},
	{
		// A user account that has no payment method
		Input: func(w http.ResponseWriter) {
			io.WriteString(w, `
{
  "latest_tos_date": "2016-10-14T00:00:00+00:00",
  "accepted_tos_date": "2016-09-14T15:56:49+00:00",
  "latest_tos_accepted": true,
  "has_payment_method": false
}
`)
		},
		Test: func(c *C, err error) {
			c.Assert(err, NotNil)
			c.Check(err.Error(), Equals, "no payment methods")
		},
		NumOfCalls: 1,
	},
	{
		// A user account that has no payment method and has not accepted the TOS
		Input: func(w http.ResponseWriter) {
			io.WriteString(w, `
{
  "latest_tos_date": "2016-10-14T00:00:00+00:00",
  "accepted_tos_date": "2016-09-14T15:56:49+00:00",
  "latest_tos_accepted": false,
  "has_payment_method": false
}
`)
		},
		Test: func(c *C, err error) {
			c.Assert(err, NotNil)
			c.Check(err.Error(), Equals, "no payment methods")
		},
		NumOfCalls: 1,
	},
	{
		// No user account exists
		Input: func(w http.ResponseWriter) {
			w.WriteHeader(404)
			io.WriteString(w, "{}")
		},
		Test: func(c *C, err error) {
			c.Assert(err, NotNil)
			c.Check(err.Error(), Equals, "cannot get customer details: server says no account exists")
		},
		NumOfCalls: 1,
	},
	{
		// An unknown set of errors occurs
		Input: func(w http.ResponseWriter) {
			w.WriteHeader(500)
			io.WriteString(w, `
{
	"error_list": [
		{
			"code": "code 1",
			"message": "message 1"
		},
		{
			"code": "code 2",
			"message": "message 2"
		}
	]
}`)
		},
		Test: func(c *C, err error) {
			c.Assert(err, NotNil)
			c.Check(err.Error(), Equals, `message 1`)
		},
		NumOfCalls: 5,
	},
}

func (s *storeTestSuite) TestReadyToBuy(c *C) {
	for _, test := range readyToBuyTests {
		purchaseServerGetCalled := 0
		mockPurchasesServer := httptest.NewServer(http.HandlerFunc(func(w http.ResponseWriter, r *http.Request) {
			assertRequest(c, r, "GET", customersMePath)
			switch r.Method {
			case "GET":
				// check device authorization is set, implicitly checking doRequest was used
				c.Check(r.Header.Get("X-Device-Authorization"), Equals, `Macaroon root="device-macaroon"`)
				c.Check(r.Header.Get("Authorization"), Equals, s.expectedAuthorization(c, s.user))
				c.Check(r.Header.Get("Accept"), Equals, store.JsonContentType)
				c.Check(r.URL.Path, Equals, customersMePath)
				test.Input(w)
				purchaseServerGetCalled++
			default:
				c.Error("Unexpected request method: ", r.Method)
			}
		}))

		c.Assert(mockPurchasesServer, NotNil)
		defer mockPurchasesServer.Close()

		mockServerURL, _ := url.Parse(mockPurchasesServer.URL)
		dauthCtx := &testDauthContext{c: c, device: s.device, user: s.user}
		cfg := store.Config{
			StoreBaseURL: mockServerURL,
		}
		sto := store.New(&cfg, dauthCtx)

		err := sto.ReadyToBuy(s.user)
		test.Test(c, err)
		c.Check(purchaseServerGetCalled, Equals, test.NumOfCalls)
	}
}

func (s *storeTestSuite) TestDoRequestSetRangeHeaderOnRedirect(c *C) {
	n := 0
	mockServer := httptest.NewServer(http.HandlerFunc(func(w http.ResponseWriter, r *http.Request) {
		switch n {
		case 0:
			http.Redirect(w, r, r.URL.Path+"-else", 302)
			n++
		case 1:
			c.Check(r.URL.Path, Equals, "/somewhere-else")
			rg := r.Header.Get("Range")
			c.Check(rg, Equals, "bytes=5-")
		default:
			panic("got more than 2 requests in this test")
		}
	}))

	c.Assert(mockServer, NotNil)
	defer mockServer.Close()

	url, err := url.Parse(mockServer.URL + "/somewhere")
	c.Assert(err, IsNil)
	reqOptions := store.NewRequestOptions("GET", url)
	reqOptions.ExtraHeaders = map[string]string{
		"Range": "bytes=5-",
	}

	sto := store.New(&store.Config{}, nil)
	_, err = sto.DoRequest(context.TODO(), sto.Client(), reqOptions, s.user)
	c.Assert(err, IsNil)
}

type cacheObserver struct {
	inCache map[string]bool

	gets []string
	puts []string
}

func (co *cacheObserver) Get(cacheKey, targetPath string) error {
	co.gets = append(co.gets, fmt.Sprintf("%s:%s", cacheKey, targetPath))
	if !co.inCache[cacheKey] {
		return fmt.Errorf("cannot find %s in cache", cacheKey)
	}
	return nil
}
func (co *cacheObserver) Put(cacheKey, sourcePath string) error {
	co.puts = append(co.puts, fmt.Sprintf("%s:%s", cacheKey, sourcePath))
	return nil
}

func (s *storeTestSuite) TestDownloadCacheHit(c *C) {
	obs := &cacheObserver{inCache: map[string]bool{"the-snaps-sha3_384": true}}
	restore := s.store.MockCacher(obs)
	defer restore()

	restore = store.MockDownload(func(ctx context.Context, name, sha3, url string, user *auth.UserState, s *store.Store, w io.ReadWriteSeeker, resume int64, pbar progress.Meter, dlOpts *store.DownloadOptions) error {
		c.Fatalf("download should not be called when results come from the cache")
		return nil
	})
	defer restore()

	snap := &snap.Info{}
	snap.Sha3_384 = "the-snaps-sha3_384"

	path := filepath.Join(c.MkDir(), "downloaded-file")
	err := s.store.Download(context.TODO(), "foo", path, &snap.DownloadInfo, nil, nil, nil)
	c.Assert(err, IsNil)

	c.Check(obs.gets, DeepEquals, []string{fmt.Sprintf("%s:%s", snap.Sha3_384, path)})
	c.Check(obs.puts, IsNil)
}

func (s *storeTestSuite) TestDownloadCacheMiss(c *C) {
	obs := &cacheObserver{inCache: map[string]bool{}}
	restore := s.store.MockCacher(obs)
	defer restore()

	downloadWasCalled := false
	restore = store.MockDownload(func(ctx context.Context, name, sha3, url string, user *auth.UserState, s *store.Store, w io.ReadWriteSeeker, resume int64, pbar progress.Meter, dlOpts *store.DownloadOptions) error {
		downloadWasCalled = true
		return nil
	})
	defer restore()

	snap := &snap.Info{}
	snap.Sha3_384 = "the-snaps-sha3_384"

	path := filepath.Join(c.MkDir(), "downloaded-file")
	err := s.store.Download(context.TODO(), "foo", path, &snap.DownloadInfo, nil, nil, nil)
	c.Assert(err, IsNil)
	c.Check(downloadWasCalled, Equals, true)

	c.Check(obs.gets, DeepEquals, []string{fmt.Sprintf("the-snaps-sha3_384:%s", path)})
	c.Check(obs.puts, DeepEquals, []string{fmt.Sprintf("the-snaps-sha3_384:%s", path)})
}

var (
	helloRefreshedDateStr = "2018-02-27T11:00:00Z"
	helloRefreshedDate    time.Time
)

func init() {
	t, err := time.Parse(time.RFC3339, helloRefreshedDateStr)
	if err != nil {
		panic(err)
	}
	helloRefreshedDate = t
}

const helloCohortKey = "this is a very short cohort key, as cohort keys go, because those are *long*"

func (s *storeTestSuite) TestSnapAction(c *C) {
	restore := release.MockOnClassic(false)
	defer restore()

	mockServer := httptest.NewServer(http.HandlerFunc(func(w http.ResponseWriter, r *http.Request) {
		assertRequest(c, r, "POST", snapActionPath)
		// check device authorization is set, implicitly checking doRequest was used
		c.Check(r.Header.Get("Snap-Device-Authorization"), Equals, `Macaroon root="device-macaroon"`)

		c.Check(r.Header.Get("Snap-Refresh-Managed"), Equals, "")
		c.Check(r.Header.Get("Snap-Refresh-Reason"), Equals, "")

		// no store ID by default
		storeID := r.Header.Get("Snap-Device-Store")
		c.Check(storeID, Equals, "")

		c.Check(r.Header.Get("Snap-Device-Series"), Equals, release.Series)
		c.Check(r.Header.Get("Snap-Device-Architecture"), Equals, arch.UbuntuArchitecture())
		c.Check(r.Header.Get("Snap-Classic"), Equals, "false")

		jsonReq, err := ioutil.ReadAll(r.Body)
		c.Assert(err, IsNil)
		var req struct {
			Context []map[string]interface{} `json:"context"`
			Fields  []string                 `json:"fields"`
			Actions []map[string]interface{} `json:"actions"`
		}

		err = json.Unmarshal(jsonReq, &req)
		c.Assert(err, IsNil)

		c.Check(req.Fields, DeepEquals, store.SnapActionFields)

		c.Assert(req.Context, HasLen, 1)
		c.Assert(req.Context[0], DeepEquals, map[string]interface{}{
			"snap-id":          helloWorldSnapID,
			"instance-key":     helloWorldSnapID,
			"revision":         float64(1),
			"tracking-channel": "beta",
			"refreshed-date":   helloRefreshedDateStr,
			"epoch":            iZeroEpoch,
		})
		c.Assert(req.Actions, HasLen, 1)
		c.Assert(req.Actions[0], DeepEquals, map[string]interface{}{
			"action":       "refresh",
			"instance-key": helloWorldSnapID,
			"snap-id":      helloWorldSnapID,
			"cohort-key":   helloCohortKey,
		})

		io.WriteString(w, `{
  "results": [{
     "result": "refresh",
     "instance-key": "buPKUD3TKqCOgLEjjHx5kSiCpIs5cMuQ",
     "snap-id": "buPKUD3TKqCOgLEjjHx5kSiCpIs5cMuQ",
     "name": "hello-world",
     "snap": {
       "snap-id": "buPKUD3TKqCOgLEjjHx5kSiCpIs5cMuQ",
       "name": "hello-world",
       "revision": 26,
       "version": "6.1",
       "epoch": {"read": [0], "write": [0]},
       "publisher": {
          "id": "canonical",
          "username": "canonical",
          "display-name": "Canonical"
       }
     }
  }]
}`)
	}))

	c.Assert(mockServer, NotNil)
	defer mockServer.Close()

	mockServerURL, _ := url.Parse(mockServer.URL)
	cfg := store.Config{
		StoreBaseURL: mockServerURL,
	}
	dauthCtx := &testDauthContext{c: c, device: s.device}
	sto := store.New(&cfg, dauthCtx)

	results, err := sto.SnapAction(context.TODO(), []*store.CurrentSnap{
		{
			InstanceName:    "hello-world",
			SnapID:          helloWorldSnapID,
			TrackingChannel: "beta",
			Revision:        snap.R(1),
			RefreshedDate:   helloRefreshedDate,
		},
	}, []*store.SnapAction{
		{
			Action:       "refresh",
			SnapID:       helloWorldSnapID,
			InstanceName: "hello-world",
			CohortKey:    helloCohortKey,
		},
	}, nil, nil)
	c.Assert(err, IsNil)
	c.Assert(results, HasLen, 1)
	c.Assert(results[0].InstanceName(), Equals, "hello-world")
	c.Assert(results[0].Revision, Equals, snap.R(26))
	c.Assert(results[0].Version, Equals, "6.1")
	c.Assert(results[0].SnapID, Equals, helloWorldSnapID)
	c.Assert(results[0].Publisher.ID, Equals, helloWorldDeveloperID)
	c.Assert(results[0].Deltas, HasLen, 0)
	c.Assert(results[0].Epoch, DeepEquals, snap.E("0"))
}

func (s *storeTestSuite) TestSnapActionNonZeroEpochAndEpochBump(c *C) {
	restore := release.MockOnClassic(false)
	defer restore()

	numReqs := 0
	mockServer := httptest.NewServer(http.HandlerFunc(func(w http.ResponseWriter, r *http.Request) {
		numReqs++
		assertRequest(c, r, "POST", snapActionPath)
		// check device authorization is set, implicitly checking doRequest was used
		c.Check(r.Header.Get("Snap-Device-Authorization"), Equals, `Macaroon root="device-macaroon"`)

		c.Check(r.Header.Get("Snap-Refresh-Managed"), Equals, "")

		// no store ID by default
		storeID := r.Header.Get("Snap-Device-Store")
		c.Check(storeID, Equals, "")

		c.Check(r.Header.Get("Snap-Device-Series"), Equals, release.Series)
		c.Check(r.Header.Get("Snap-Device-Architecture"), Equals, arch.UbuntuArchitecture())
		c.Check(r.Header.Get("Snap-Classic"), Equals, "false")

		jsonReq, err := ioutil.ReadAll(r.Body)
		c.Assert(err, IsNil)
		var req struct {
			Context []map[string]interface{} `json:"context"`
			Fields  []string                 `json:"fields"`
			Actions []map[string]interface{} `json:"actions"`
		}

		err = json.Unmarshal(jsonReq, &req)
		c.Assert(err, IsNil)

		c.Check(req.Fields, DeepEquals, store.SnapActionFields)

		c.Assert(req.Context, HasLen, 1)
		c.Assert(req.Context[0], DeepEquals, map[string]interface{}{
			"snap-id":          helloWorldSnapID,
			"instance-key":     helloWorldSnapID,
			"revision":         float64(1),
			"tracking-channel": "beta",
			"refreshed-date":   helloRefreshedDateStr,
			"epoch":            iFiveStarEpoch,
		})
		c.Assert(req.Actions, HasLen, 1)
		c.Assert(req.Actions[0], DeepEquals, map[string]interface{}{
			"action":       "refresh",
			"instance-key": helloWorldSnapID,
			"snap-id":      helloWorldSnapID,
		})

		io.WriteString(w, `{
  "results": [{
     "result": "refresh",
     "instance-key": "buPKUD3TKqCOgLEjjHx5kSiCpIs5cMuQ",
     "snap-id": "buPKUD3TKqCOgLEjjHx5kSiCpIs5cMuQ",
     "name": "hello-world",
     "snap": {
       "snap-id": "buPKUD3TKqCOgLEjjHx5kSiCpIs5cMuQ",
       "name": "hello-world",
       "revision": 26,
       "version": "6.1",
       "epoch": {"read": [5, 6], "write": [6]},
       "publisher": {
          "id": "canonical",
          "username": "canonical",
          "display-name": "Canonical"
       }
     }
  }]
}`)
	}))

	c.Assert(mockServer, NotNil)
	defer mockServer.Close()

	mockServerURL, _ := url.Parse(mockServer.URL)
	cfg := store.Config{
		StoreBaseURL: mockServerURL,
	}
	dauthCtx := &testDauthContext{c: c, device: s.device}
	sto := store.New(&cfg, dauthCtx)

	results, err := sto.SnapAction(context.TODO(), []*store.CurrentSnap{
		{
			InstanceName:    "hello-world",
			SnapID:          helloWorldSnapID,
			TrackingChannel: "beta",
			Revision:        snap.R(1),
			RefreshedDate:   helloRefreshedDate,
			Epoch:           snap.E("5*"),
		},
	}, []*store.SnapAction{
		{
			Action:       "refresh",
			SnapID:       helloWorldSnapID,
			InstanceName: "hello-world",
		},
	}, nil, nil)
	c.Assert(err, IsNil)
	c.Assert(results, HasLen, 1)
	c.Assert(results[0].InstanceName(), Equals, "hello-world")
	c.Assert(results[0].Revision, Equals, snap.R(26))
	c.Assert(results[0].Version, Equals, "6.1")
	c.Assert(results[0].SnapID, Equals, helloWorldSnapID)
	c.Assert(results[0].Publisher.ID, Equals, helloWorldDeveloperID)
	c.Assert(results[0].Deltas, HasLen, 0)
	c.Assert(results[0].Epoch, DeepEquals, snap.E("6*"))

	c.Assert(numReqs, Equals, 1) // should be >1 soon :-)
}

func (s *storeTestSuite) TestSnapActionNoResults(c *C) {
	restore := release.MockOnClassic(false)
	defer restore()

	mockServer := httptest.NewServer(http.HandlerFunc(func(w http.ResponseWriter, r *http.Request) {
		assertRequest(c, r, "POST", snapActionPath)
		// check device authorization is set, implicitly checking doRequest was used
		c.Check(r.Header.Get("Snap-Device-Authorization"), Equals, `Macaroon root="device-macaroon"`)

		jsonReq, err := ioutil.ReadAll(r.Body)
		c.Assert(err, IsNil)
		var req struct {
			Context []map[string]interface{} `json:"context"`
			Actions []map[string]interface{} `json:"actions"`
		}

		err = json.Unmarshal(jsonReq, &req)
		c.Assert(err, IsNil)

		c.Assert(req.Context, HasLen, 1)
		c.Assert(req.Context[0], DeepEquals, map[string]interface{}{
			"snap-id":          helloWorldSnapID,
			"instance-key":     helloWorldSnapID,
			"revision":         float64(1),
			"tracking-channel": "beta",
			"refreshed-date":   helloRefreshedDateStr,
			"epoch":            iZeroEpoch,
		})
		c.Assert(req.Actions, HasLen, 0)
		io.WriteString(w, `{
  "results": []
}`)
	}))

	c.Assert(mockServer, NotNil)
	defer mockServer.Close()

	mockServerURL, _ := url.Parse(mockServer.URL)
	cfg := store.Config{
		StoreBaseURL: mockServerURL,
	}
	dauthCtx := &testDauthContext{c: c, device: s.device}
	sto := store.New(&cfg, dauthCtx)

	results, err := sto.SnapAction(context.TODO(), []*store.CurrentSnap{
		{
			InstanceName:    "hello-world",
			SnapID:          helloWorldSnapID,
			TrackingChannel: "beta",
			Revision:        snap.R(1),
			RefreshedDate:   helloRefreshedDate,
		},
	}, nil, nil, nil)
	c.Check(results, HasLen, 0)
	c.Check(err, DeepEquals, &store.SnapActionError{NoResults: true})

	// local no-op
	results, err = sto.SnapAction(context.TODO(), nil, nil, nil, nil)
	c.Check(results, HasLen, 0)
	c.Check(err, DeepEquals, &store.SnapActionError{NoResults: true})

	c.Check(err.Error(), Equals, "no install/refresh information results from the store")
}

func (s *storeTestSuite) TestSnapActionRefreshedDateIsOptional(c *C) {
	restore := release.MockOnClassic(false)
	defer restore()

	mockServer := httptest.NewServer(http.HandlerFunc(func(w http.ResponseWriter, r *http.Request) {
		assertRequest(c, r, "POST", snapActionPath)
		// check device authorization is set, implicitly checking doRequest was used
		c.Check(r.Header.Get("Snap-Device-Authorization"), Equals, `Macaroon root="device-macaroon"`)

		jsonReq, err := ioutil.ReadAll(r.Body)
		c.Assert(err, IsNil)
		var req struct {
			Context []map[string]interface{} `json:"context"`
			Actions []map[string]interface{} `json:"actions"`
		}

		err = json.Unmarshal(jsonReq, &req)
		c.Assert(err, IsNil)

		c.Assert(req.Context, HasLen, 1)
		c.Assert(req.Context[0], DeepEquals, map[string]interface{}{
			"snap-id":      helloWorldSnapID,
			"instance-key": helloWorldSnapID,

			"revision":         float64(1),
			"tracking-channel": "beta",
			"epoch":            iZeroEpoch,
		})
		c.Assert(req.Actions, HasLen, 0)
		io.WriteString(w, `{
  "results": []
}`)
	}))

	c.Assert(mockServer, NotNil)
	defer mockServer.Close()

	mockServerURL, _ := url.Parse(mockServer.URL)
	cfg := store.Config{
		StoreBaseURL: mockServerURL,
	}
	dauthCtx := &testDauthContext{c: c, device: s.device}
	sto := store.New(&cfg, dauthCtx)

	results, err := sto.SnapAction(context.TODO(), []*store.CurrentSnap{
		{
			InstanceName:    "hello-world",
			SnapID:          helloWorldSnapID,
			TrackingChannel: "beta",
			Revision:        snap.R(1),
		},
	}, nil, nil, nil)
	c.Check(results, HasLen, 0)
	c.Check(err, DeepEquals, &store.SnapActionError{NoResults: true})
}

func (s *storeTestSuite) TestSnapActionSkipBlocked(c *C) {
	mockServer := httptest.NewServer(http.HandlerFunc(func(w http.ResponseWriter, r *http.Request) {
		assertRequest(c, r, "POST", snapActionPath)
		// check device authorization is set, implicitly checking doRequest was used
		c.Check(r.Header.Get("Snap-Device-Authorization"), Equals, `Macaroon root="device-macaroon"`)

		jsonReq, err := ioutil.ReadAll(r.Body)
		c.Assert(err, IsNil)
		var req struct {
			Context []map[string]interface{} `json:"context"`
			Actions []map[string]interface{} `json:"actions"`
		}

		err = json.Unmarshal(jsonReq, &req)
		c.Assert(err, IsNil)

		c.Assert(req.Context, HasLen, 1)
		c.Assert(req.Context[0], DeepEquals, map[string]interface{}{
			"snap-id":          helloWorldSnapID,
			"instance-key":     helloWorldSnapID,
			"revision":         float64(1),
			"tracking-channel": "stable",
			"refreshed-date":   helloRefreshedDateStr,
			"epoch":            iZeroEpoch,
		})
		c.Assert(req.Actions, HasLen, 1)
		c.Assert(req.Actions[0], DeepEquals, map[string]interface{}{
			"action":       "refresh",
			"instance-key": helloWorldSnapID,
			"snap-id":      helloWorldSnapID,
			"channel":      "stable",
		})

		io.WriteString(w, `{
  "results": [{
     "result": "refresh",
     "instance-key": "buPKUD3TKqCOgLEjjHx5kSiCpIs5cMuQ",
     "snap-id": "buPKUD3TKqCOgLEjjHx5kSiCpIs5cMuQ",
     "name": "hello-world",
     "snap": {
       "snap-id": "buPKUD3TKqCOgLEjjHx5kSiCpIs5cMuQ",
       "name": "hello-world",
       "revision": 26,
       "version": "6.1",
       "publisher": {
          "id": "canonical",
          "username": "canonical",
          "display-name": "Canonical"
       }
     }
  }]
}`)
	}))

	c.Assert(mockServer, NotNil)
	defer mockServer.Close()

	mockServerURL, _ := url.Parse(mockServer.URL)
	cfg := store.Config{
		StoreBaseURL: mockServerURL,
	}
	dauthCtx := &testDauthContext{c: c, device: s.device}
	sto := store.New(&cfg, dauthCtx)

	results, err := sto.SnapAction(context.TODO(), []*store.CurrentSnap{
		{
			InstanceName:    "hello-world",
			SnapID:          helloWorldSnapID,
			TrackingChannel: "stable",
			Revision:        snap.R(1),
			RefreshedDate:   helloRefreshedDate,
			Block:           []snap.Revision{snap.R(26)},
		},
	}, []*store.SnapAction{
		{
			Action:       "refresh",
			SnapID:       helloWorldSnapID,
			InstanceName: "hello-world",
			Channel:      "stable",
		},
	}, nil, nil)
	c.Assert(results, HasLen, 0)
	c.Check(err, DeepEquals, &store.SnapActionError{
		Refresh: map[string]error{
			"hello-world": store.ErrNoUpdateAvailable,
		},
	})
}

func (s *storeTestSuite) TestSnapActionSkipCurrent(c *C) {
	mockServer := httptest.NewServer(http.HandlerFunc(func(w http.ResponseWriter, r *http.Request) {
		assertRequest(c, r, "POST", snapActionPath)
		// check device authorization is set, implicitly checking doRequest was used
		c.Check(r.Header.Get("Snap-Device-Authorization"), Equals, `Macaroon root="device-macaroon"`)

		jsonReq, err := ioutil.ReadAll(r.Body)
		c.Assert(err, IsNil)
		var req struct {
			Context []map[string]interface{} `json:"context"`
			Actions []map[string]interface{} `json:"actions"`
		}

		err = json.Unmarshal(jsonReq, &req)
		c.Assert(err, IsNil)

		c.Assert(req.Context, HasLen, 1)
		c.Assert(req.Context[0], DeepEquals, map[string]interface{}{
			"snap-id":          helloWorldSnapID,
			"instance-key":     helloWorldSnapID,
			"revision":         float64(26),
			"tracking-channel": "stable",
			"refreshed-date":   helloRefreshedDateStr,
			"epoch":            iZeroEpoch,
		})
		c.Assert(req.Actions, HasLen, 1)
		c.Assert(req.Actions[0], DeepEquals, map[string]interface{}{
			"action":       "refresh",
			"instance-key": helloWorldSnapID,
			"snap-id":      helloWorldSnapID,
			"channel":      "stable",
		})

		io.WriteString(w, `{
  "results": [{
     "result": "refresh",
     "instance-key": "buPKUD3TKqCOgLEjjHx5kSiCpIs5cMuQ",
     "snap-id": "buPKUD3TKqCOgLEjjHx5kSiCpIs5cMuQ",
     "name": "hello-world",
     "snap": {
       "snap-id": "buPKUD3TKqCOgLEjjHx5kSiCpIs5cMuQ",
       "name": "hello-world",
       "revision": 26,
       "version": "6.1",
       "publisher": {
          "id": "canonical",
          "username": "canonical",
          "display-name": "Canonical"
       }
     }
  }]
}`)
	}))

	c.Assert(mockServer, NotNil)
	defer mockServer.Close()

	mockServerURL, _ := url.Parse(mockServer.URL)
	cfg := store.Config{
		StoreBaseURL: mockServerURL,
	}
	dauthCtx := &testDauthContext{c: c, device: s.device}
	sto := store.New(&cfg, dauthCtx)

	results, err := sto.SnapAction(context.TODO(), []*store.CurrentSnap{
		{
			InstanceName:    "hello-world",
			SnapID:          helloWorldSnapID,
			TrackingChannel: "stable",
			Revision:        snap.R(26),
			RefreshedDate:   helloRefreshedDate,
		},
	}, []*store.SnapAction{
		{
			Action:       "refresh",
			SnapID:       helloWorldSnapID,
			InstanceName: "hello-world",
			Channel:      "stable",
		},
	}, nil, nil)
	c.Assert(results, HasLen, 0)
	c.Check(err, DeepEquals, &store.SnapActionError{
		Refresh: map[string]error{
			"hello-world": store.ErrNoUpdateAvailable,
		},
	})
}

func (s *storeTestSuite) TestSnapActionRetryOnEOF(c *C) {
	n := 0
	var mockServer *httptest.Server
	mockServer = httptest.NewServer(http.HandlerFunc(func(w http.ResponseWriter, r *http.Request) {
		assertRequest(c, r, "POST", snapActionPath)
		n++
		if n < 4 {
			io.WriteString(w, "{")
			mockServer.CloseClientConnections()
			return
		}

		var req struct {
			Context []map[string]interface{} `json:"context"`
			Actions []map[string]interface{} `json:"actions"`
		}

		err := json.NewDecoder(r.Body).Decode(&req)
		c.Assert(err, IsNil)
		c.Assert(req.Context, HasLen, 1)
		c.Assert(req.Actions, HasLen, 1)
		io.WriteString(w, `{
  "results": [{
     "result": "refresh",
     "instance-key": "buPKUD3TKqCOgLEjjHx5kSiCpIs5cMuQ",
     "snap-id": "buPKUD3TKqCOgLEjjHx5kSiCpIs5cMuQ",
     "name": "hello-world",
     "snap": {
       "snap-id": "buPKUD3TKqCOgLEjjHx5kSiCpIs5cMuQ",
       "name": "hello-world",
       "revision": 26,
       "version": "6.1",
       "publisher": {
          "id": "canonical",
          "username": "canonical",
          "display-name": "Canonical"
       }
     }
  }]
}`)
	}))

	c.Assert(mockServer, NotNil)
	defer mockServer.Close()

	mockServerURL, _ := url.Parse(mockServer.URL)
	cfg := store.Config{
		StoreBaseURL: mockServerURL,
	}
	dauthCtx := &testDauthContext{c: c, device: s.device}
	sto := store.New(&cfg, dauthCtx)

	results, err := sto.SnapAction(context.TODO(), []*store.CurrentSnap{
		{
			InstanceName:    "hello-world",
			SnapID:          helloWorldSnapID,
			TrackingChannel: "stable",
			Revision:        snap.R(1),
		},
	}, []*store.SnapAction{
		{
			Action:       "refresh",
			SnapID:       helloWorldSnapID,
			InstanceName: "hello-world",
			Channel:      "stable",
		},
	}, nil, nil)
	c.Assert(err, IsNil)
	c.Assert(n, Equals, 4)
	c.Assert(results, HasLen, 1)
	c.Assert(results[0].InstanceName(), Equals, "hello-world")
}

func (s *storeTestSuite) TestSnapActionIgnoreValidation(c *C) {
	mockServer := httptest.NewServer(http.HandlerFunc(func(w http.ResponseWriter, r *http.Request) {
		assertRequest(c, r, "POST", snapActionPath)
		// check device authorization is set, implicitly checking doRequest was used
		c.Check(r.Header.Get("Snap-Device-Authorization"), Equals, `Macaroon root="device-macaroon"`)

		jsonReq, err := ioutil.ReadAll(r.Body)
		c.Assert(err, IsNil)
		var req struct {
			Context []map[string]interface{} `json:"context"`
			Actions []map[string]interface{} `json:"actions"`
		}

		err = json.Unmarshal(jsonReq, &req)
		c.Assert(err, IsNil)

		c.Assert(req.Context, HasLen, 1)
		c.Assert(req.Context[0], DeepEquals, map[string]interface{}{
			"snap-id":           helloWorldSnapID,
			"instance-key":      helloWorldSnapID,
			"revision":          float64(1),
			"tracking-channel":  "stable",
			"refreshed-date":    helloRefreshedDateStr,
			"ignore-validation": true,
			"epoch":             iZeroEpoch,
		})
		c.Assert(req.Actions, HasLen, 1)
		c.Assert(req.Actions[0], DeepEquals, map[string]interface{}{
			"action":            "refresh",
			"instance-key":      helloWorldSnapID,
			"snap-id":           helloWorldSnapID,
			"channel":           "stable",
			"ignore-validation": false,
		})

		io.WriteString(w, `{
  "results": [{
     "result": "refresh",
     "instance-key": "buPKUD3TKqCOgLEjjHx5kSiCpIs5cMuQ",
     "snap-id": "buPKUD3TKqCOgLEjjHx5kSiCpIs5cMuQ",
     "name": "hello-world",
     "snap": {
       "snap-id": "buPKUD3TKqCOgLEjjHx5kSiCpIs5cMuQ",
       "name": "hello-world",
       "revision": 26,
       "version": "6.1",
       "publisher": {
          "id": "canonical",
          "username": "canonical",
          "display-name": "Canonical"
       }
     }
  }]
}`)
	}))

	c.Assert(mockServer, NotNil)
	defer mockServer.Close()

	mockServerURL, _ := url.Parse(mockServer.URL)
	cfg := store.Config{
		StoreBaseURL: mockServerURL,
	}
	dauthCtx := &testDauthContext{c: c, device: s.device}
	sto := store.New(&cfg, dauthCtx)

	results, err := sto.SnapAction(context.TODO(), []*store.CurrentSnap{
		{
			InstanceName:     "hello-world",
			SnapID:           helloWorldSnapID,
			TrackingChannel:  "stable",
			Revision:         snap.R(1),
			RefreshedDate:    helloRefreshedDate,
			IgnoreValidation: true,
		},
	}, []*store.SnapAction{
		{
			Action:       "refresh",
			SnapID:       helloWorldSnapID,
			InstanceName: "hello-world",
			Channel:      "stable",
			Flags:        store.SnapActionEnforceValidation,
		},
	}, nil, nil)
	c.Assert(err, IsNil)
	c.Assert(results, HasLen, 1)
	c.Assert(results[0].InstanceName(), Equals, "hello-world")
	c.Assert(results[0].Revision, Equals, snap.R(26))
}

func (s *storeTestSuite) TestSnapActionAutoRefresh(c *C) {
	// the bare TestSnapAction does more SnapAction checks; look there
	// this one mostly just checks the refresh-reason header

	restore := release.MockOnClassic(false)
	defer restore()

	mockServer := httptest.NewServer(http.HandlerFunc(func(w http.ResponseWriter, r *http.Request) {
		assertRequest(c, r, "POST", snapActionPath)
		c.Check(r.Header.Get("Snap-Refresh-Reason"), Equals, "scheduled")

		io.WriteString(w, `{
  "results": [{
     "result": "refresh",
     "instance-key": "buPKUD3TKqCOgLEjjHx5kSiCpIs5cMuQ",
     "snap-id": "buPKUD3TKqCOgLEjjHx5kSiCpIs5cMuQ",
     "name": "hello-world",
     "snap": {
       "snap-id": "buPKUD3TKqCOgLEjjHx5kSiCpIs5cMuQ",
       "name": "hello-world",
       "revision": 26,
       "version": "6.1",
       "epoch": {"read": [0], "write": [0]},
       "publisher": {
          "id": "canonical",
          "username": "canonical",
          "display-name": "Canonical"
       }
     }
  }]
}`)
	}))

	c.Assert(mockServer, NotNil)
	defer mockServer.Close()

	mockServerURL, _ := url.Parse(mockServer.URL)
	cfg := store.Config{
		StoreBaseURL: mockServerURL,
	}
	dauthCtx := &testDauthContext{c: c, device: s.device}
	sto := store.New(&cfg, dauthCtx)

	results, err := sto.SnapAction(context.TODO(), []*store.CurrentSnap{
		{
			InstanceName:    "hello-world",
			SnapID:          helloWorldSnapID,
			TrackingChannel: "beta",
			Revision:        snap.R(1),
			RefreshedDate:   helloRefreshedDate,
		},
	}, []*store.SnapAction{
		{
			Action:       "refresh",
			SnapID:       helloWorldSnapID,
			InstanceName: "hello-world",
		},
	}, nil, &store.RefreshOptions{IsAutoRefresh: true})
	c.Assert(err, IsNil)
	c.Assert(results, HasLen, 1)
}

func (s *storeTestSuite) TestInstallFallbackChannelIsStable(c *C) {
	mockServer := httptest.NewServer(http.HandlerFunc(func(w http.ResponseWriter, r *http.Request) {
		assertRequest(c, r, "POST", snapActionPath)
		// check device authorization is set, implicitly checking doRequest was used
		c.Check(r.Header.Get("Snap-Device-Authorization"), Equals, `Macaroon root="device-macaroon"`)

		jsonReq, err := ioutil.ReadAll(r.Body)
		c.Assert(err, IsNil)
		var req struct {
			Context []map[string]interface{} `json:"context"`
			Actions []map[string]interface{} `json:"actions"`
		}

		err = json.Unmarshal(jsonReq, &req)
		c.Assert(err, IsNil)

		c.Assert(req.Context, HasLen, 1)
		c.Assert(req.Context[0], DeepEquals, map[string]interface{}{
			"snap-id":          helloWorldSnapID,
			"instance-key":     helloWorldSnapID,
			"revision":         float64(1),
			"tracking-channel": "stable",
			"refreshed-date":   helloRefreshedDateStr,
			"epoch":            iZeroEpoch,
		})
		c.Assert(req.Actions, HasLen, 1)
		c.Assert(req.Actions[0], DeepEquals, map[string]interface{}{
			"action":       "refresh",
			"instance-key": helloWorldSnapID,
			"snap-id":      helloWorldSnapID,
		})

		io.WriteString(w, `{
  "results": [{
     "result": "refresh",
     "instance-key": "buPKUD3TKqCOgLEjjHx5kSiCpIs5cMuQ",
     "snap-id": "buPKUD3TKqCOgLEjjHx5kSiCpIs5cMuQ",
     "name": "hello-world",
     "snap": {
       "snap-id": "buPKUD3TKqCOgLEjjHx5kSiCpIs5cMuQ",
       "name": "hello-world",
       "revision": 26,
       "version": "6.1",
       "publisher": {
          "id": "canonical",
          "username": "canonical",
          "display-name": "Canonical"
       }
     }
  }]
}`)
	}))

	c.Assert(mockServer, NotNil)
	defer mockServer.Close()

	mockServerURL, _ := url.Parse(mockServer.URL)
	cfg := store.Config{
		StoreBaseURL: mockServerURL,
	}
	dauthCtx := &testDauthContext{c: c, device: s.device}
	sto := store.New(&cfg, dauthCtx)

	results, err := sto.SnapAction(context.TODO(), []*store.CurrentSnap{
		{
			InstanceName:  "hello-world",
			SnapID:        helloWorldSnapID,
			RefreshedDate: helloRefreshedDate,
			Revision:      snap.R(1),
		},
	}, []*store.SnapAction{
		{
			Action:       "refresh",
			SnapID:       helloWorldSnapID,
			InstanceName: "hello-world",
		},
	}, nil, nil)
	c.Assert(err, IsNil)
	c.Assert(results, HasLen, 1)
	c.Assert(results[0].InstanceName(), Equals, "hello-world")
	c.Assert(results[0].Revision, Equals, snap.R(26))
	c.Assert(results[0].SnapID, Equals, helloWorldSnapID)
}

func (s *storeTestSuite) TestSnapActionNonDefaultsHeaders(c *C) {
	restore := release.MockOnClassic(true)
	defer restore()

	mockServer := httptest.NewServer(http.HandlerFunc(func(w http.ResponseWriter, r *http.Request) {
		assertRequest(c, r, "POST", snapActionPath)
		// check device authorization is set, implicitly checking doRequest was used
		c.Check(r.Header.Get("Snap-Device-Authorization"), Equals, `Macaroon root="device-macaroon"`)

		storeID := r.Header.Get("Snap-Device-Store")
		c.Check(storeID, Equals, "foo")

		c.Check(r.Header.Get("Snap-Device-Series"), Equals, "21")
		c.Check(r.Header.Get("Snap-Device-Architecture"), Equals, "archXYZ")
		c.Check(r.Header.Get("Snap-Classic"), Equals, "true")

		jsonReq, err := ioutil.ReadAll(r.Body)
		c.Assert(err, IsNil)
		var req struct {
			Context []map[string]interface{} `json:"context"`
			Actions []map[string]interface{} `json:"actions"`
		}

		err = json.Unmarshal(jsonReq, &req)
		c.Assert(err, IsNil)

		c.Assert(req.Context, HasLen, 1)
		c.Assert(req.Context[0], DeepEquals, map[string]interface{}{
			"snap-id":          helloWorldSnapID,
			"instance-key":     helloWorldSnapID,
			"revision":         float64(1),
			"tracking-channel": "beta",
			"refreshed-date":   helloRefreshedDateStr,
			"epoch":            iZeroEpoch,
		})
		c.Assert(req.Actions, HasLen, 1)
		c.Assert(req.Actions[0], DeepEquals, map[string]interface{}{
			"action":       "refresh",
			"instance-key": helloWorldSnapID,
			"snap-id":      helloWorldSnapID,
		})

		io.WriteString(w, `{
  "results": [{
     "result": "refresh",
     "instance-key": "buPKUD3TKqCOgLEjjHx5kSiCpIs5cMuQ",
     "snap-id": "buPKUD3TKqCOgLEjjHx5kSiCpIs5cMuQ",
     "name": "hello-world",
     "snap": {
       "snap-id": "buPKUD3TKqCOgLEjjHx5kSiCpIs5cMuQ",
       "name": "hello-world",
       "revision": 26,
       "version": "6.1",
       "publisher": {
          "id": "canonical",
          "username": "canonical",
          "display-name": "Canonical"
       }
     }
  }]
}`)
	}))

	c.Assert(mockServer, NotNil)
	defer mockServer.Close()

	mockServerURL, _ := url.Parse(mockServer.URL)
	cfg := store.DefaultConfig()
	cfg.StoreBaseURL = mockServerURL
	cfg.Series = "21"
	cfg.Architecture = "archXYZ"
	cfg.StoreID = "foo"
	dauthCtx := &testDauthContext{c: c, device: s.device}
	sto := store.New(cfg, dauthCtx)

	results, err := sto.SnapAction(context.TODO(), []*store.CurrentSnap{
		{
			InstanceName:    "hello-world",
			SnapID:          helloWorldSnapID,
			TrackingChannel: "beta",
			RefreshedDate:   helloRefreshedDate,
			Revision:        snap.R(1),
		},
	}, []*store.SnapAction{
		{
			Action:       "refresh",
			SnapID:       helloWorldSnapID,
			InstanceName: "hello-world",
		},
	}, nil, nil)
	c.Assert(err, IsNil)
	c.Assert(results, HasLen, 1)
	c.Assert(results[0].InstanceName(), Equals, "hello-world")
	c.Assert(results[0].Revision, Equals, snap.R(26))
	c.Assert(results[0].Version, Equals, "6.1")
	c.Assert(results[0].SnapID, Equals, helloWorldSnapID)
	c.Assert(results[0].Publisher.ID, Equals, helloWorldDeveloperID)
	c.Assert(results[0].Deltas, HasLen, 0)
}

func (s *storeTestSuite) TestSnapActionWithDeltas(c *C) {
	origUseDeltas := os.Getenv("SNAPD_USE_DELTAS_EXPERIMENTAL")
	defer os.Setenv("SNAPD_USE_DELTAS_EXPERIMENTAL", origUseDeltas)
	c.Assert(os.Setenv("SNAPD_USE_DELTAS_EXPERIMENTAL", "1"), IsNil)

	mockServer := httptest.NewServer(http.HandlerFunc(func(w http.ResponseWriter, r *http.Request) {
		assertRequest(c, r, "POST", snapActionPath)
		// check device authorization is set, implicitly checking doRequest was used
		c.Check(r.Header.Get("Snap-Device-Authorization"), Equals, `Macaroon root="device-macaroon"`)

		c.Check(r.Header.Get("Snap-Accept-Delta-Format"), Equals, "xdelta3")
		jsonReq, err := ioutil.ReadAll(r.Body)
		c.Assert(err, IsNil)
		var req struct {
			Context []map[string]interface{} `json:"context"`
			Actions []map[string]interface{} `json:"actions"`
		}

		err = json.Unmarshal(jsonReq, &req)
		c.Assert(err, IsNil)

		c.Assert(req.Context, HasLen, 1)
		c.Assert(req.Context[0], DeepEquals, map[string]interface{}{
			"snap-id":          helloWorldSnapID,
			"instance-key":     helloWorldSnapID,
			"revision":         float64(1),
			"tracking-channel": "beta",
			"refreshed-date":   helloRefreshedDateStr,
			"epoch":            iZeroEpoch,
		})
		c.Assert(req.Actions, HasLen, 1)
		c.Assert(req.Actions[0], DeepEquals, map[string]interface{}{
			"action":       "refresh",
			"instance-key": helloWorldSnapID,
			"snap-id":      helloWorldSnapID,
		})

		io.WriteString(w, `{
  "results": [{
     "result": "refresh",
     "instance-key": "buPKUD3TKqCOgLEjjHx5kSiCpIs5cMuQ",
     "snap-id": "buPKUD3TKqCOgLEjjHx5kSiCpIs5cMuQ",
     "name": "hello-world",
     "snap": {
       "snap-id": "buPKUD3TKqCOgLEjjHx5kSiCpIs5cMuQ",
       "name": "hello-world",
       "revision": 26,
       "version": "6.1",
       "publisher": {
          "id": "canonical",
          "username": "canonical",
          "display-name": "Canonical"
       }
     }
  }]
}`)
	}))

	c.Assert(mockServer, NotNil)
	defer mockServer.Close()

	mockServerURL, _ := url.Parse(mockServer.URL)
	cfg := store.Config{
		StoreBaseURL: mockServerURL,
	}
	dauthCtx := &testDauthContext{c: c, device: s.device}
	sto := store.New(&cfg, dauthCtx)

	results, err := sto.SnapAction(context.TODO(), []*store.CurrentSnap{
		{
			InstanceName:    "hello-world",
			SnapID:          helloWorldSnapID,
			TrackingChannel: "beta",
			Revision:        snap.R(1),
			RefreshedDate:   helloRefreshedDate,
		},
	}, []*store.SnapAction{
		{
			Action:       "refresh",
			SnapID:       helloWorldSnapID,
			InstanceName: "hello-world",
		},
	}, nil, nil)
	c.Assert(err, IsNil)
	c.Assert(results, HasLen, 1)
	c.Assert(results[0].InstanceName(), Equals, "hello-world")
	c.Assert(results[0].Revision, Equals, snap.R(26))
}

func (s *storeTestSuite) TestSnapActionOptions(c *C) {
	mockServer := httptest.NewServer(http.HandlerFunc(func(w http.ResponseWriter, r *http.Request) {
		assertRequest(c, r, "POST", snapActionPath)
		// check device authorization is set, implicitly checking doRequest was used
		c.Check(r.Header.Get("Snap-Device-Authorization"), Equals, `Macaroon root="device-macaroon"`)

		c.Check(r.Header.Get("Snap-Refresh-Managed"), Equals, "true")

		jsonReq, err := ioutil.ReadAll(r.Body)
		c.Assert(err, IsNil)
		var req struct {
			Context []map[string]interface{} `json:"context"`
			Actions []map[string]interface{} `json:"actions"`
		}

		err = json.Unmarshal(jsonReq, &req)
		c.Assert(err, IsNil)

		c.Assert(req.Context, HasLen, 1)
		c.Assert(req.Context[0], DeepEquals, map[string]interface{}{
			"snap-id":          helloWorldSnapID,
			"instance-key":     helloWorldSnapID,
			"revision":         float64(1),
			"tracking-channel": "stable",
			"refreshed-date":   helloRefreshedDateStr,
			"epoch":            iZeroEpoch,
		})
		c.Assert(req.Actions, HasLen, 1)
		c.Assert(req.Actions[0], DeepEquals, map[string]interface{}{
			"action":       "refresh",
			"instance-key": helloWorldSnapID,
			"snap-id":      helloWorldSnapID,
			"channel":      "stable",
		})

		io.WriteString(w, `{
  "results": [{
     "result": "refresh",
     "instance-key": "buPKUD3TKqCOgLEjjHx5kSiCpIs5cMuQ",
     "snap-id": "buPKUD3TKqCOgLEjjHx5kSiCpIs5cMuQ",
     "name": "hello-world",
     "snap": {
       "snap-id": "buPKUD3TKqCOgLEjjHx5kSiCpIs5cMuQ",
       "name": "hello-world",
       "revision": 26,
       "version": "6.1",
       "publisher": {
          "id": "canonical",
          "username": "canonical",
          "display-name": "Canonical"
       }
     }
  }]
}`)
	}))

	c.Assert(mockServer, NotNil)
	defer mockServer.Close()

	mockServerURL, _ := url.Parse(mockServer.URL)
	cfg := store.Config{
		StoreBaseURL: mockServerURL,
	}
	dauthCtx := &testDauthContext{c: c, device: s.device}
	sto := store.New(&cfg, dauthCtx)

	results, err := sto.SnapAction(context.TODO(), []*store.CurrentSnap{
		{
			InstanceName:    "hello-world",
			SnapID:          helloWorldSnapID,
			TrackingChannel: "stable",
			Revision:        snap.R(1),
			RefreshedDate:   helloRefreshedDate,
		},
	}, []*store.SnapAction{
		{
			Action:       "refresh",
			SnapID:       helloWorldSnapID,
			InstanceName: "hello-world",
			Channel:      "stable",
		},
	}, nil, &store.RefreshOptions{RefreshManaged: true})
	c.Assert(err, IsNil)
	c.Assert(results, HasLen, 1)
	c.Assert(results[0].InstanceName(), Equals, "hello-world")
	c.Assert(results[0].Revision, Equals, snap.R(26))
}

func (s *storeTestSuite) TestSnapActionInstall(c *C) {
	s.testSnapActionGet("install", c)
}
func (s *storeTestSuite) TestSnapActionDownload(c *C) {
	s.testSnapActionGet("download", c)
}
func (s *storeTestSuite) testSnapActionGet(action string, c *C) {
	// action here is one of install or download
	restore := release.MockOnClassic(false)
	defer restore()

	mockServer := httptest.NewServer(http.HandlerFunc(func(w http.ResponseWriter, r *http.Request) {
		assertRequest(c, r, "POST", snapActionPath)
		// check device authorization is set, implicitly checking doRequest was used
		c.Check(r.Header.Get("Snap-Device-Authorization"), Equals, `Macaroon root="device-macaroon"`)

		c.Check(r.Header.Get("Snap-Refresh-Managed"), Equals, "")

		// no store ID by default
		storeID := r.Header.Get("Snap-Device-Store")
		c.Check(storeID, Equals, "")

		c.Check(r.Header.Get("Snap-Device-Series"), Equals, release.Series)
		c.Check(r.Header.Get("Snap-Device-Architecture"), Equals, arch.UbuntuArchitecture())
		c.Check(r.Header.Get("Snap-Classic"), Equals, "false")

		jsonReq, err := ioutil.ReadAll(r.Body)
		c.Assert(err, IsNil)
		var req struct {
			Context []map[string]interface{} `json:"context"`
			Actions []map[string]interface{} `json:"actions"`
		}

		err = json.Unmarshal(jsonReq, &req)
		c.Assert(err, IsNil)

		c.Assert(req.Context, HasLen, 0)
		c.Assert(req.Actions, HasLen, 1)
		c.Assert(req.Actions[0], DeepEquals, map[string]interface{}{
			"action":       action,
			"instance-key": action + "-1",
			"name":         "hello-world",
			"channel":      "beta",
			"epoch":        nil,
		})

		fmt.Fprintf(w, `{
  "results": [{
     "result": "%s",
     "instance-key": "%[1]s-1",
     "snap-id": "buPKUD3TKqCOgLEjjHx5kSiCpIs5cMuQ",
     "name": "hello-world",
     "effective-channel": "candidate",
     "snap": {
       "snap-id": "buPKUD3TKqCOgLEjjHx5kSiCpIs5cMuQ",
       "name": "hello-world",
       "revision": 26,
       "version": "6.1",
       "publisher": {
          "id": "canonical",
          "username": "canonical",
          "display-name": "Canonical"
       }
     }
  }]
}`, action)
	}))

	c.Assert(mockServer, NotNil)
	defer mockServer.Close()

	mockServerURL, _ := url.Parse(mockServer.URL)
	cfg := store.Config{
		StoreBaseURL: mockServerURL,
	}
	dauthCtx := &testDauthContext{c: c, device: s.device}
	sto := store.New(&cfg, dauthCtx)

	results, err := sto.SnapAction(context.TODO(), nil,
		[]*store.SnapAction{
			{
				Action:       action,
				InstanceName: "hello-world",
				Channel:      "beta",
			},
		}, nil, nil)
	c.Assert(err, IsNil)
	c.Assert(results, HasLen, 1)
	c.Assert(results[0].InstanceName(), Equals, "hello-world")
	c.Assert(results[0].Revision, Equals, snap.R(26))
	c.Assert(results[0].Version, Equals, "6.1")
	c.Assert(results[0].SnapID, Equals, helloWorldSnapID)
	c.Assert(results[0].Publisher.ID, Equals, helloWorldDeveloperID)
	c.Assert(results[0].Deltas, HasLen, 0)
	// effective-channel
	c.Assert(results[0].Channel, Equals, "candidate")
}

func (s *storeTestSuite) TestSnapActionInstallAmend(c *C) {
	// this is what amend would look like
	restore := release.MockOnClassic(false)
	defer restore()

	mockServer := httptest.NewServer(http.HandlerFunc(func(w http.ResponseWriter, r *http.Request) {
		assertRequest(c, r, "POST", snapActionPath)
		// check device authorization is set, implicitly checking doRequest was used
		c.Check(r.Header.Get("Snap-Device-Authorization"), Equals, `Macaroon root="device-macaroon"`)

		c.Check(r.Header.Get("Snap-Refresh-Managed"), Equals, "")

		// no store ID by default
		storeID := r.Header.Get("Snap-Device-Store")
		c.Check(storeID, Equals, "")

		c.Check(r.Header.Get("Snap-Device-Series"), Equals, release.Series)
		c.Check(r.Header.Get("Snap-Device-Architecture"), Equals, arch.UbuntuArchitecture())
		c.Check(r.Header.Get("Snap-Classic"), Equals, "false")

		jsonReq, err := ioutil.ReadAll(r.Body)
		c.Assert(err, IsNil)
		var req struct {
			Context []map[string]interface{} `json:"context"`
			Actions []map[string]interface{} `json:"actions"`
		}

		err = json.Unmarshal(jsonReq, &req)
		c.Assert(err, IsNil)

		c.Assert(req.Context, HasLen, 0)
		c.Assert(req.Actions, HasLen, 1)
		c.Assert(req.Actions[0], DeepEquals, map[string]interface{}{
			"action":       "install",
			"instance-key": "install-1",
			"name":         "hello-world",
			"channel":      "beta",
			"epoch":        map[string]interface{}{"read": []interface{}{0., 1.}, "write": []interface{}{1.}},
		})

		fmt.Fprint(w, `{
  "results": [{
     "result": "install",
     "instance-key": "install-1",
     "snap-id": "buPKUD3TKqCOgLEjjHx5kSiCpIs5cMuQ",
     "name": "hello-world",
     "effective-channel": "candidate",
     "snap": {
       "snap-id": "buPKUD3TKqCOgLEjjHx5kSiCpIs5cMuQ",
       "name": "hello-world",
       "revision": 26,
       "version": "6.1",
       "publisher": {
          "id": "canonical",
          "username": "canonical",
          "display-name": "Canonical"
       }
     }
  }]
}`)
	}))

	c.Assert(mockServer, NotNil)
	defer mockServer.Close()

	mockServerURL, _ := url.Parse(mockServer.URL)
	cfg := store.Config{
		StoreBaseURL: mockServerURL,
	}
	dauthCtx := &testDauthContext{c: c, device: s.device}
	sto := store.New(&cfg, dauthCtx)

	results, err := sto.SnapAction(context.TODO(), nil,
		[]*store.SnapAction{
			{
				Action:       "install",
				InstanceName: "hello-world",
				Channel:      "beta",
				Epoch:        snap.E("1*"),
			},
		}, nil, nil)
	c.Assert(err, IsNil)
	c.Assert(results, HasLen, 1)
	c.Assert(results[0].InstanceName(), Equals, "hello-world")
	c.Assert(results[0].Revision, Equals, snap.R(26))
	c.Assert(results[0].Version, Equals, "6.1")
	c.Assert(results[0].SnapID, Equals, helloWorldSnapID)
	c.Assert(results[0].Publisher.ID, Equals, helloWorldDeveloperID)
	c.Assert(results[0].Deltas, HasLen, 0)
	// effective-channel
	c.Assert(results[0].Channel, Equals, "candidate")
}

func (s *storeTestSuite) TestSnapActionDownloadParallelInstanceKey(c *C) {
	// action here is one of install or download
	restore := release.MockOnClassic(false)
	defer restore()

	mockServer := httptest.NewServer(http.HandlerFunc(func(w http.ResponseWriter, r *http.Request) {
		c.Fatal("should not be reached")
	}))

	c.Assert(mockServer, NotNil)
	defer mockServer.Close()

	mockServerURL, _ := url.Parse(mockServer.URL)
	cfg := store.Config{
		StoreBaseURL: mockServerURL,
	}
	dauthCtx := &testDauthContext{c: c, device: s.device}
	sto := store.New(&cfg, dauthCtx)

	_, err := sto.SnapAction(context.TODO(), nil,
		[]*store.SnapAction{
			{
				Action:       "download",
				InstanceName: "hello-world_foo",
				Channel:      "beta",
			},
		}, nil, nil)
	c.Assert(err, ErrorMatches, `internal error: unsupported download with instance name "hello-world_foo"`)
}

func (s *storeTestSuite) TestSnapActionInstallWithRevision(c *C) {
	s.testSnapActionGetWithRevision("install", c)
}

func (s *storeTestSuite) TestSnapActionDownloadWithRevision(c *C) {
	s.testSnapActionGetWithRevision("download", c)
}

func (s *storeTestSuite) testSnapActionGetWithRevision(action string, c *C) {
	// action here is one of install or download
	restore := release.MockOnClassic(false)
	defer restore()

	mockServer := httptest.NewServer(http.HandlerFunc(func(w http.ResponseWriter, r *http.Request) {
		assertRequest(c, r, "POST", snapActionPath)
		// check device authorization is set, implicitly checking doRequest was used
		c.Check(r.Header.Get("Snap-Device-Authorization"), Equals, `Macaroon root="device-macaroon"`)

		c.Check(r.Header.Get("Snap-Refresh-Managed"), Equals, "")

		// no store ID by default
		storeID := r.Header.Get("Snap-Device-Store")
		c.Check(storeID, Equals, "")

		c.Check(r.Header.Get("Snap-Device-Series"), Equals, release.Series)
		c.Check(r.Header.Get("Snap-Device-Architecture"), Equals, arch.UbuntuArchitecture())
		c.Check(r.Header.Get("Snap-Classic"), Equals, "false")

		jsonReq, err := ioutil.ReadAll(r.Body)
		c.Assert(err, IsNil)
		var req struct {
			Context []map[string]interface{} `json:"context"`
			Actions []map[string]interface{} `json:"actions"`
		}

		err = json.Unmarshal(jsonReq, &req)
		c.Assert(err, IsNil)

		c.Assert(req.Context, HasLen, 0)
		c.Assert(req.Actions, HasLen, 1)
		c.Assert(req.Actions[0], DeepEquals, map[string]interface{}{
			"action":       action,
			"instance-key": action + "-1",
			"name":         "hello-world",
			"revision":     float64(28),
			"epoch":        nil,
		})

		fmt.Fprintf(w, `{
  "results": [{
     "result": "%s",
     "instance-key": "%[1]s-1",
     "snap-id": "buPKUD3TKqCOgLEjjHx5kSiCpIs5cMuQ",
     "name": "hello-world",
     "snap": {
       "snap-id": "buPKUD3TKqCOgLEjjHx5kSiCpIs5cMuQ",
       "name": "hello-world",
       "revision": 28,
       "version": "6.1",
       "publisher": {
          "id": "canonical",
          "username": "canonical",
          "display-name": "Canonical"
       }
     }
  }]
}`, action)
	}))

	c.Assert(mockServer, NotNil)
	defer mockServer.Close()

	mockServerURL, _ := url.Parse(mockServer.URL)
	cfg := store.Config{
		StoreBaseURL: mockServerURL,
	}
	dauthCtx := &testDauthContext{c: c, device: s.device}
	sto := store.New(&cfg, dauthCtx)

	results, err := sto.SnapAction(context.TODO(), nil,
		[]*store.SnapAction{
			{
				Action:       action,
				InstanceName: "hello-world",
				Revision:     snap.R(28),
			},
		}, nil, nil)
	c.Assert(err, IsNil)
	c.Assert(results, HasLen, 1)
	c.Assert(results[0].InstanceName(), Equals, "hello-world")
	c.Assert(results[0].Revision, Equals, snap.R(28))
	c.Assert(results[0].Version, Equals, "6.1")
	c.Assert(results[0].SnapID, Equals, helloWorldSnapID)
	c.Assert(results[0].Publisher.ID, Equals, helloWorldDeveloperID)
	c.Assert(results[0].Deltas, HasLen, 0)
	// effective-channel is not set
	c.Assert(results[0].Channel, Equals, "")
}

func (s *storeTestSuite) TestSnapActionRevisionNotAvailable(c *C) {
	mockServer := httptest.NewServer(http.HandlerFunc(func(w http.ResponseWriter, r *http.Request) {
		assertRequest(c, r, "POST", snapActionPath)
		// check device authorization is set, implicitly checking doRequest was used
		c.Check(r.Header.Get("Snap-Device-Authorization"), Equals, `Macaroon root="device-macaroon"`)

		jsonReq, err := ioutil.ReadAll(r.Body)
		c.Assert(err, IsNil)
		var req struct {
			Context []map[string]interface{} `json:"context"`
			Actions []map[string]interface{} `json:"actions"`
		}

		err = json.Unmarshal(jsonReq, &req)
		c.Assert(err, IsNil)

		c.Assert(req.Context, HasLen, 2)
		c.Assert(req.Context[0], DeepEquals, map[string]interface{}{
			"snap-id":          helloWorldSnapID,
			"instance-key":     helloWorldSnapID,
			"revision":         float64(26),
			"tracking-channel": "stable",
			"refreshed-date":   helloRefreshedDateStr,
			"epoch":            iZeroEpoch,
		})
		c.Assert(req.Context[1], DeepEquals, map[string]interface{}{
			"snap-id":          "snap2-id",
			"instance-key":     "snap2-id",
			"revision":         float64(2),
			"tracking-channel": "edge",
			"refreshed-date":   helloRefreshedDateStr,
			"epoch":            iZeroEpoch,
		})
		c.Assert(req.Actions, HasLen, 4)
		c.Assert(req.Actions[0], DeepEquals, map[string]interface{}{
			"action":       "refresh",
			"instance-key": helloWorldSnapID,
			"snap-id":      helloWorldSnapID,
		})
		c.Assert(req.Actions[1], DeepEquals, map[string]interface{}{
			"action":       "refresh",
			"instance-key": "snap2-id",
			"snap-id":      "snap2-id",
			"channel":      "candidate",
		})
		c.Assert(req.Actions[2], DeepEquals, map[string]interface{}{
			"action":       "install",
			"instance-key": "install-1",
			"name":         "foo",
			"channel":      "stable",
			"epoch":        nil,
		})
		c.Assert(req.Actions[3], DeepEquals, map[string]interface{}{
			"action":       "download",
			"instance-key": "download-1",
			"name":         "bar",
			"revision":     42.,
			"epoch":        nil,
		})

		io.WriteString(w, `{
  "results": [{
     "result": "error",
     "instance-key": "buPKUD3TKqCOgLEjjHx5kSiCpIs5cMuQ",
     "snap-id": "buPKUD3TKqCOgLEjjHx5kSiCpIs5cMuQ",
     "name": "hello-world",
     "error": {
       "code": "revision-not-found",
       "message": "msg1"
     }
  }, {
     "result": "error",
     "instance-key": "snap2-id",
     "snap-id": "snap2-id",
     "name": "snap2",
     "error": {
       "code": "revision-not-found",
       "message": "msg1",
       "extra": {
         "releases": [{"architecture": "amd64", "channel": "beta"},
                      {"architecture": "arm64", "channel": "beta"}]
       }
     }
  }, {
     "result": "error",
     "instance-key": "install-1",
     "snap-id": "foo-id",
     "name": "foo",
     "error": {
       "code": "revision-not-found",
       "message": "msg2"
     }
  }, {
     "result": "error",
     "instance-key": "download-1",
     "snap-id": "bar-id",
     "name": "bar",
     "error": {
       "code": "revision-not-found",
       "message": "msg3"
     }
  }]
}`)
	}))

	c.Assert(mockServer, NotNil)
	defer mockServer.Close()

	mockServerURL, _ := url.Parse(mockServer.URL)
	cfg := store.Config{
		StoreBaseURL: mockServerURL,
	}
	dauthCtx := &testDauthContext{c: c, device: s.device}
	sto := store.New(&cfg, dauthCtx)

	results, err := sto.SnapAction(context.TODO(), []*store.CurrentSnap{
		{
			InstanceName:    "hello-world",
			SnapID:          helloWorldSnapID,
			TrackingChannel: "stable",
			Revision:        snap.R(26),
			RefreshedDate:   helloRefreshedDate,
		},
		{
			InstanceName:    "snap2",
			SnapID:          "snap2-id",
			TrackingChannel: "edge",
			Revision:        snap.R(2),
			RefreshedDate:   helloRefreshedDate,
		},
	}, []*store.SnapAction{
		{
			Action:       "refresh",
			InstanceName: "hello-world",
			SnapID:       helloWorldSnapID,
		}, {
			Action:       "refresh",
			InstanceName: "snap2",
			SnapID:       "snap2-id",
			Channel:      "candidate",
		}, {
			Action:       "install",
			InstanceName: "foo",
			Channel:      "stable",
		}, {
			Action:       "download",
			InstanceName: "bar",
			Revision:     snap.R(42),
		},
	}, nil, nil)
	c.Assert(results, HasLen, 0)
	c.Check(err, DeepEquals, &store.SnapActionError{
		Refresh: map[string]error{
			"hello-world": &store.RevisionNotAvailableError{
				Action:  "refresh",
				Channel: "stable",
			},
			"snap2": &store.RevisionNotAvailableError{
				Action:  "refresh",
				Channel: "candidate",
				Releases: []snap.Channel{
					snaptest.MustParseChannel("beta", "amd64"),
					snaptest.MustParseChannel("beta", "arm64"),
				},
			},
		},
		Install: map[string]error{
			"foo": &store.RevisionNotAvailableError{
				Action:  "install",
				Channel: "stable",
			},
		},
		Download: map[string]error{
			"bar": &store.RevisionNotAvailableError{
				Action:  "download",
				Channel: "",
			},
		},
	})
}

func (s *storeTestSuite) TestSnapActionSnapNotFound(c *C) {
	mockServer := httptest.NewServer(http.HandlerFunc(func(w http.ResponseWriter, r *http.Request) {
		assertRequest(c, r, "POST", snapActionPath)
		// check device authorization is set, implicitly checking doRequest was used
		c.Check(r.Header.Get("Snap-Device-Authorization"), Equals, `Macaroon root="device-macaroon"`)

		jsonReq, err := ioutil.ReadAll(r.Body)
		c.Assert(err, IsNil)
		var req struct {
			Context []map[string]interface{} `json:"context"`
			Actions []map[string]interface{} `json:"actions"`
		}

		err = json.Unmarshal(jsonReq, &req)
		c.Assert(err, IsNil)

		c.Assert(req.Context, HasLen, 1)
		c.Assert(req.Context[0], DeepEquals, map[string]interface{}{
			"snap-id":          helloWorldSnapID,
			"instance-key":     helloWorldSnapID,
			"revision":         float64(26),
			"tracking-channel": "stable",
			"refreshed-date":   helloRefreshedDateStr,
			"epoch":            iZeroEpoch,
		})
		c.Assert(req.Actions, HasLen, 3)
		c.Assert(req.Actions[0], DeepEquals, map[string]interface{}{
			"action":       "refresh",
			"instance-key": helloWorldSnapID,
			"snap-id":      helloWorldSnapID,
			"channel":      "stable",
		})
		c.Assert(req.Actions[1], DeepEquals, map[string]interface{}{
			"action":       "install",
			"instance-key": "install-1",
			"name":         "foo",
			"channel":      "stable",
			"epoch":        nil,
		})
		c.Assert(req.Actions[2], DeepEquals, map[string]interface{}{
			"action":       "download",
			"instance-key": "download-1",
			"name":         "bar",
			"revision":     42.,
			"epoch":        nil,
		})

		io.WriteString(w, `{
  "results": [{
     "result": "error",
     "instance-key": "buPKUD3TKqCOgLEjjHx5kSiCpIs5cMuQ",
     "snap-id": "buPKUD3TKqCOgLEjjHx5kSiCpIs5cMuQ",
     "error": {
       "code": "id-not-found",
       "message": "msg1"
     }
  }, {
     "result": "error",
     "instance-key": "install-1",
     "name": "foo",
     "error": {
       "code": "name-not-found",
       "message": "msg2"
     }
  }, {
     "result": "error",
     "instance-key": "download-1",
     "name": "bar",
     "error": {
       "code": "name-not-found",
       "message": "msg3"
     }
  }]
}`)
	}))

	c.Assert(mockServer, NotNil)
	defer mockServer.Close()

	mockServerURL, _ := url.Parse(mockServer.URL)
	cfg := store.Config{
		StoreBaseURL: mockServerURL,
	}
	dauthCtx := &testDauthContext{c: c, device: s.device}
	sto := store.New(&cfg, dauthCtx)

	results, err := sto.SnapAction(context.TODO(), []*store.CurrentSnap{
		{
			InstanceName:    "hello-world",
			SnapID:          helloWorldSnapID,
			TrackingChannel: "stable",
			Revision:        snap.R(26),
			RefreshedDate:   helloRefreshedDate,
		},
	}, []*store.SnapAction{
		{
			Action:       "refresh",
			SnapID:       helloWorldSnapID,
			InstanceName: "hello-world",
			Channel:      "stable",
		}, {
			Action:       "install",
			InstanceName: "foo",
			Channel:      "stable",
		}, {
			Action:       "download",
			InstanceName: "bar",
			Revision:     snap.R(42),
		},
	}, nil, nil)
	c.Assert(results, HasLen, 0)
	c.Check(err, DeepEquals, &store.SnapActionError{
		Refresh: map[string]error{
			"hello-world": store.ErrSnapNotFound,
		},
		Install: map[string]error{
			"foo": store.ErrSnapNotFound,
		},
		Download: map[string]error{
			"bar": store.ErrSnapNotFound,
		},
	})
}

func (s *storeTestSuite) TestSnapActionOtherErrors(c *C) {
	mockServer := httptest.NewServer(http.HandlerFunc(func(w http.ResponseWriter, r *http.Request) {
		assertRequest(c, r, "POST", snapActionPath)
		// check device authorization is set, implicitly checking doRequest was used
		c.Check(r.Header.Get("Snap-Device-Authorization"), Equals, `Macaroon root="device-macaroon"`)

		jsonReq, err := ioutil.ReadAll(r.Body)
		c.Assert(err, IsNil)
		var req struct {
			Context []map[string]interface{} `json:"context"`
			Actions []map[string]interface{} `json:"actions"`
		}

		err = json.Unmarshal(jsonReq, &req)
		c.Assert(err, IsNil)

		c.Assert(req.Context, HasLen, 0)
		c.Assert(req.Actions, HasLen, 1)
		c.Assert(req.Actions[0], DeepEquals, map[string]interface{}{
			"action":       "install",
			"instance-key": "install-1",
			"name":         "foo",
			"channel":      "stable",
			"epoch":        nil,
		})

		io.WriteString(w, `{
  "results": [{
     "result": "error",
     "error": {
       "code": "other1",
       "message": "other error one"
     }
  }],
  "error-list": [
     {"code": "global-error", "message": "global error"}
  ]
}`)
	}))

	c.Assert(mockServer, NotNil)
	defer mockServer.Close()

	mockServerURL, _ := url.Parse(mockServer.URL)
	cfg := store.Config{
		StoreBaseURL: mockServerURL,
	}
	dauthCtx := &testDauthContext{c: c, device: s.device}
	sto := store.New(&cfg, dauthCtx)

	results, err := sto.SnapAction(context.TODO(), nil, []*store.SnapAction{
		{
			Action:       "install",
			InstanceName: "foo",
			Channel:      "stable",
		},
	}, nil, nil)
	c.Assert(results, HasLen, 0)
	c.Check(err, DeepEquals, &store.SnapActionError{
		Other: []error{
			fmt.Errorf("other error one"),
			fmt.Errorf("global error"),
		},
	})
}

func (s *storeTestSuite) TestSnapActionUnknownAction(c *C) {
	restore := release.MockOnClassic(false)
	defer restore()

	mockServer := httptest.NewServer(http.HandlerFunc(func(w http.ResponseWriter, r *http.Request) {
		c.Fatal("should not have made it to the server")
	}))

	c.Assert(mockServer, NotNil)
	defer mockServer.Close()

	mockServerURL, _ := url.Parse(mockServer.URL)
	cfg := store.Config{
		StoreBaseURL: mockServerURL,
	}
	dauthCtx := &testDauthContext{c: c, device: s.device}
	sto := store.New(&cfg, dauthCtx)

	results, err := sto.SnapAction(context.TODO(), nil,
		[]*store.SnapAction{
			{
				Action:       "something unexpected",
				InstanceName: "hello-world",
			},
		}, nil, nil)
	c.Assert(err, ErrorMatches, `.* unsupported action .*`)
	c.Assert(results, IsNil)
}

func (s *storeTestSuite) TestSnapActionErrorError(c *C) {
	e := &store.SnapActionError{Refresh: map[string]error{
		"foo": fmt.Errorf("sad refresh"),
	}}
	c.Check(e.Error(), Equals, `cannot refresh snap "foo": sad refresh`)

	e = &store.SnapActionError{Refresh: map[string]error{
		"foo": fmt.Errorf("sad refresh 1"),
		"bar": fmt.Errorf("sad refresh 2"),
	}}
	errMsg := e.Error()
	c.Check(strings.HasPrefix(errMsg, "cannot refresh:"), Equals, true)
	c.Check(errMsg, testutil.Contains, "\nsad refresh 1: \"foo\"")
	c.Check(errMsg, testutil.Contains, "\nsad refresh 2: \"bar\"")

	e = &store.SnapActionError{Install: map[string]error{
		"foo": fmt.Errorf("sad install"),
	}}
	c.Check(e.Error(), Equals, `cannot install snap "foo": sad install`)

	e = &store.SnapActionError{Install: map[string]error{
		"foo": fmt.Errorf("sad install 1"),
		"bar": fmt.Errorf("sad install 2"),
	}}
	errMsg = e.Error()
	c.Check(strings.HasPrefix(errMsg, "cannot install:\n"), Equals, true)
	c.Check(errMsg, testutil.Contains, "\nsad install 1: \"foo\"")
	c.Check(errMsg, testutil.Contains, "\nsad install 2: \"bar\"")

	e = &store.SnapActionError{Download: map[string]error{
		"foo": fmt.Errorf("sad download"),
	}}
	c.Check(e.Error(), Equals, `cannot download snap "foo": sad download`)

	e = &store.SnapActionError{Download: map[string]error{
		"foo": fmt.Errorf("sad download 1"),
		"bar": fmt.Errorf("sad download 2"),
	}}
	errMsg = e.Error()
	c.Check(strings.HasPrefix(errMsg, "cannot download:\n"), Equals, true)
	c.Check(errMsg, testutil.Contains, "\nsad download 1: \"foo\"")
	c.Check(errMsg, testutil.Contains, "\nsad download 2: \"bar\"")

	e = &store.SnapActionError{Refresh: map[string]error{
		"foo": fmt.Errorf("sad refresh 1"),
	},
		Install: map[string]error{
			"bar": fmt.Errorf("sad install 2"),
		}}
	c.Check(e.Error(), Equals, `cannot refresh or install:
sad refresh 1: "foo"
sad install 2: "bar"`)

	e = &store.SnapActionError{Refresh: map[string]error{
		"foo": fmt.Errorf("sad refresh 1"),
	},
		Download: map[string]error{
			"bar": fmt.Errorf("sad download 2"),
		}}
	c.Check(e.Error(), Equals, `cannot refresh or download:
sad refresh 1: "foo"
sad download 2: "bar"`)

	e = &store.SnapActionError{Install: map[string]error{
		"foo": fmt.Errorf("sad install 1"),
	},
		Download: map[string]error{
			"bar": fmt.Errorf("sad download 2"),
		}}
	c.Check(e.Error(), Equals, `cannot install or download:
sad install 1: "foo"
sad download 2: "bar"`)

	e = &store.SnapActionError{Refresh: map[string]error{
		"foo": fmt.Errorf("sad refresh 1"),
	},
		Install: map[string]error{
			"bar": fmt.Errorf("sad install 2"),
		},
		Download: map[string]error{
			"baz": fmt.Errorf("sad download 3"),
		}}
	c.Check(e.Error(), Equals, `cannot refresh, install, or download:
sad refresh 1: "foo"
sad install 2: "bar"
sad download 3: "baz"`)

	e = &store.SnapActionError{
		NoResults: true,
		Other:     []error{fmt.Errorf("other error")},
	}
	c.Check(e.Error(), Equals, `cannot refresh, install, or download: other error`)

	e = &store.SnapActionError{
		Other: []error{fmt.Errorf("other error 1"), fmt.Errorf("other error 2")},
	}
	c.Check(e.Error(), Equals, `cannot refresh, install, or download:
other error 1
other error 2`)

	e = &store.SnapActionError{
		Install: map[string]error{
			"bar": fmt.Errorf("sad install"),
		},
		Other: []error{fmt.Errorf("other error 1"), fmt.Errorf("other error 2")},
	}
	c.Check(e.Error(), Equals, `cannot refresh, install, or download:
sad install: "bar"
other error 1
other error 2`)

	e = &store.SnapActionError{
		NoResults: true,
	}
	c.Check(e.Error(), Equals, "no install/refresh information results from the store")
}

func (s *storeTestSuite) TestSnapActionRefreshesBothAuths(c *C) {
	// snap action (install/refresh) has is its own custom way to
	// signal macaroon refreshes that allows to do a best effort
	// with the available results

	refresh, err := makeTestRefreshDischargeResponse()
	c.Assert(err, IsNil)
	c.Check(s.user.StoreDischarges[0], Not(Equals), refresh)

	// mock refresh response
	refreshDischargeEndpointHit := false
	mockSSOServer := httptest.NewServer(http.HandlerFunc(func(w http.ResponseWriter, r *http.Request) {
		io.WriteString(w, fmt.Sprintf(`{"discharge_macaroon": "%s"}`, refresh))
		refreshDischargeEndpointHit = true
	}))
	defer mockSSOServer.Close()
	store.UbuntuoneRefreshDischargeAPI = mockSSOServer.URL + "/tokens/refresh"

	refreshSessionRequested := false
	expiredAuth := `Macaroon root="expired-session-macaroon"`
	n := 0
	// mock store response
	mockServer := httptest.NewServer(http.HandlerFunc(func(w http.ResponseWriter, r *http.Request) {
		c.Check(r.UserAgent(), Equals, userAgent)

		switch r.URL.Path {
		case snapActionPath:
			n++
			type errObj struct {
				Code    string `json:"code"`
				Message string `json:"message"`
			}
			var errors []errObj

			authorization := r.Header.Get("Authorization")
			c.Check(authorization, Equals, s.expectedAuthorization(c, s.user))
			if s.user.StoreDischarges[0] != refresh {
				errors = append(errors, errObj{Code: "user-authorization-needs-refresh"})
			}

			devAuthorization := r.Header.Get("Snap-Device-Authorization")
			if devAuthorization == "" {
				c.Fatalf("device authentication missing")
			} else if devAuthorization == expiredAuth {
				errors = append(errors, errObj{Code: "device-authorization-needs-refresh"})
			} else {
				c.Check(devAuthorization, Equals, `Macaroon root="refreshed-session-macaroon"`)
			}

			errorsJSON, err := json.Marshal(errors)
			c.Assert(err, IsNil)

			io.WriteString(w, fmt.Sprintf(`{
  "results": [{
     "result": "refresh",
     "instance-key": "buPKUD3TKqCOgLEjjHx5kSiCpIs5cMuQ",
     "snap-id": "buPKUD3TKqCOgLEjjHx5kSiCpIs5cMuQ",
     "name": "hello-world",
     "snap": {
       "snap-id": "buPKUD3TKqCOgLEjjHx5kSiCpIs5cMuQ",
       "name": "hello-world",
       "revision": 26,
       "version": "6.1",
       "publisher": {
          "id": "canonical",
          "name": "canonical",
          "title": "Canonical"
       }
     }
  }],
  "error-list": %s
}`, errorsJSON))
		case authNoncesPath:
			io.WriteString(w, `{"nonce": "1234567890:9876543210"}`)
		case authSessionPath:
			// sanity of request
			jsonReq, err := ioutil.ReadAll(r.Body)
			c.Assert(err, IsNil)
			var req map[string]string
			err = json.Unmarshal(jsonReq, &req)
			c.Assert(err, IsNil)
			c.Check(strings.HasPrefix(req["device-session-request"], "type: device-session-request\n"), Equals, true)
			c.Check(strings.HasPrefix(req["serial-assertion"], "type: serial\n"), Equals, true)
			c.Check(strings.HasPrefix(req["model-assertion"], "type: model\n"), Equals, true)

			authorization := r.Header.Get("X-Device-Authorization")
			if authorization == "" {
				c.Fatalf("expecting only refresh")
			} else {
				c.Check(authorization, Equals, expiredAuth)
				io.WriteString(w, `{"macaroon": "refreshed-session-macaroon"}`)
				refreshSessionRequested = true
			}
		default:
			c.Fatalf("unexpected path %q", r.URL.Path)
		}
	}))
	c.Assert(mockServer, NotNil)
	defer mockServer.Close()

	mockServerURL, _ := url.Parse(mockServer.URL)

	// make sure device session is expired
	s.device.SessionMacaroon = "expired-session-macaroon"
	dauthCtx := &testDauthContext{c: c, device: s.device, user: s.user}
	sto := store.New(&store.Config{
		StoreBaseURL: mockServerURL,
	}, dauthCtx)

	results, err := sto.SnapAction(context.TODO(), []*store.CurrentSnap{
		{
			InstanceName:    "hello-world",
			SnapID:          helloWorldSnapID,
			TrackingChannel: "beta",
			Revision:        snap.R(1),
			RefreshedDate:   helloRefreshedDate,
		},
	}, []*store.SnapAction{
		{
			Action:       "refresh",
			SnapID:       helloWorldSnapID,
			InstanceName: "hello-world",
		},
	}, s.user, nil)
	c.Assert(err, IsNil)
	c.Assert(results, HasLen, 1)
	c.Assert(results[0].InstanceName(), Equals, "hello-world")
	c.Check(refreshDischargeEndpointHit, Equals, true)
	c.Check(refreshSessionRequested, Equals, true)
	c.Check(n, Equals, 2)
}

func (s *storeTestSuite) TestConnectivityCheckHappy(c *C) {
	seenPaths := make(map[string]int, 2)
	var mockServerURL *url.URL
	mockServer := httptest.NewServer(http.HandlerFunc(func(w http.ResponseWriter, r *http.Request) {
		switch r.URL.Path {
		case "/v2/snaps/info/core":
			c.Check(r.Method, Equals, "GET")
			c.Check(r.URL.Query(), DeepEquals, url.Values{"fields": {"download"}, "architecture": {arch.UbuntuArchitecture()}})
			u, err := url.Parse("/download/core")
			c.Assert(err, IsNil)
			io.WriteString(w,
				fmt.Sprintf(`{"channel-map": [{"download": {"url": %q}}, {"download": {"url": %q}}, {"download": {"url": %q}}]}`,
					mockServerURL.ResolveReference(u).String(),
					mockServerURL.String()+"/bogus1/",
					mockServerURL.String()+"/bogus2/",
				))
		case "/download/core":
			c.Check(r.Method, Equals, "HEAD")
			w.WriteHeader(200)
		default:
			c.Fatalf("unexpected request: %s", r.URL.String())
			return
		}
		seenPaths[r.URL.Path]++
	}))
	c.Assert(mockServer, NotNil)
	defer mockServer.Close()
	mockServerURL, _ = url.Parse(mockServer.URL)

	sto := store.New(&store.Config{
		StoreBaseURL: mockServerURL,
	}, nil)
	connectivity, err := sto.ConnectivityCheck()
	c.Assert(err, IsNil)
	// everything is the test server, here
	c.Check(connectivity, DeepEquals, map[string]bool{
		mockServerURL.Host: true,
	})
	c.Check(seenPaths, DeepEquals, map[string]int{
		"/v2/snaps/info/core": 1,
		"/download/core":      1,
	})
}

func (s *storeTestSuite) TestConnectivityCheckUnhappy(c *C) {
	store.MockConnCheckStrategy(&s.BaseTest, retry.LimitCount(3, retry.Exponential{
		Initial: time.Millisecond,
		Factor:  1.3,
	}))

	seenPaths := make(map[string]int, 2)
	var mockServerURL *url.URL
	mockServer := httptest.NewServer(http.HandlerFunc(func(w http.ResponseWriter, r *http.Request) {
		switch r.URL.Path {
		case "/v2/snaps/info/core":
			w.WriteHeader(500)
		default:
			c.Fatalf("unexpected request: %s", r.URL.String())
			return
		}
		seenPaths[r.URL.Path]++
	}))
	c.Assert(mockServer, NotNil)
	defer mockServer.Close()
	mockServerURL, _ = url.Parse(mockServer.URL)

	sto := store.New(&store.Config{
		StoreBaseURL: mockServerURL,
	}, nil)
	connectivity, err := sto.ConnectivityCheck()
	c.Assert(err, IsNil)
	// everything is the test server, here
	c.Check(connectivity, DeepEquals, map[string]bool{
		mockServerURL.Host: false,
	})
	// three because retries
	c.Check(seenPaths, DeepEquals, map[string]int{
		"/v2/snaps/info/core": 3,
	})
}

func (s *storeTestSuite) TestSnapActionRefreshParallelInstall(c *C) {
	mockServer := httptest.NewServer(http.HandlerFunc(func(w http.ResponseWriter, r *http.Request) {
		assertRequest(c, r, "POST", snapActionPath)
		// check device authorization is set, implicitly checking doRequest was used
		c.Check(r.Header.Get("Snap-Device-Authorization"), Equals, `Macaroon root="device-macaroon"`)

		jsonReq, err := ioutil.ReadAll(r.Body)
		c.Assert(err, IsNil)
		var req struct {
			Context []map[string]interface{} `json:"context"`
			Actions []map[string]interface{} `json:"actions"`
		}

		err = json.Unmarshal(jsonReq, &req)
		c.Assert(err, IsNil)

		c.Assert(req.Context, HasLen, 2)
		c.Assert(req.Context[0], DeepEquals, map[string]interface{}{
			"snap-id":          helloWorldSnapID,
			"instance-key":     helloWorldSnapID,
			"revision":         float64(26),
			"tracking-channel": "stable",
			"refreshed-date":   helloRefreshedDateStr,
			"epoch":            iZeroEpoch,
		})
		c.Assert(req.Context[1], DeepEquals, map[string]interface{}{
			"snap-id":          helloWorldSnapID,
			"instance-key":     helloWorldFooInstanceKeyWithSalt,
			"revision":         float64(2),
			"tracking-channel": "stable",
			"refreshed-date":   helloRefreshedDateStr,
			"epoch":            iZeroEpoch,
		})
		c.Assert(req.Actions, HasLen, 1)
		c.Assert(req.Actions[0], DeepEquals, map[string]interface{}{
			"action":       "refresh",
			"instance-key": helloWorldFooInstanceKeyWithSalt,
			"snap-id":      helloWorldSnapID,
			"channel":      "stable",
		})

		io.WriteString(w, `{
  "results": [{
     "result": "refresh",
     "instance-key": "buPKUD3TKqCOgLEjjHx5kSiCpIs5cMuQ:IDKVhLy-HUyfYGFKcsH4V-7FVG7hLGs4M5zsraZU5tk",
     "snap-id": "buPKUD3TKqCOgLEjjHx5kSiCpIs5cMuQ",
     "name": "hello-world",
     "snap": {
       "snap-id": "buPKUD3TKqCOgLEjjHx5kSiCpIs5cMuQ",
       "name": "hello-world",
       "revision": 26,
       "version": "6.1",
       "publisher": {
          "id": "canonical",
          "username": "canonical",
          "display-name": "Canonical"
       }
     }
  }]
}`)
	}))

	c.Assert(mockServer, NotNil)
	defer mockServer.Close()

	mockServerURL, _ := url.Parse(mockServer.URL)
	cfg := store.Config{
		StoreBaseURL: mockServerURL,
	}
	dauthCtx := &testDauthContext{c: c, device: s.device}
	sto := store.New(&cfg, dauthCtx)

	results, err := sto.SnapAction(context.TODO(), []*store.CurrentSnap{
		{
			InstanceName:    "hello-world",
			SnapID:          helloWorldSnapID,
			TrackingChannel: "stable",
			Revision:        snap.R(26),
			RefreshedDate:   helloRefreshedDate,
		}, {
			InstanceName:    "hello-world_foo",
			SnapID:          helloWorldSnapID,
			TrackingChannel: "stable",
			Revision:        snap.R(2),
			RefreshedDate:   helloRefreshedDate,
		},
	}, []*store.SnapAction{
		{
			Action:       "refresh",
			SnapID:       helloWorldSnapID,
			Channel:      "stable",
			InstanceName: "hello-world_foo",
		},
	}, nil, &store.RefreshOptions{PrivacyKey: "123"})
	c.Assert(err, IsNil)
	c.Assert(results, HasLen, 1)
	c.Assert(results[0].SnapName(), Equals, "hello-world")
	c.Assert(results[0].InstanceName(), Equals, "hello-world_foo")
	c.Assert(results[0].Revision, Equals, snap.R(26))
}

func (s *storeTestSuite) TestSnapActionRefreshStableInstanceKey(c *C) {
	// salt "foo"
	helloWorldFooInstanceKeyWithSaltFoo := helloWorldSnapID + ":CY2pHZ7nlQDuiO5DxIsdRttcqqBoD2ZCQiEtCJSdVcI"
	mockServer := httptest.NewServer(http.HandlerFunc(func(w http.ResponseWriter, r *http.Request) {
		assertRequest(c, r, "POST", snapActionPath)
		// check device authorization is set, implicitly checking doRequest was used
		c.Check(r.Header.Get("Snap-Device-Authorization"), Equals, `Macaroon root="device-macaroon"`)

		jsonReq, err := ioutil.ReadAll(r.Body)
		c.Assert(err, IsNil)
		var req struct {
			Context []map[string]interface{} `json:"context"`
			Actions []map[string]interface{} `json:"actions"`
		}

		err = json.Unmarshal(jsonReq, &req)
		c.Assert(err, IsNil)

		c.Assert(req.Context, HasLen, 2)
		c.Assert(req.Context[0], DeepEquals, map[string]interface{}{
			"snap-id":          helloWorldSnapID,
			"instance-key":     helloWorldSnapID,
			"revision":         float64(26),
			"tracking-channel": "stable",
			"refreshed-date":   helloRefreshedDateStr,
			"epoch":            iZeroEpoch,
		})
		c.Assert(req.Context[1], DeepEquals, map[string]interface{}{
			"snap-id":          helloWorldSnapID,
			"instance-key":     helloWorldFooInstanceKeyWithSaltFoo,
			"revision":         float64(2),
			"tracking-channel": "stable",
			"refreshed-date":   helloRefreshedDateStr,
			"epoch":            iZeroEpoch,
		})
		c.Assert(req.Actions, HasLen, 1)
		c.Assert(req.Actions[0], DeepEquals, map[string]interface{}{
			"action":       "refresh",
			"instance-key": helloWorldFooInstanceKeyWithSaltFoo,
			"snap-id":      helloWorldSnapID,
			"channel":      "stable",
		})

		io.WriteString(w, `{
  "results": [{
     "result": "refresh",
     "instance-key": "buPKUD3TKqCOgLEjjHx5kSiCpIs5cMuQ:CY2pHZ7nlQDuiO5DxIsdRttcqqBoD2ZCQiEtCJSdVcI",
     "snap-id": "buPKUD3TKqCOgLEjjHx5kSiCpIs5cMuQ",
     "name": "hello-world",
     "snap": {
       "snap-id": "buPKUD3TKqCOgLEjjHx5kSiCpIs5cMuQ",
       "name": "hello-world",
       "revision": 26,
       "version": "6.1",
       "publisher": {
          "id": "canonical",
          "username": "canonical",
          "display-name": "Canonical"
       }
     }
  }]
}`)
	}))

	c.Assert(mockServer, NotNil)
	defer mockServer.Close()

	mockServerURL, _ := url.Parse(mockServer.URL)
	cfg := store.Config{
		StoreBaseURL: mockServerURL,
	}
	dauthCtx := &testDauthContext{c: c, device: s.device}
	sto := store.New(&cfg, dauthCtx)

	opts := &store.RefreshOptions{PrivacyKey: "foo"}
	currentSnaps := []*store.CurrentSnap{
		{
			InstanceName:    "hello-world",
			SnapID:          helloWorldSnapID,
			TrackingChannel: "stable",
			Revision:        snap.R(26),
			RefreshedDate:   helloRefreshedDate,
		}, {
			InstanceName:    "hello-world_foo",
			SnapID:          helloWorldSnapID,
			TrackingChannel: "stable",
			Revision:        snap.R(2),
			RefreshedDate:   helloRefreshedDate,
		},
	}
	action := []*store.SnapAction{
		{
			Action:       "refresh",
			SnapID:       helloWorldSnapID,
			Channel:      "stable",
			InstanceName: "hello-world_foo",
		},
	}
	results, err := sto.SnapAction(context.TODO(), currentSnaps, action, nil, opts)
	c.Assert(err, IsNil)
	c.Assert(results, HasLen, 1)
	c.Assert(results[0].SnapName(), Equals, "hello-world")
	c.Assert(results[0].InstanceName(), Equals, "hello-world_foo")
	c.Assert(results[0].Revision, Equals, snap.R(26))

	// another request with the same seed, gives same result
	resultsAgain, err := sto.SnapAction(context.TODO(), currentSnaps, action, nil, opts)
	c.Assert(err, IsNil)
	c.Assert(resultsAgain, DeepEquals, results)
}

func (s *storeTestSuite) TestSnapActionRevisionNotAvailableParallelInstall(c *C) {
	mockServer := httptest.NewServer(http.HandlerFunc(func(w http.ResponseWriter, r *http.Request) {
		assertRequest(c, r, "POST", snapActionPath)
		// check device authorization is set, implicitly checking doRequest was used
		c.Check(r.Header.Get("Snap-Device-Authorization"), Equals, `Macaroon root="device-macaroon"`)

		jsonReq, err := ioutil.ReadAll(r.Body)
		c.Assert(err, IsNil)
		var req struct {
			Context []map[string]interface{} `json:"context"`
			Actions []map[string]interface{} `json:"actions"`
		}

		err = json.Unmarshal(jsonReq, &req)
		c.Assert(err, IsNil)

		c.Assert(req.Context, HasLen, 2)
		c.Assert(req.Context[0], DeepEquals, map[string]interface{}{
			"snap-id":          helloWorldSnapID,
			"instance-key":     helloWorldSnapID,
			"revision":         float64(26),
			"tracking-channel": "stable",
			"refreshed-date":   helloRefreshedDateStr,
			"epoch":            iZeroEpoch,
		})
		c.Assert(req.Context[1], DeepEquals, map[string]interface{}{
			"snap-id":          helloWorldSnapID,
			"instance-key":     helloWorldFooInstanceKeyWithSalt,
			"revision":         float64(2),
			"tracking-channel": "edge",
			"refreshed-date":   helloRefreshedDateStr,
			"epoch":            iZeroEpoch,
		})
		c.Assert(req.Actions, HasLen, 3)
		c.Assert(req.Actions[0], DeepEquals, map[string]interface{}{
			"action":       "refresh",
			"instance-key": helloWorldSnapID,
			"snap-id":      helloWorldSnapID,
		})
		c.Assert(req.Actions[1], DeepEquals, map[string]interface{}{
			"action":       "refresh",
			"instance-key": helloWorldFooInstanceKeyWithSalt,
			"snap-id":      helloWorldSnapID,
		})
		c.Assert(req.Actions[2], DeepEquals, map[string]interface{}{
			"action":       "install",
			"instance-key": "install-1",
			"name":         "other",
			"channel":      "stable",
			"epoch":        nil,
		})

		io.WriteString(w, `{
  "results": [{
     "result": "error",
     "instance-key": "buPKUD3TKqCOgLEjjHx5kSiCpIs5cMuQ",
     "snap-id": "buPKUD3TKqCOgLEjjHx5kSiCpIs5cMuQ",
     "name": "hello-world",
     "error": {
       "code": "revision-not-found",
       "message": "msg1"
     }
  }, {
     "result": "error",
     "instance-key": "buPKUD3TKqCOgLEjjHx5kSiCpIs5cMuQ:IDKVhLy-HUyfYGFKcsH4V-7FVG7hLGs4M5zsraZU5tk",
     "snap-id": "buPKUD3TKqCOgLEjjHx5kSiCpIs5cMuQ",
     "name": "hello-world",
     "error": {
       "code": "revision-not-found",
       "message": "msg2"
     }
  },  {
     "result": "error",
     "instance-key": "install-1",
     "snap-id": "foo-id",
     "name": "other",
     "error": {
       "code": "revision-not-found",
       "message": "msg3"
     }
  }
  ]
}`)
	}))

	c.Assert(mockServer, NotNil)
	defer mockServer.Close()

	mockServerURL, _ := url.Parse(mockServer.URL)
	cfg := store.Config{
		StoreBaseURL: mockServerURL,
	}
	dauthCtx := &testDauthContext{c: c, device: s.device}
	sto := store.New(&cfg, dauthCtx)

	results, err := sto.SnapAction(context.TODO(), []*store.CurrentSnap{
		{
			InstanceName:    "hello-world",
			SnapID:          helloWorldSnapID,
			TrackingChannel: "stable",
			Revision:        snap.R(26),
			RefreshedDate:   helloRefreshedDate,
		},
		{
			InstanceName:    "hello-world_foo",
			SnapID:          helloWorldSnapID,
			TrackingChannel: "edge",
			Revision:        snap.R(2),
			RefreshedDate:   helloRefreshedDate,
		},
	}, []*store.SnapAction{
		{
			Action:       "refresh",
			InstanceName: "hello-world",
			SnapID:       helloWorldSnapID,
		}, {
			Action:       "refresh",
			InstanceName: "hello-world_foo",
			SnapID:       helloWorldSnapID,
		}, {
			Action:       "install",
			InstanceName: "other_foo",
			Channel:      "stable",
		},
	}, nil, &store.RefreshOptions{PrivacyKey: "123"})
	c.Assert(results, HasLen, 0)
	c.Check(err, DeepEquals, &store.SnapActionError{
		Refresh: map[string]error{
			"hello-world": &store.RevisionNotAvailableError{
				Action:  "refresh",
				Channel: "stable",
			},
			"hello-world_foo": &store.RevisionNotAvailableError{
				Action:  "refresh",
				Channel: "edge",
			},
		},
		Install: map[string]error{
			"other_foo": &store.RevisionNotAvailableError{
				Action:  "install",
				Channel: "stable",
			},
		},
	})
}

func (s *storeTestSuite) TestSnapActionInstallParallelInstall(c *C) {
	mockServer := httptest.NewServer(http.HandlerFunc(func(w http.ResponseWriter, r *http.Request) {
		assertRequest(c, r, "POST", snapActionPath)
		// check device authorization is set, implicitly checking doRequest was used
		c.Check(r.Header.Get("Snap-Device-Authorization"), Equals, `Macaroon root="device-macaroon"`)

		jsonReq, err := ioutil.ReadAll(r.Body)
		c.Assert(err, IsNil)
		var req struct {
			Context []map[string]interface{} `json:"context"`
			Actions []map[string]interface{} `json:"actions"`
		}

		err = json.Unmarshal(jsonReq, &req)
		c.Assert(err, IsNil)

		c.Assert(req.Context, HasLen, 1)
		c.Assert(req.Context[0], DeepEquals, map[string]interface{}{
			"snap-id":          helloWorldSnapID,
			"instance-key":     helloWorldSnapID,
			"revision":         float64(26),
			"tracking-channel": "stable",
			"refreshed-date":   helloRefreshedDateStr,
			"epoch":            iZeroEpoch,
		})
		c.Assert(req.Actions, HasLen, 1)
		c.Assert(req.Actions[0], DeepEquals, map[string]interface{}{
			"action":       "install",
			"instance-key": "install-1",
			"name":         "hello-world",
			"channel":      "stable",
			"epoch":        nil,
		})

		io.WriteString(w, `{
  "results": [{
     "result": "install",
     "instance-key": "install-1",
     "snap-id": "buPKUD3TKqCOgLEjjHx5kSiCpIs5cMuQ",
     "name": "hello-world",
     "snap": {
       "snap-id": "buPKUD3TKqCOgLEjjHx5kSiCpIs5cMuQ",
       "name": "hello-world",
       "revision": 28,
       "version": "6.1",
       "publisher": {
          "id": "canonical",
          "username": "canonical",
          "display-name": "Canonical"
       }
     }
  }]
}`)
	}))

	c.Assert(mockServer, NotNil)
	defer mockServer.Close()

	mockServerURL, _ := url.Parse(mockServer.URL)
	cfg := store.Config{
		StoreBaseURL: mockServerURL,
	}
	dauthCtx := &testDauthContext{c: c, device: s.device}
	sto := store.New(&cfg, dauthCtx)

	results, err := sto.SnapAction(context.TODO(), []*store.CurrentSnap{
		{
			InstanceName:    "hello-world",
			SnapID:          helloWorldSnapID,
			TrackingChannel: "stable",
			Revision:        snap.R(26),
			RefreshedDate:   helloRefreshedDate,
		},
	}, []*store.SnapAction{
		{
			Action:       "install",
			InstanceName: "hello-world_foo",
			Channel:      "stable",
		},
	}, nil, nil)
	c.Assert(err, IsNil)
	c.Assert(results, HasLen, 1)
	c.Assert(results[0].InstanceName(), Equals, "hello-world_foo")
	c.Assert(results[0].SnapName(), Equals, "hello-world")
	c.Assert(results[0].Revision, Equals, snap.R(28))
	c.Assert(results[0].Version, Equals, "6.1")
	c.Assert(results[0].SnapID, Equals, helloWorldSnapID)
	c.Assert(results[0].Deltas, HasLen, 0)
	// effective-channel is not set
	c.Assert(results[0].Channel, Equals, "")
}

func (s *storeTestSuite) TestSnapActionErrorsWhenNoInstanceName(c *C) {
	dauthCtx := &testDauthContext{c: c, device: s.device}
	sto := store.New(&store.Config{}, dauthCtx)

	results, err := sto.SnapAction(context.TODO(), []*store.CurrentSnap{
		{
			InstanceName:    "hello-world",
			SnapID:          helloWorldSnapID,
			TrackingChannel: "stable",
			Revision:        snap.R(26),
			RefreshedDate:   helloRefreshedDate,
		},
	}, []*store.SnapAction{
		{
			Action:  "install",
			Channel: "stable",
		},
	}, nil, nil)
	c.Assert(err, ErrorMatches, "internal error: action without instance name")
	c.Assert(results, IsNil)
}

func (s *storeTestSuite) TestSnapActionInstallUnexpectedInstallKey(c *C) {
	mockServer := httptest.NewServer(http.HandlerFunc(func(w http.ResponseWriter, r *http.Request) {
		assertRequest(c, r, "POST", snapActionPath)
		// check device authorization is set, implicitly checking doRequest was used
		c.Check(r.Header.Get("Snap-Device-Authorization"), Equals, `Macaroon root="device-macaroon"`)

		jsonReq, err := ioutil.ReadAll(r.Body)
		c.Assert(err, IsNil)
		var req struct {
			Context []map[string]interface{} `json:"context"`
			Actions []map[string]interface{} `json:"actions"`
		}

		err = json.Unmarshal(jsonReq, &req)
		c.Assert(err, IsNil)

		c.Assert(req.Context, HasLen, 1)
		c.Assert(req.Context[0], DeepEquals, map[string]interface{}{
			"snap-id":          helloWorldSnapID,
			"instance-key":     helloWorldSnapID,
			"revision":         float64(26),
			"tracking-channel": "stable",
			"refreshed-date":   helloRefreshedDateStr,
			"epoch":            iZeroEpoch,
		})
		c.Assert(req.Actions, HasLen, 1)
		c.Assert(req.Actions[0], DeepEquals, map[string]interface{}{
			"action":       "install",
			"instance-key": "install-1",
			"name":         "hello-world",
			"channel":      "stable",
			"epoch":        nil,
		})

		io.WriteString(w, `{
  "results": [{
     "result": "install",
     "instance-key": "foo-2",
     "snap-id": "buPKUD3TKqCOgLEjjHx5kSiCpIs5cMuQ",
     "name": "hello-world",
     "snap": {
       "snap-id": "buPKUD3TKqCOgLEjjHx5kSiCpIs5cMuQ",
       "name": "hello-world",
       "revision": 28,
       "version": "6.1",
       "publisher": {
          "id": "canonical",
          "username": "canonical",
          "display-name": "Canonical"
       }
     }
  }]
}`)
	}))

	c.Assert(mockServer, NotNil)
	defer mockServer.Close()

	mockServerURL, _ := url.Parse(mockServer.URL)
	cfg := store.Config{
		StoreBaseURL: mockServerURL,
	}
	dauthCtx := &testDauthContext{c: c, device: s.device}
	sto := store.New(&cfg, dauthCtx)

	results, err := sto.SnapAction(context.TODO(), []*store.CurrentSnap{
		{
			InstanceName:    "hello-world",
			SnapID:          helloWorldSnapID,
			TrackingChannel: "stable",
			Revision:        snap.R(26),
			RefreshedDate:   helloRefreshedDate,
		},
	}, []*store.SnapAction{
		{
			Action:       "install",
			InstanceName: "hello-world_foo",
			Channel:      "stable",
		},
	}, nil, nil)
	c.Assert(err, ErrorMatches, `unexpected invalid install/refresh API result: unexpected instance-key "foo-2"`)
	c.Assert(results, IsNil)
}

func (s *storeTestSuite) TestSnapActionRefreshUnexpectedInstanceKey(c *C) {
	mockServer := httptest.NewServer(http.HandlerFunc(func(w http.ResponseWriter, r *http.Request) {
		assertRequest(c, r, "POST", snapActionPath)
		// check device authorization is set, implicitly checking doRequest was used
		c.Check(r.Header.Get("Snap-Device-Authorization"), Equals, `Macaroon root="device-macaroon"`)

		jsonReq, err := ioutil.ReadAll(r.Body)
		c.Assert(err, IsNil)
		var req struct {
			Context []map[string]interface{} `json:"context"`
			Actions []map[string]interface{} `json:"actions"`
		}

		err = json.Unmarshal(jsonReq, &req)
		c.Assert(err, IsNil)

		c.Assert(req.Context, HasLen, 1)
		c.Assert(req.Context[0], DeepEquals, map[string]interface{}{
			"snap-id":          helloWorldSnapID,
			"instance-key":     helloWorldSnapID,
			"revision":         float64(26),
			"tracking-channel": "stable",
			"refreshed-date":   helloRefreshedDateStr,
			"epoch":            iZeroEpoch,
		})
		c.Assert(req.Actions, HasLen, 1)
		c.Assert(req.Actions[0], DeepEquals, map[string]interface{}{
			"action":       "refresh",
			"instance-key": helloWorldSnapID,
			"snap-id":      helloWorldSnapID,
			"channel":      "stable",
		})

		io.WriteString(w, `{
  "results": [{
     "result": "refresh",
     "instance-key": "foo-5",
     "snap-id": "buPKUD3TKqCOgLEjjHx5kSiCpIs5cMuQ",
     "name": "hello-world",
     "snap": {
       "snap-id": "buPKUD3TKqCOgLEjjHx5kSiCpIs5cMuQ",
       "name": "hello-world",
       "revision": 26,
       "version": "6.1",
       "publisher": {
          "id": "canonical",
          "username": "canonical",
          "display-name": "Canonical"
       }
     }
  }]
}`)
	}))

	c.Assert(mockServer, NotNil)
	defer mockServer.Close()

	mockServerURL, _ := url.Parse(mockServer.URL)
	cfg := store.Config{
		StoreBaseURL: mockServerURL,
	}
	dauthCtx := &testDauthContext{c: c, device: s.device}
	sto := store.New(&cfg, dauthCtx)

	results, err := sto.SnapAction(context.TODO(), []*store.CurrentSnap{
		{
			InstanceName:    "hello-world",
			SnapID:          helloWorldSnapID,
			TrackingChannel: "stable",
			Revision:        snap.R(26),
			RefreshedDate:   helloRefreshedDate,
		},
	}, []*store.SnapAction{
		{
			Action:       "refresh",
			SnapID:       helloWorldSnapID,
			Channel:      "stable",
			InstanceName: "hello-world",
		},
	}, nil, nil)
	c.Assert(err, ErrorMatches, `unexpected invalid install/refresh API result: unexpected refresh`)
	c.Assert(results, IsNil)
}

func (s *storeTestSuite) TestSnapActionUnexpectedErrorKey(c *C) {
	mockServer := httptest.NewServer(http.HandlerFunc(func(w http.ResponseWriter, r *http.Request) {
		assertRequest(c, r, "POST", snapActionPath)
		// check device authorization is set, implicitly checking doRequest was used
		c.Check(r.Header.Get("Snap-Device-Authorization"), Equals, `Macaroon root="device-macaroon"`)

		jsonReq, err := ioutil.ReadAll(r.Body)
		c.Assert(err, IsNil)
		var req struct {
			Context []map[string]interface{} `json:"context"`
			Actions []map[string]interface{} `json:"actions"`
		}

		err = json.Unmarshal(jsonReq, &req)
		c.Assert(err, IsNil)

		c.Assert(req.Context, HasLen, 2)
		c.Assert(req.Context[0], DeepEquals, map[string]interface{}{
			"snap-id":          helloWorldSnapID,
			"instance-key":     helloWorldSnapID,
			"revision":         float64(26),
			"tracking-channel": "stable",
			"refreshed-date":   helloRefreshedDateStr,
			"epoch":            iZeroEpoch,
		})
		c.Assert(req.Context[1], DeepEquals, map[string]interface{}{
			"snap-id":          helloWorldSnapID,
			"instance-key":     helloWorldFooInstanceKeyWithSalt,
			"revision":         float64(2),
			"tracking-channel": "stable",
			"refreshed-date":   helloRefreshedDateStr,
			"epoch":            iZeroEpoch,
		})
		c.Assert(req.Actions, HasLen, 1)
		c.Assert(req.Actions[0], DeepEquals, map[string]interface{}{
			"action":       "install",
			"instance-key": "install-1",
			"name":         "foo-2",
			"epoch":        nil,
		})

		io.WriteString(w, `{
  "results": [{
     "result": "install",
     "instance-key": "install-1",
     "snap-id": "foo-2-id",
     "name": "foo-2",
     "snap": {
       "snap-id": "foo-2-id",
       "name": "foo-2",
       "revision": 28,
       "version": "6.1",
       "publisher": {
          "id": "canonical",
          "username": "canonical",
          "display-name": "Canonical"
       }
     }
  },{
      "error": {
        "code": "duplicated-snap",
         "message": "The Snap is present more than once in the request."
      },
      "instance-key": "buPKUD3TKqCOgLEjjHx5kSiCpIs5cMuQ:IDKVhLy-HUyfYGFKcsH4V-7FVG7hLGs4M5zsraZU5tk",
      "name": null,
      "result": "error",
      "snap": null,
      "snap-id": "buPKUD3TKqCOgLEjjHx5kSiCpIs5cMuQ"
  }]
}`)
	}))

	c.Assert(mockServer, NotNil)
	defer mockServer.Close()

	mockServerURL, _ := url.Parse(mockServer.URL)
	cfg := store.Config{
		StoreBaseURL: mockServerURL,
	}
	dauthCtx := &testDauthContext{c: c, device: s.device}
	sto := store.New(&cfg, dauthCtx)

	results, err := sto.SnapAction(context.TODO(), []*store.CurrentSnap{
		{
			InstanceName:    "hello-world",
			SnapID:          helloWorldSnapID,
			TrackingChannel: "stable",
			Revision:        snap.R(26),
			RefreshedDate:   helloRefreshedDate,
		}, {
			InstanceName:    "hello-world_foo",
			SnapID:          helloWorldSnapID,
			TrackingChannel: "stable",
			Revision:        snap.R(2),
			RefreshedDate:   helloRefreshedDate,
		},
	}, []*store.SnapAction{
		{
			Action:       "install",
			InstanceName: "foo-2",
		},
	}, nil, &store.RefreshOptions{PrivacyKey: "123"})
	c.Assert(err, DeepEquals, &store.SnapActionError{
		Other: []error{fmt.Errorf(`snap "hello-world_foo": The Snap is present more than once in the request.`)},
	})
	c.Assert(results, HasLen, 1)
	c.Assert(results[0].InstanceName(), Equals, "foo-2")
	c.Assert(results[0].SnapID, Equals, "foo-2-id")
}

func (s *storeTestSuite) TestCreateCohort(c *C) {
	mockServer := httptest.NewServer(http.HandlerFunc(func(w http.ResponseWriter, r *http.Request) {
		assertRequest(c, r, "POST", cohortsPath)
		// check device authorization is set, implicitly checking doRequest was used
		c.Check(r.Header.Get("Snap-Device-Authorization"), Equals, `Macaroon root="device-macaroon"`)

		dec := json.NewDecoder(r.Body)
		var req struct {
			Snaps []string
		}
		err := dec.Decode(&req)
		c.Assert(err, IsNil)
		c.Check(dec.More(), Equals, false)

		c.Check(req.Snaps, DeepEquals, []string{"foo", "bar"})

		io.WriteString(w, `{
    "cohort-keys": {
        "potato": "U3VwZXIgc2VjcmV0IHN0dWZmIGVuY3J5cHRlZCBoZXJlLg=="
    }
}`)
	}))

	c.Assert(mockServer, NotNil)
	defer mockServer.Close()

	mockServerURL, _ := url.Parse(mockServer.URL)
	cfg := store.Config{
		StoreBaseURL: mockServerURL,
	}
	dauthCtx := &testDauthContext{c: c, device: s.device}
	sto := store.New(&cfg, dauthCtx)

	cohorts, err := sto.CreateCohorts(context.TODO(), []string{"foo", "bar"})
	c.Assert(err, IsNil)
	c.Assert(cohorts, DeepEquals, map[string]string{
		"potato": "U3VwZXIgc2VjcmV0IHN0dWZmIGVuY3J5cHRlZCBoZXJlLg==",
	})
}<|MERGE_RESOLUTION|>--- conflicted
+++ resolved
@@ -3200,14 +3200,11 @@
 		DetailFields: []string{}, // make the error less noisy
 	}
 
-<<<<<<< HEAD
-	ctx := store.ClientUserAgentContext(clientUserAgent)
-=======
 	req, err := http.NewRequest("GET", "/", nil)
 	c.Assert(err, IsNil)
 	req.Header.Add("User-Agent", clientUserAgent)
 	ctx := store.WithClientUserAgent(context.TODO(), req)
->>>>>>> 5c068e9b
+
 	sto := store.New(&cfg, nil)
 	sto.Find(ctx, &store.Search{Query: "hello"}, nil)
 	c.Assert(serverWasHit, Equals, true)
