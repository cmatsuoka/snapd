// -*- Mode: Go; indent-tabs-mode: t -*-

/*
 * Copyright (C) 2014-2018 Canonical Ltd
 *
 * This program is free software: you can redistribute it and/or modify
 * it under the terms of the GNU General Public License version 3 as
 * published by the Free Software Foundation.
 *
 * This program is distributed in the hope that it will be useful,
 * but WITHOUT ANY WARRANTY; without even the implied warranty of
 * MERCHANTABILITY or FITNESS FOR A PARTICULAR PURPOSE.  See the
 * GNU General Public License for more details.
 *
 * You should have received a copy of the GNU General Public License
 * along with this program.  If not, see <http://www.gnu.org/licenses/>.
 *
 */

package store_test

import (
	"bytes"
	"context"
	"crypto"
	"encoding/json"
	"fmt"
	"io"
	"io/ioutil"
	"net/http"
	"net/http/httptest"
	"net/url"
	"os"
	"path/filepath"
	"regexp"
	"strings"
	"sync"
	"sync/atomic"
	"testing"
	"time"

	"golang.org/x/crypto/sha3"
	. "gopkg.in/check.v1"
	"gopkg.in/macaroon.v1"
	"gopkg.in/retry.v1"

	"github.com/snapcore/snapd/advisor"
	"github.com/snapcore/snapd/arch"
	"github.com/snapcore/snapd/asserts"
	"github.com/snapcore/snapd/client"
	"github.com/snapcore/snapd/dirs"
	"github.com/snapcore/snapd/httputil"
	"github.com/snapcore/snapd/logger"
	"github.com/snapcore/snapd/osutil"
	"github.com/snapcore/snapd/overlord/auth"
	"github.com/snapcore/snapd/progress"
	"github.com/snapcore/snapd/release"
	"github.com/snapcore/snapd/snap"
	"github.com/snapcore/snapd/snap/snaptest"
	"github.com/snapcore/snapd/store"
	"github.com/snapcore/snapd/testutil"
)

func TestStore(t *testing.T) { TestingT(t) }

type configTestSuite struct{}

var _ = Suite(&configTestSuite{})

var (
	// this is what snap.E("0") looks like when decoded into an interface{} (the /^i/ is for "interface")
	iZeroEpoch = map[string]interface{}{
		"read":  []interface{}{0.},
		"write": []interface{}{0.},
	}
	// ...and this is snap.E("5*")
	iFiveStarEpoch = map[string]interface{}{
		"read":  []interface{}{4., 5.},
		"write": []interface{}{5.},
	}
)

func (suite *configTestSuite) TestSetBaseURL(c *C) {
	// Sanity check to prove at least one URI changes.
	cfg := store.DefaultConfig()
	c.Assert(cfg.StoreBaseURL.String(), Equals, "https://api.snapcraft.io/")

	u, err := url.Parse("http://example.com/path/prefix/")
	c.Assert(err, IsNil)
	err = cfg.SetBaseURL(u)
	c.Assert(err, IsNil)

	c.Check(cfg.StoreBaseURL.String(), Equals, "http://example.com/path/prefix/")
	c.Check(cfg.AssertionsBaseURL, IsNil)
}

func (suite *configTestSuite) TestSetBaseURLStoreOverrides(c *C) {
	cfg := store.DefaultConfig()
	c.Assert(cfg.SetBaseURL(store.ApiURL()), IsNil)
	c.Check(cfg.StoreBaseURL, Matches, store.ApiURL().String()+".*")

	c.Assert(os.Setenv("SNAPPY_FORCE_API_URL", "https://force-api.local/"), IsNil)
	defer os.Setenv("SNAPPY_FORCE_API_URL", "")
	cfg = store.DefaultConfig()
	c.Assert(cfg.SetBaseURL(store.ApiURL()), IsNil)
	c.Check(cfg.StoreBaseURL.String(), Equals, "https://force-api.local/")
	c.Check(cfg.AssertionsBaseURL, IsNil)
}

func (suite *configTestSuite) TestSetBaseURLStoreURLBadEnviron(c *C) {
	c.Assert(os.Setenv("SNAPPY_FORCE_API_URL", "://example.com"), IsNil)
	defer os.Setenv("SNAPPY_FORCE_API_URL", "")

	cfg := store.DefaultConfig()
	err := cfg.SetBaseURL(store.ApiURL())
	c.Check(err, ErrorMatches, "invalid SNAPPY_FORCE_API_URL: parse ://example.com: missing protocol scheme")
}

func (suite *configTestSuite) TestSetBaseURLAssertsOverrides(c *C) {
	cfg := store.DefaultConfig()
	c.Assert(cfg.SetBaseURL(store.ApiURL()), IsNil)
	c.Check(cfg.AssertionsBaseURL, IsNil)

	c.Assert(os.Setenv("SNAPPY_FORCE_SAS_URL", "https://force-sas.local/"), IsNil)
	defer os.Setenv("SNAPPY_FORCE_SAS_URL", "")
	cfg = store.DefaultConfig()
	c.Assert(cfg.SetBaseURL(store.ApiURL()), IsNil)
	c.Check(cfg.AssertionsBaseURL, Matches, "https://force-sas.local/.*")
}

func (suite *configTestSuite) TestSetBaseURLAssertsURLBadEnviron(c *C) {
	c.Assert(os.Setenv("SNAPPY_FORCE_SAS_URL", "://example.com"), IsNil)
	defer os.Setenv("SNAPPY_FORCE_SAS_URL", "")

	cfg := store.DefaultConfig()
	err := cfg.SetBaseURL(store.ApiURL())
	c.Check(err, ErrorMatches, "invalid SNAPPY_FORCE_SAS_URL: parse ://example.com: missing protocol scheme")
}

const (
	// Store API paths/patterns.
	authNoncesPath     = "/api/v1/snaps/auth/nonces"
	authSessionPath    = "/api/v1/snaps/auth/sessions"
	buyPath            = "/api/v1/snaps/purchases/buy"
	customersMePath    = "/api/v1/snaps/purchases/customers/me"
	detailsPathPattern = "/api/v1/snaps/details/.*"
	ordersPath         = "/api/v1/snaps/purchases/orders"
	searchPath         = "/api/v1/snaps/search"
	sectionsPath       = "/api/v1/snaps/sections"
	// v2
	snapActionPath  = "/v2/snaps/refresh"
	infoPathPattern = "/v2/snaps/info/.*"
)

// Build details path for a snap name.
func detailsPath(snapName string) string {
	return strings.Replace(detailsPathPattern, ".*", snapName, 1)
}

// Build info path for a snap name.
func infoPath(snapName string) string {
	return strings.Replace(infoPathPattern, ".*", snapName, 1)
}

// Assert that a request is roughly as expected. Useful in fakes that should
// only attempt to handle a specific request.
func assertRequest(c *C, r *http.Request, method, pathPattern string) {
	pathMatch, err := regexp.MatchString("^"+pathPattern+"$", r.URL.Path)
	c.Assert(err, IsNil)
	if r.Method != method || !pathMatch {
		c.Fatalf("request didn't match (expected %s %s, got %s %s)", method, pathPattern, r.Method, r.URL.Path)
	}
}

type storeTestSuite struct {
	testutil.BaseTest
	store     *store.Store
	logbuf    *bytes.Buffer
	user      *auth.UserState
	localUser *auth.UserState
	device    *auth.DeviceState

	mockXDelta *testutil.MockCmd

	restoreLogger func()
}

var _ = Suite(&storeTestSuite{})

const (
	exModel = `type: model
authority-id: my-brand
series: 16
brand-id: my-brand
model: baz-3000
architecture: armhf
gadget: gadget
kernel: kernel
store: my-brand-store-id
timestamp: 2016-08-20T13:00:00Z
sign-key-sha3-384: Jv8_JiHiIzJVcO9M55pPdqSDWUvuhfDIBJUS-3VW7F_idjix7Ffn5qMxB21ZQuij

AXNpZw=`

	exSerial = `type: serial
authority-id: my-brand
brand-id: my-brand
model: baz-3000
serial: 9999
device-key:
    AcbBTQRWhcGAARAAtJGIguK7FhSyRxL/6jvdy0zAgGCjC1xVNFzeF76p5G8BXNEEHZUHK+z8Gr2J
    inVrpvhJhllf5Ob2dIMH2YQbC9jE1kjbzvuauQGDqk6tNQm0i3KDeHCSPgVN+PFXPwKIiLrh66Po
    AC7OfR1rFUgCqu0jch0H6Nue0ynvEPiY4dPeXq7mCdpDr5QIAM41L+3hg0OdzvO8HMIGZQpdF6jP
    7fkkVMROYvHUOJ8kknpKE7FiaNNpH7jK1qNxOYhLeiioX0LYrdmTvdTWHrSKZc82ZmlDjpKc4hUx
    VtTXMAysw7CzIdREPom/vJklnKLvZt+Wk5AEF5V5YKnuT3pY+fjVMZ56GtTEeO/Er/oLk/n2xUK5
    fD5DAyW/9z0ygzwTbY5IuWXyDfYneL4nXwWOEgg37Z4+8mTH+ftTz2dl1x1KIlIR2xo0kxf9t8K+
    jlr13vwF1+QReMCSUycUsZ2Eep5XhjI+LG7G1bMSGqodZTIOXLkIy6+3iJ8Z/feIHlJ0ELBDyFbl
    Yy04Sf9LI148vJMsYenonkoWejWdMi8iCUTeaZydHJEUBU/RbNFLjCWa6NIUe9bfZgLiOOZkps54
    +/AL078ri/tGjo/5UGvezSmwrEoWJyqrJt2M69N2oVDLJcHeo2bUYPtFC2Kfb2je58JrJ+llifdg
    rAsxbnHXiXyVimUAEQEAAQ==
device-key-sha3-384: EAD4DbLxK_kn0gzNCXOs3kd6DeMU3f-L6BEsSEuJGBqCORR0gXkdDxMbOm11mRFu
timestamp: 2016-08-24T21:55:00Z
sign-key-sha3-384: Jv8_JiHiIzJVcO9M55pPdqSDWUvuhfDIBJUS-3VW7F_idjix7Ffn5qMxB21ZQuij

AXNpZw=`

	exDeviceSessionRequest = `type: device-session-request
brand-id: my-brand
model: baz-3000
serial: 9999
nonce: @NONCE@
timestamp: 2016-08-24T21:55:00Z
sign-key-sha3-384: Jv8_JiHiIzJVcO9M55pPdqSDWUvuhfDIBJUS-3VW7F_idjix7Ffn5qMxB21ZQuij

AXNpZw=`
)

type testDauthContext struct {
	c      *C
	device *auth.DeviceState

	deviceMu         sync.Mutex
	deviceGetWitness func()

	user *auth.UserState

	proxyStoreID  string
	proxyStoreURL *url.URL

	storeID string

	cloudInfo *auth.CloudInfo
}

<<<<<<< HEAD
func (ac *testAuthContext) Device() (*auth.DeviceState, error) {
	ac.deviceMu.Lock()
	defer ac.deviceMu.Unlock()
=======
func (dac *testDauthContext) Device() (*auth.DeviceState, error) {
>>>>>>> b24d1a58
	freshDevice := auth.DeviceState{}
	if dac.device != nil {
		freshDevice = *dac.device
	}
	if ac.deviceGetWitness != nil {
		ac.deviceGetWitness()
	}
	return &freshDevice, nil
}

<<<<<<< HEAD
func (ac *testAuthContext) UpdateDeviceAuth(d *auth.DeviceState, newSessionMacaroon string) (*auth.DeviceState, error) {
	ac.deviceMu.Lock()
	defer ac.deviceMu.Unlock()
	ac.c.Assert(d, DeepEquals, ac.device)
	updated := *ac.device
=======
func (dac *testDauthContext) UpdateDeviceAuth(d *auth.DeviceState, newSessionMacaroon string) (*auth.DeviceState, error) {
	dac.c.Assert(d, DeepEquals, dac.device)
	updated := *dac.device
>>>>>>> b24d1a58
	updated.SessionMacaroon = newSessionMacaroon
	*dac.device = updated
	return &updated, nil
}

func (dac *testDauthContext) UpdateUserAuth(u *auth.UserState, newDischarges []string) (*auth.UserState, error) {
	dac.c.Assert(u, DeepEquals, dac.user)
	updated := *dac.user
	updated.StoreDischarges = newDischarges
	return &updated, nil
}

func (dac *testDauthContext) StoreID(fallback string) (string, error) {
	if dac.storeID != "" {
		return dac.storeID, nil
	}
	return fallback, nil
}

func (dac *testDauthContext) DeviceSessionRequestParams(nonce string) (*store.DeviceSessionRequestParams, error) {
	model, err := asserts.Decode([]byte(exModel))
	if err != nil {
		return nil, err
	}

	serial, err := asserts.Decode([]byte(exSerial))
	if err != nil {
		return nil, err
	}

	sessReq, err := asserts.Decode([]byte(strings.Replace(exDeviceSessionRequest, "@NONCE@", nonce, 1)))
	if err != nil {
		return nil, err
	}

	return &store.DeviceSessionRequestParams{
		Request: sessReq.(*asserts.DeviceSessionRequest),
		Serial:  serial.(*asserts.Serial),
		Model:   model.(*asserts.Model),
	}, nil
}

func (dac *testDauthContext) ProxyStoreParams(defaultURL *url.URL) (string, *url.URL, error) {
	if dac.proxyStoreID != "" {
		return dac.proxyStoreID, dac.proxyStoreURL, nil
	}
	return "", defaultURL, nil
}

func (dac *testDauthContext) CloudInfo() (*auth.CloudInfo, error) {
	return dac.cloudInfo, nil
}

func makeTestMacaroon() (*macaroon.Macaroon, error) {
	m, err := macaroon.New([]byte("secret"), "some-id", "location")
	if err != nil {
		return nil, err
	}
	err = m.AddThirdPartyCaveat([]byte("shared-key"), "third-party-caveat", store.UbuntuoneLocation)
	if err != nil {
		return nil, err
	}

	return m, nil
}

func makeTestDischarge() (*macaroon.Macaroon, error) {
	m, err := macaroon.New([]byte("shared-key"), "third-party-caveat", store.UbuntuoneLocation)
	if err != nil {
		return nil, err
	}

	return m, nil
}

func makeTestRefreshDischargeResponse() (string, error) {
	m, err := macaroon.New([]byte("shared-key"), "refreshed-third-party-caveat", store.UbuntuoneLocation)
	if err != nil {
		return "", err
	}

	return auth.MacaroonSerialize(m)
}

func createTestUser(userID int, root, discharge *macaroon.Macaroon) (*auth.UserState, error) {
	serializedMacaroon, err := auth.MacaroonSerialize(root)
	if err != nil {
		return nil, err
	}
	serializedDischarge, err := auth.MacaroonSerialize(discharge)
	if err != nil {
		return nil, err
	}

	return &auth.UserState{
		ID:              userID,
		Username:        "test-user",
		Macaroon:        serializedMacaroon,
		Discharges:      []string{serializedDischarge},
		StoreMacaroon:   serializedMacaroon,
		StoreDischarges: []string{serializedDischarge},
	}, nil
}

func createTestDevice() *auth.DeviceState {
	return &auth.DeviceState{
		Brand:           "some-brand",
		SessionMacaroon: "device-macaroon",
		Serial:          "9999",
	}
}

func (s *storeTestSuite) SetUpTest(c *C) {
	s.BaseTest.SetUpTest(c)
	s.BaseTest.AddCleanup(snap.MockSanitizePlugsSlots(func(snapInfo *snap.Info) {}))

	s.store = store.New(nil, nil)
	dirs.SetRootDir(c.MkDir())
	c.Assert(os.MkdirAll(dirs.SnapMountDir, 0755), IsNil)

	os.Setenv("SNAPD_DEBUG", "1")
	s.AddCleanup(func() { os.Unsetenv("SNAPD_DEBUG") })

	s.logbuf, s.restoreLogger = logger.MockLogger()

	root, err := makeTestMacaroon()
	c.Assert(err, IsNil)
	discharge, err := makeTestDischarge()
	c.Assert(err, IsNil)
	s.user, err = createTestUser(1, root, discharge)
	c.Assert(err, IsNil)
	s.localUser = &auth.UserState{
		ID:       11,
		Username: "test-user",
		Macaroon: "snapd-macaroon",
	}
	s.device = createTestDevice()
	s.mockXDelta = testutil.MockCommand(c, "xdelta3", "")

	store.MockDefaultRetryStrategy(&s.BaseTest, retry.LimitCount(5, retry.LimitTime(1*time.Second,
		retry.Exponential{
			Initial: 1 * time.Millisecond,
			Factor:  1,
		},
	)))

	store.MockDownloadRetryStrategy(&s.BaseTest, retry.LimitCount(5, retry.LimitTime(1*time.Second,
		retry.Exponential{
			Initial: 1 * time.Millisecond,
			Factor:  1,
		},
	)))
}

func (s *storeTestSuite) TearDownTest(c *C) {
	s.mockXDelta.Restore()
	s.restoreLogger()
	s.BaseTest.TearDownTest(c)
}

func (s *storeTestSuite) expectedAuthorization(c *C, user *auth.UserState) string {
	var buf bytes.Buffer

	root, err := auth.MacaroonDeserialize(user.StoreMacaroon)
	c.Assert(err, IsNil)
	discharge, err := auth.MacaroonDeserialize(user.StoreDischarges[0])
	c.Assert(err, IsNil)
	discharge.Bind(root.Signature())

	serializedMacaroon, err := auth.MacaroonSerialize(root)
	c.Assert(err, IsNil)
	serializedDischarge, err := auth.MacaroonSerialize(discharge)
	c.Assert(err, IsNil)

	fmt.Fprintf(&buf, `Macaroon root="%s", discharge="%s"`, serializedMacaroon, serializedDischarge)
	return buf.String()
}

func (s *storeTestSuite) TestDownloadOK(c *C) {
	expectedContent := []byte("I was downloaded")

	restore := store.MockDownload(func(ctx context.Context, name, sha3, url string, user *auth.UserState, s *store.Store, w io.ReadWriteSeeker, resume int64, pbar progress.Meter, dlOpts *store.DownloadOptions) error {
		c.Check(url, Equals, "anon-url")
		w.Write(expectedContent)
		return nil
	})
	defer restore()

	snap := &snap.Info{}
	snap.RealName = "foo"
	snap.AnonDownloadURL = "anon-url"
	snap.DownloadURL = "AUTH-URL"
	snap.Size = int64(len(expectedContent))

	path := filepath.Join(c.MkDir(), "downloaded-file")
	err := s.store.Download(context.TODO(), "foo", path, &snap.DownloadInfo, nil, nil, nil)
	c.Assert(err, IsNil)
	defer os.Remove(path)

	c.Assert(path, testutil.FileEquals, expectedContent)
}

func (s *storeTestSuite) TestDownloadRangeRequest(c *C) {
	partialContentStr := "partial content "
	missingContentStr := "was downloaded"
	expectedContentStr := partialContentStr + missingContentStr

	restore := store.MockDownload(func(ctx context.Context, name, sha3, url string, user *auth.UserState, s *store.Store, w io.ReadWriteSeeker, resume int64, pbar progress.Meter, dlOpts *store.DownloadOptions) error {
		c.Check(resume, Equals, int64(len(partialContentStr)))
		c.Check(url, Equals, "anon-url")
		w.Write([]byte(missingContentStr))
		return nil
	})
	defer restore()

	snap := &snap.Info{}
	snap.RealName = "foo"
	snap.AnonDownloadURL = "anon-url"
	snap.DownloadURL = "AUTH-URL"
	snap.Sha3_384 = "abcdabcd"
	snap.Size = int64(len(expectedContentStr))

	targetFn := filepath.Join(c.MkDir(), "foo_1.0_all.snap")
	err := ioutil.WriteFile(targetFn+".partial", []byte(partialContentStr), 0644)
	c.Assert(err, IsNil)

	err = s.store.Download(context.TODO(), "foo", targetFn, &snap.DownloadInfo, nil, nil, nil)
	c.Assert(err, IsNil)

	c.Assert(targetFn, testutil.FileEquals, expectedContentStr)
}

func (s *storeTestSuite) TestResumeOfCompleted(c *C) {
	expectedContentStr := "nothing downloaded"

	snap := &snap.Info{}
	snap.RealName = "foo"
	snap.AnonDownloadURL = "anon-url"
	snap.DownloadURL = "AUTH-URL"
	snap.Sha3_384 = fmt.Sprintf("%x", sha3.Sum384([]byte(expectedContentStr)))
	snap.Size = int64(len(expectedContentStr))

	targetFn := filepath.Join(c.MkDir(), "foo_1.0_all.snap")
	err := ioutil.WriteFile(targetFn+".partial", []byte(expectedContentStr), 0644)
	c.Assert(err, IsNil)

	err = s.store.Download(context.TODO(), "foo", targetFn, &snap.DownloadInfo, nil, nil, nil)
	c.Assert(err, IsNil)

	c.Assert(targetFn, testutil.FileEquals, expectedContentStr)
}

func (s *storeTestSuite) TestDownloadEOFHandlesResumeHashCorrectly(c *C) {
	n := 0
	var mockServer *httptest.Server

	// our mock download content
	buf := make([]byte, 50000)
	for i := range buf {
		buf[i] = 'x'
	}
	h := crypto.SHA3_384.New()
	io.Copy(h, bytes.NewBuffer(buf))

	// raise an EOF shortly before the end
	mockServer = httptest.NewServer(http.HandlerFunc(func(w http.ResponseWriter, r *http.Request) {
		n++
		if n < 2 {
			w.Header().Add("Content-Length", fmt.Sprintf("%d", len(buf)))
			w.Write(buf[0 : len(buf)-5])
			mockServer.CloseClientConnections()
			return
		}
		w.Write(buf[len(buf)-5:])
	}))

	c.Assert(mockServer, NotNil)
	defer mockServer.Close()

	snap := &snap.Info{}
	snap.RealName = "foo"
	snap.AnonDownloadURL = mockServer.URL
	snap.DownloadURL = "AUTH-URL"
	snap.Sha3_384 = fmt.Sprintf("%x", h.Sum(nil))
	snap.Size = 50000

	targetFn := filepath.Join(c.MkDir(), "foo_1.0_all.snap")
	err := s.store.Download(context.TODO(), "foo", targetFn, &snap.DownloadInfo, nil, nil, nil)
	c.Assert(err, IsNil)
	c.Assert(targetFn, testutil.FileEquals, buf)
	c.Assert(s.logbuf.String(), Matches, "(?s).*Retrying .* attempt 2, .*")
}

func (s *storeTestSuite) TestDownloadRetryHashErrorIsFullyRetried(c *C) {
	n := 0
	var mockServer *httptest.Server

	// our mock download content
	buf := make([]byte, 50000)
	for i := range buf {
		buf[i] = 'x'
	}
	h := crypto.SHA3_384.New()
	io.Copy(h, bytes.NewBuffer(buf))

	// raise an EOF shortly before the end and send the WRONG content next
	mockServer = httptest.NewServer(http.HandlerFunc(func(w http.ResponseWriter, r *http.Request) {
		n++
		switch n {
		case 1:
			w.Header().Add("Content-Length", fmt.Sprintf("%d", len(buf)))
			w.Write(buf[0 : len(buf)-5])
			mockServer.CloseClientConnections()
		case 2:
			io.WriteString(w, "yyyyy")
		case 3:
			w.Write(buf)
		}
	}))

	c.Assert(mockServer, NotNil)
	defer mockServer.Close()

	snap := &snap.Info{}
	snap.RealName = "foo"
	snap.AnonDownloadURL = mockServer.URL
	snap.DownloadURL = "AUTH-URL"
	snap.Sha3_384 = fmt.Sprintf("%x", h.Sum(nil))
	snap.Size = 50000

	targetFn := filepath.Join(c.MkDir(), "foo_1.0_all.snap")
	err := s.store.Download(context.TODO(), "foo", targetFn, &snap.DownloadInfo, nil, nil, nil)
	c.Assert(err, IsNil)

	c.Assert(targetFn, testutil.FileEquals, buf)

	c.Assert(s.logbuf.String(), Matches, "(?s).*Retrying .* attempt 2, .*")
}

func (s *storeTestSuite) TestResumeOfCompletedRetriedOnHashFailure(c *C) {
	var mockServer *httptest.Server

	// our mock download content
	buf := make([]byte, 50000)
	badbuf := make([]byte, 50000)
	for i := range buf {
		buf[i] = 'x'
		badbuf[i] = 'y'
	}
	h := crypto.SHA3_384.New()
	io.Copy(h, bytes.NewBuffer(buf))

	mockServer = httptest.NewServer(http.HandlerFunc(func(w http.ResponseWriter, r *http.Request) {
		w.Write(buf)
	}))

	c.Assert(mockServer, NotNil)
	defer mockServer.Close()

	snap := &snap.Info{}
	snap.RealName = "foo"
	snap.AnonDownloadURL = mockServer.URL
	snap.DownloadURL = "AUTH-URL"
	snap.Sha3_384 = fmt.Sprintf("%x", h.Sum(nil))
	snap.Size = 50000

	targetFn := filepath.Join(c.MkDir(), "foo_1.0_all.snap")
	c.Assert(ioutil.WriteFile(targetFn+".partial", badbuf, 0644), IsNil)
	err := s.store.Download(context.TODO(), "foo", targetFn, &snap.DownloadInfo, nil, nil, nil)
	c.Assert(err, IsNil)

	c.Assert(targetFn, testutil.FileEquals, buf)

	c.Assert(s.logbuf.String(), Matches, "(?s).*sha3-384 mismatch.*")
}

func (s *storeTestSuite) TestDownloadRetryHashErrorIsFullyRetriedOnlyOnce(c *C) {
	n := 0
	var mockServer *httptest.Server

	mockServer = httptest.NewServer(http.HandlerFunc(func(w http.ResponseWriter, r *http.Request) {
		n++
		io.WriteString(w, "something invalid")
	}))

	c.Assert(mockServer, NotNil)
	defer mockServer.Close()

	snap := &snap.Info{}
	snap.RealName = "foo"
	snap.AnonDownloadURL = mockServer.URL
	snap.DownloadURL = "AUTH-URL"
	snap.Sha3_384 = "invalid-hash"
	snap.Size = int64(len("something invalid"))

	targetFn := filepath.Join(c.MkDir(), "foo_1.0_all.snap")
	err := s.store.Download(context.TODO(), "foo", targetFn, &snap.DownloadInfo, nil, nil, nil)

	_, ok := err.(store.HashError)
	c.Assert(ok, Equals, true)
	// ensure we only retried once (as these downloads might be big)
	c.Assert(n, Equals, 2)
}

func (s *storeTestSuite) TestDownloadRangeRequestRetryOnHashError(c *C) {
	expectedContentStr := "file was downloaded from scratch"
	partialContentStr := "partial content "

	n := 0
	restore := store.MockDownload(func(ctx context.Context, name, sha3, url string, user *auth.UserState, s *store.Store, w io.ReadWriteSeeker, resume int64, pbar progress.Meter, dlOpts *store.DownloadOptions) error {
		n++
		if n == 1 {
			// force sha3 error on first download
			c.Check(resume, Equals, int64(len(partialContentStr)))
			return store.NewHashError("foo", "1234", "5678")
		}
		w.Write([]byte(expectedContentStr))
		return nil
	})
	defer restore()

	snap := &snap.Info{}
	snap.RealName = "foo"
	snap.AnonDownloadURL = "anon-url"
	snap.DownloadURL = "AUTH-URL"
	snap.Sha3_384 = ""
	snap.Size = int64(len(expectedContentStr))

	targetFn := filepath.Join(c.MkDir(), "foo_1.0_all.snap")
	err := ioutil.WriteFile(targetFn+".partial", []byte(partialContentStr), 0644)
	c.Assert(err, IsNil)

	err = s.store.Download(context.TODO(), "foo", targetFn, &snap.DownloadInfo, nil, nil, nil)
	c.Assert(err, IsNil)
	c.Assert(n, Equals, 2)

	c.Assert(targetFn, testutil.FileEquals, expectedContentStr)
}

func (s *storeTestSuite) TestDownloadRangeRequestFailOnHashError(c *C) {
	partialContentStr := "partial content "

	n := 0
	restore := store.MockDownload(func(ctx context.Context, name, sha3, url string, user *auth.UserState, s *store.Store, w io.ReadWriteSeeker, resume int64, pbar progress.Meter, dlOpts *store.DownloadOptions) error {
		n++
		return store.NewHashError("foo", "1234", "5678")
	})
	defer restore()

	snap := &snap.Info{}
	snap.RealName = "foo"
	snap.AnonDownloadURL = "anon-url"
	snap.DownloadURL = "AUTH-URL"
	snap.Sha3_384 = ""
	snap.Size = int64(len(partialContentStr) + 1)

	targetFn := filepath.Join(c.MkDir(), "foo_1.0_all.snap")
	err := ioutil.WriteFile(targetFn+".partial", []byte(partialContentStr), 0644)
	c.Assert(err, IsNil)

	err = s.store.Download(context.TODO(), "foo", targetFn, &snap.DownloadInfo, nil, nil, nil)
	c.Assert(err, NotNil)
	c.Assert(err, ErrorMatches, `sha3-384 mismatch for "foo": got 1234 but expected 5678`)
	c.Assert(n, Equals, 2)
}

func (s *storeTestSuite) TestAuthenticatedDownloadDoesNotUseAnonURL(c *C) {
	expectedContent := []byte("I was downloaded")
	restore := store.MockDownload(func(ctx context.Context, name, sha3, url string, user *auth.UserState, _ *store.Store, w io.ReadWriteSeeker, resume int64, pbar progress.Meter, dlOpts *store.DownloadOptions) error {
		// check user is pass and auth url is used
		c.Check(user, Equals, s.user)
		c.Check(url, Equals, "AUTH-URL")

		w.Write(expectedContent)
		return nil
	})
	defer restore()

	snap := &snap.Info{}
	snap.RealName = "foo"
	snap.AnonDownloadURL = "anon-url"
	snap.DownloadURL = "AUTH-URL"
	snap.Size = int64(len(expectedContent))

	path := filepath.Join(c.MkDir(), "downloaded-file")
	err := s.store.Download(context.TODO(), "foo", path, &snap.DownloadInfo, nil, s.user, nil)
	c.Assert(err, IsNil)
	defer os.Remove(path)

	c.Assert(path, testutil.FileEquals, expectedContent)
}

func (s *storeTestSuite) TestAuthenticatedDeviceDoesNotUseAnonURL(c *C) {
	expectedContent := []byte("I was downloaded")
	restore := store.MockDownload(func(ctx context.Context, name, sha3, url string, user *auth.UserState, s *store.Store, w io.ReadWriteSeeker, resume int64, pbar progress.Meter, dlOpts *store.DownloadOptions) error {
		// check auth url is used
		c.Check(url, Equals, "AUTH-URL")

		w.Write(expectedContent)
		return nil
	})
	defer restore()

	snap := &snap.Info{}
	snap.RealName = "foo"
	snap.AnonDownloadURL = "anon-url"
	snap.DownloadURL = "AUTH-URL"
	snap.Size = int64(len(expectedContent))

	dauthCtx := &testDauthContext{c: c, device: s.device}
	sto := store.New(&store.Config{}, dauthCtx)

	path := filepath.Join(c.MkDir(), "downloaded-file")
	err := sto.Download(context.TODO(), "foo", path, &snap.DownloadInfo, nil, nil, nil)
	c.Assert(err, IsNil)
	defer os.Remove(path)

	c.Assert(path, testutil.FileEquals, expectedContent)
}

func (s *storeTestSuite) TestLocalUserDownloadUsesAnonURL(c *C) {
	expectedContentStr := "I was downloaded"
	restore := store.MockDownload(func(ctx context.Context, name, sha3, url string, user *auth.UserState, s *store.Store, w io.ReadWriteSeeker, resume int64, pbar progress.Meter, dlOpts *store.DownloadOptions) error {
		c.Check(url, Equals, "anon-url")

		w.Write([]byte(expectedContentStr))
		return nil
	})
	defer restore()

	snap := &snap.Info{}
	snap.RealName = "foo"
	snap.AnonDownloadURL = "anon-url"
	snap.DownloadURL = "AUTH-URL"
	snap.Size = int64(len(expectedContentStr))

	path := filepath.Join(c.MkDir(), "downloaded-file")
	err := s.store.Download(context.TODO(), "foo", path, &snap.DownloadInfo, nil, s.localUser, nil)
	c.Assert(err, IsNil)
	defer os.Remove(path)

	c.Assert(path, testutil.FileEquals, expectedContentStr)
}

func (s *storeTestSuite) TestDownloadFails(c *C) {
	var tmpfile *os.File
	restore := store.MockDownload(func(ctx context.Context, name, sha3, url string, user *auth.UserState, s *store.Store, w io.ReadWriteSeeker, resume int64, pbar progress.Meter, dlOpts *store.DownloadOptions) error {
		tmpfile = w.(*os.File)
		return fmt.Errorf("uh, it failed")
	})
	defer restore()

	snap := &snap.Info{}
	snap.RealName = "foo"
	snap.AnonDownloadURL = "anon-url"
	snap.DownloadURL = "AUTH-URL"
	snap.Size = 1
	// simulate a failed download
	path := filepath.Join(c.MkDir(), "downloaded-file")
	err := s.store.Download(context.TODO(), "foo", path, &snap.DownloadInfo, nil, nil, nil)
	c.Assert(err, ErrorMatches, "uh, it failed")
	// ... and ensure that the tempfile is removed
	c.Assert(osutil.FileExists(tmpfile.Name()), Equals, false)
}

func (s *storeTestSuite) TestDownloadSyncFails(c *C) {
	var tmpfile *os.File
	restore := store.MockDownload(func(ctx context.Context, name, sha3, url string, user *auth.UserState, s *store.Store, w io.ReadWriteSeeker, resume int64, pbar progress.Meter, dlOpts *store.DownloadOptions) error {
		tmpfile = w.(*os.File)
		w.Write([]byte("sync will fail"))
		err := tmpfile.Close()
		c.Assert(err, IsNil)
		return nil
	})
	defer restore()

	snap := &snap.Info{}
	snap.RealName = "foo"
	snap.AnonDownloadURL = "anon-url"
	snap.DownloadURL = "AUTH-URL"
	snap.Size = int64(len("sync will fail"))

	// simulate a failed sync
	path := filepath.Join(c.MkDir(), "downloaded-file")
	err := s.store.Download(context.TODO(), "foo", path, &snap.DownloadInfo, nil, nil, nil)
	c.Assert(err, ErrorMatches, `(sync|fsync:) .*`)
	// ... and ensure that the tempfile is removed
	c.Assert(osutil.FileExists(tmpfile.Name()), Equals, false)
}

var downloadDeltaTests = []struct {
	info          snap.DownloadInfo
	authenticated bool
	deviceSession bool
	useLocalUser  bool
	format        string
	expectedURL   string
	expectError   bool
}{{
	// An unauthenticated request downloads the anonymous delta url.
	info: snap.DownloadInfo{
		Sha3_384: "sha3",
		Deltas: []snap.DeltaInfo{
			{AnonDownloadURL: "anon-delta-url", Format: "xdelta3", FromRevision: 24, ToRevision: 26},
		},
	},
	authenticated: false,
	deviceSession: false,
	format:        "xdelta3",
	expectedURL:   "anon-delta-url",
	expectError:   false,
}, {
	// An authenticated request downloads the authenticated delta url.
	info: snap.DownloadInfo{
		Sha3_384: "sha3",
		Deltas: []snap.DeltaInfo{
			{AnonDownloadURL: "anon-delta-url", DownloadURL: "auth-delta-url", Format: "xdelta3", FromRevision: 24, ToRevision: 26},
		},
	},
	authenticated: true,
	deviceSession: false,
	useLocalUser:  false,
	format:        "xdelta3",
	expectedURL:   "auth-delta-url",
	expectError:   false,
}, {
	// A device-authenticated request downloads the authenticated delta url.
	info: snap.DownloadInfo{
		Sha3_384: "sha3",
		Deltas: []snap.DeltaInfo{
			{AnonDownloadURL: "anon-delta-url", DownloadURL: "auth-delta-url", Format: "xdelta3", FromRevision: 24, ToRevision: 26},
		},
	},
	authenticated: false,
	deviceSession: true,
	useLocalUser:  false,
	format:        "xdelta3",
	expectedURL:   "auth-delta-url",
	expectError:   false,
}, {
	// A local authenticated request downloads the anonymous delta url.
	info: snap.DownloadInfo{
		Sha3_384: "sha3",
		Deltas: []snap.DeltaInfo{
			{AnonDownloadURL: "anon-delta-url", Format: "xdelta3", FromRevision: 24, ToRevision: 26},
		},
	},
	authenticated: true,
	deviceSession: false,
	useLocalUser:  true,
	format:        "xdelta3",
	expectedURL:   "anon-delta-url",
	expectError:   false,
}, {
	// An error is returned if more than one matching delta is returned by the store,
	// though this may be handled in the future.
	info: snap.DownloadInfo{
		Sha3_384: "sha3",
		Deltas: []snap.DeltaInfo{
			{DownloadURL: "xdelta3-delta-url", Format: "xdelta3", FromRevision: 24, ToRevision: 25},
			{DownloadURL: "bsdiff-delta-url", Format: "xdelta3", FromRevision: 25, ToRevision: 26},
		},
	},
	authenticated: false,
	deviceSession: false,
	format:        "xdelta3",
	expectedURL:   "",
	expectError:   true,
}, {
	// If the supported format isn't available, an error is returned.
	info: snap.DownloadInfo{
		Sha3_384: "sha3",
		Deltas: []snap.DeltaInfo{
			{DownloadURL: "xdelta3-delta-url", Format: "xdelta3", FromRevision: 24, ToRevision: 26},
			{DownloadURL: "ydelta-delta-url", Format: "ydelta", FromRevision: 24, ToRevision: 26},
		},
	},
	authenticated: false,
	deviceSession: false,
	format:        "bsdiff",
	expectedURL:   "",
	expectError:   true,
}}

func (s *storeTestSuite) TestDownloadDelta(c *C) {
	origUseDeltas := os.Getenv("SNAPD_USE_DELTAS_EXPERIMENTAL")
	defer os.Setenv("SNAPD_USE_DELTAS_EXPERIMENTAL", origUseDeltas)
	c.Assert(os.Setenv("SNAPD_USE_DELTAS_EXPERIMENTAL", "1"), IsNil)

	dauthCtx := &testDauthContext{c: c}
	sto := store.New(nil, dauthCtx)

	for _, testCase := range downloadDeltaTests {
		sto.SetDeltaFormat(testCase.format)
		restore := store.MockDownload(func(ctx context.Context, name, sha3, url string, user *auth.UserState, _ *store.Store, w io.ReadWriteSeeker, resume int64, pbar progress.Meter, dlOpts *store.DownloadOptions) error {
			expectedUser := s.user
			if testCase.useLocalUser {
				expectedUser = s.localUser
			}
			if !testCase.authenticated {
				expectedUser = nil
			}
			c.Check(user, Equals, expectedUser)
			c.Check(url, Equals, testCase.expectedURL)
			w.Write([]byte("I was downloaded"))
			return nil
		})
		defer restore()

		w, err := ioutil.TempFile("", "")
		c.Assert(err, IsNil)
		defer os.Remove(w.Name())

		dauthCtx.device = nil
		if testCase.deviceSession {
			dauthCtx.device = s.device
		}

		authedUser := s.user
		if testCase.useLocalUser {
			authedUser = s.localUser
		}
		if !testCase.authenticated {
			authedUser = nil
		}

		err = sto.DownloadDelta("snapname", &testCase.info, w, nil, authedUser)

		if testCase.expectError {
			c.Assert(err, NotNil)
		} else {
			c.Assert(err, IsNil)
			c.Assert(w.Name(), testutil.FileEquals, "I was downloaded")
		}
	}
}

var applyDeltaTests = []struct {
	deltaInfo       snap.DeltaInfo
	currentRevision uint
	error           string
}{{
	// A supported delta format can be applied.
	deltaInfo:       snap.DeltaInfo{Format: "xdelta3", FromRevision: 24, ToRevision: 26},
	currentRevision: 24,
	error:           "",
}, {
	// An error is returned if the expected current snap does not exist on disk.
	deltaInfo:       snap.DeltaInfo{Format: "xdelta3", FromRevision: 24, ToRevision: 26},
	currentRevision: 23,
	error:           "snap \"foo\" revision 24 not found",
}, {
	// An error is returned if the format is not supported.
	deltaInfo:       snap.DeltaInfo{Format: "nodelta", FromRevision: 24, ToRevision: 26},
	currentRevision: 24,
	error:           "cannot apply unsupported delta format \"nodelta\" (only xdelta3 currently)",
}}

func (s *storeTestSuite) TestApplyDelta(c *C) {
	for _, testCase := range applyDeltaTests {
		name := "foo"
		currentSnapName := fmt.Sprintf("%s_%d.snap", name, testCase.currentRevision)
		currentSnapPath := filepath.Join(dirs.SnapBlobDir, currentSnapName)
		targetSnapName := fmt.Sprintf("%s_%d.snap", name, testCase.deltaInfo.ToRevision)
		targetSnapPath := filepath.Join(dirs.SnapBlobDir, targetSnapName)
		err := os.MkdirAll(filepath.Dir(currentSnapPath), 0755)
		c.Assert(err, IsNil)
		err = ioutil.WriteFile(currentSnapPath, nil, 0644)
		c.Assert(err, IsNil)
		deltaPath := filepath.Join(dirs.SnapBlobDir, "the.delta")
		err = ioutil.WriteFile(deltaPath, nil, 0644)
		c.Assert(err, IsNil)
		// When testing a case where the call to the external
		// xdelta3 is successful,
		// simulate the resulting .partial.
		if testCase.error == "" {
			err = ioutil.WriteFile(targetSnapPath+".partial", nil, 0644)
			c.Assert(err, IsNil)
		}

		err = store.ApplyDelta(name, deltaPath, &testCase.deltaInfo, targetSnapPath, "")

		if testCase.error == "" {
			c.Assert(err, IsNil)
			c.Assert(s.mockXDelta.Calls(), DeepEquals, [][]string{
				{"xdelta3", "-d", "-s", currentSnapPath, deltaPath, targetSnapPath + ".partial"},
			})
			c.Assert(osutil.FileExists(targetSnapPath+".partial"), Equals, false)
			st, err := os.Stat(targetSnapPath)
			c.Assert(err, IsNil)
			c.Check(st.Mode(), Equals, os.FileMode(0600))
			c.Assert(os.Remove(targetSnapPath), IsNil)
		} else {
			c.Assert(err, NotNil)
			c.Assert(err.Error()[0:len(testCase.error)], Equals, testCase.error)
			c.Assert(osutil.FileExists(targetSnapPath+".partial"), Equals, false)
			c.Assert(osutil.FileExists(targetSnapPath), Equals, false)
		}
		c.Assert(os.Remove(currentSnapPath), IsNil)
		c.Assert(os.Remove(deltaPath), IsNil)
	}
}

var (
	userAgent = httputil.UserAgent()
)

func (s *storeTestSuite) TestDoRequestSetsAuth(c *C) {
	mockServer := httptest.NewServer(http.HandlerFunc(func(w http.ResponseWriter, r *http.Request) {
		c.Check(r.UserAgent(), Equals, userAgent)
		// check user authorization is set
		authorization := r.Header.Get("Authorization")
		c.Check(authorization, Equals, s.expectedAuthorization(c, s.user))
		// check device authorization is set
		c.Check(r.Header.Get("X-Device-Authorization"), Equals, `Macaroon root="device-macaroon"`)

		io.WriteString(w, "response-data")
	}))

	c.Assert(mockServer, NotNil)
	defer mockServer.Close()

	dauthCtx := &testDauthContext{c: c, device: s.device, user: s.user}
	sto := store.New(&store.Config{}, dauthCtx)

	endpoint, _ := url.Parse(mockServer.URL)
	reqOptions := store.NewRequestOptions("GET", endpoint)

	response, err := sto.DoRequest(context.TODO(), sto.Client(), reqOptions, s.user)
	defer response.Body.Close()
	c.Assert(err, IsNil)

	responseData, err := ioutil.ReadAll(response.Body)
	c.Assert(err, IsNil)
	c.Check(string(responseData), Equals, "response-data")
}

func (s *storeTestSuite) TestDoRequestDoesNotSetAuthForLocalOnlyUser(c *C) {
	mockServer := httptest.NewServer(http.HandlerFunc(func(w http.ResponseWriter, r *http.Request) {
		c.Check(r.UserAgent(), Equals, userAgent)
		// check no user authorization is set
		authorization := r.Header.Get("Authorization")
		c.Check(authorization, Equals, "")
		// check device authorization is set
		c.Check(r.Header.Get("X-Device-Authorization"), Equals, `Macaroon root="device-macaroon"`)

		io.WriteString(w, "response-data")
	}))

	c.Assert(mockServer, NotNil)
	defer mockServer.Close()

	dauthCtx := &testDauthContext{c: c, device: s.device, user: s.localUser}
	sto := store.New(&store.Config{}, dauthCtx)

	endpoint, _ := url.Parse(mockServer.URL)
	reqOptions := store.NewRequestOptions("GET", endpoint)

	response, err := sto.DoRequest(context.TODO(), sto.Client(), reqOptions, s.localUser)
	defer response.Body.Close()
	c.Assert(err, IsNil)

	responseData, err := ioutil.ReadAll(response.Body)
	c.Assert(err, IsNil)
	c.Check(string(responseData), Equals, "response-data")
}

func (s *storeTestSuite) TestDoRequestAuthNoSerial(c *C) {
	mockServer := httptest.NewServer(http.HandlerFunc(func(w http.ResponseWriter, r *http.Request) {
		c.Check(r.UserAgent(), Equals, userAgent)
		// check user authorization is set
		authorization := r.Header.Get("Authorization")
		c.Check(authorization, Equals, s.expectedAuthorization(c, s.user))
		// check device authorization was not set
		c.Check(r.Header.Get("X-Device-Authorization"), Equals, "")

		io.WriteString(w, "response-data")
	}))

	c.Assert(mockServer, NotNil)
	defer mockServer.Close()

	// no serial and no device macaroon => no device auth
	s.device.Serial = ""
	s.device.SessionMacaroon = ""
	dauthCtx := &testDauthContext{c: c, device: s.device, user: s.user}
	sto := store.New(&store.Config{}, dauthCtx)

	endpoint, _ := url.Parse(mockServer.URL)
	reqOptions := store.NewRequestOptions("GET", endpoint)

	response, err := sto.DoRequest(context.TODO(), sto.Client(), reqOptions, s.user)
	defer response.Body.Close()
	c.Assert(err, IsNil)

	responseData, err := ioutil.ReadAll(response.Body)
	c.Assert(err, IsNil)
	c.Check(string(responseData), Equals, "response-data")
}

func (s *storeTestSuite) TestDoRequestRefreshesAuth(c *C) {
	refresh, err := makeTestRefreshDischargeResponse()
	c.Assert(err, IsNil)
	c.Check(s.user.StoreDischarges[0], Not(Equals), refresh)

	// mock refresh response
	refreshDischargeEndpointHit := false
	mockSSOServer := httptest.NewServer(http.HandlerFunc(func(w http.ResponseWriter, r *http.Request) {
		io.WriteString(w, fmt.Sprintf(`{"discharge_macaroon": "%s"}`, refresh))
		refreshDischargeEndpointHit = true
	}))
	defer mockSSOServer.Close()
	store.UbuntuoneRefreshDischargeAPI = mockSSOServer.URL + "/tokens/refresh"

	// mock store response (requiring auth refresh)
	mockServer := httptest.NewServer(http.HandlerFunc(func(w http.ResponseWriter, r *http.Request) {
		c.Check(r.UserAgent(), Equals, userAgent)

		authorization := r.Header.Get("Authorization")
		c.Check(authorization, Equals, s.expectedAuthorization(c, s.user))
		if s.user.StoreDischarges[0] == refresh {
			io.WriteString(w, "response-data")
		} else {
			w.Header().Set("WWW-Authenticate", "Macaroon needs_refresh=1")
			w.WriteHeader(401)
		}
	}))
	c.Assert(mockServer, NotNil)
	defer mockServer.Close()

	dauthCtx := &testDauthContext{c: c, device: s.device, user: s.user}
	sto := store.New(&store.Config{}, dauthCtx)

	endpoint, _ := url.Parse(mockServer.URL)
	reqOptions := store.NewRequestOptions("GET", endpoint)

	response, err := sto.DoRequest(context.TODO(), sto.Client(), reqOptions, s.user)
	defer response.Body.Close()
	c.Assert(err, IsNil)

	responseData, err := ioutil.ReadAll(response.Body)
	c.Assert(err, IsNil)
	c.Check(string(responseData), Equals, "response-data")
	c.Check(refreshDischargeEndpointHit, Equals, true)
}

func (s *storeTestSuite) TestDoRequestForwardsRefreshAuthFailure(c *C) {
	// mock refresh response
	refreshDischargeEndpointHit := false
	mockSSOServer := httptest.NewServer(http.HandlerFunc(func(w http.ResponseWriter, r *http.Request) {
		w.WriteHeader(mockStoreInvalidLoginCode)
		io.WriteString(w, mockStoreInvalidLogin)
		refreshDischargeEndpointHit = true
	}))
	defer mockSSOServer.Close()
	store.UbuntuoneRefreshDischargeAPI = mockSSOServer.URL + "/tokens/refresh"

	// mock store response (requiring auth refresh)
	mockServer := httptest.NewServer(http.HandlerFunc(func(w http.ResponseWriter, r *http.Request) {
		c.Check(r.UserAgent(), Equals, userAgent)

		authorization := r.Header.Get("Authorization")
		c.Check(authorization, Equals, s.expectedAuthorization(c, s.user))
		w.Header().Set("WWW-Authenticate", "Macaroon needs_refresh=1")
		w.WriteHeader(401)
	}))
	c.Assert(mockServer, NotNil)
	defer mockServer.Close()

	dauthCtx := &testDauthContext{c: c, device: s.device, user: s.user}
	sto := store.New(&store.Config{}, dauthCtx)

	endpoint, _ := url.Parse(mockServer.URL)
	reqOptions := store.NewRequestOptions("GET", endpoint)

	response, err := sto.DoRequest(context.TODO(), sto.Client(), reqOptions, s.user)
	c.Assert(err, Equals, store.ErrInvalidCredentials)
	c.Check(response, IsNil)
	c.Check(refreshDischargeEndpointHit, Equals, true)
}

func (s *storeTestSuite) TestEnsureDeviceSession(c *C) {
	deviceSessionRequested := 0
	// mock store response
	mockServer := httptest.NewServer(http.HandlerFunc(func(w http.ResponseWriter, r *http.Request) {
		c.Check(r.UserAgent(), Equals, userAgent)

		switch r.URL.Path {
		case authNoncesPath:
			io.WriteString(w, `{"nonce": "1234567890:9876543210"}`)
		case authSessionPath:
			// sanity of request
			jsonReq, err := ioutil.ReadAll(r.Body)
			c.Assert(err, IsNil)
			var req map[string]string
			err = json.Unmarshal(jsonReq, &req)
			c.Assert(err, IsNil)
			c.Check(strings.HasPrefix(req["device-session-request"], "type: device-session-request\n"), Equals, true)
			c.Check(strings.HasPrefix(req["serial-assertion"], "type: serial\n"), Equals, true)
			c.Check(strings.HasPrefix(req["model-assertion"], "type: model\n"), Equals, true)
			authorization := r.Header.Get("X-Device-Authorization")
			c.Assert(authorization, Equals, "")
			deviceSessionRequested++
			io.WriteString(w, `{"macaroon": "fresh-session-macaroon"}`)
		default:
			c.Fatalf("unexpected path %q", r.URL.Path)
		}
	}))
	c.Assert(mockServer, NotNil)
	defer mockServer.Close()

	mockServerURL, _ := url.Parse(mockServer.URL)

	// make sure device session is not set
	s.device.SessionMacaroon = ""
	authContext := &testAuthContext{c: c, device: s.device}
	sto := store.New(&store.Config{
		StoreBaseURL: mockServerURL,
	}, authContext)

	device, err := sto.EnsureDeviceSession()
	c.Assert(err, IsNil)

	c.Check(device.SessionMacaroon, Equals, "fresh-session-macaroon")
	c.Check(s.device.SessionMacaroon, Equals, "fresh-session-macaroon")
	c.Check(deviceSessionRequested, Equals, 1)
}

func (s *storeTestSuite) TestEnsureDeviceSessionSerialisation(c *C) {
	var deviceSessionRequested int32
	// mock store response
	mockServer := httptest.NewServer(http.HandlerFunc(func(w http.ResponseWriter, r *http.Request) {
		c.Check(r.UserAgent(), Equals, userAgent)

		switch r.URL.Path {
		case authNoncesPath:
			io.WriteString(w, `{"nonce": "1234567890:9876543210"}`)
		case authSessionPath:
			// sanity of request
			jsonReq, err := ioutil.ReadAll(r.Body)
			c.Assert(err, IsNil)
			var req map[string]string
			err = json.Unmarshal(jsonReq, &req)
			c.Assert(err, IsNil)
			c.Check(strings.HasPrefix(req["device-session-request"], "type: device-session-request\n"), Equals, true)
			c.Check(strings.HasPrefix(req["serial-assertion"], "type: serial\n"), Equals, true)
			c.Check(strings.HasPrefix(req["model-assertion"], "type: model\n"), Equals, true)
			authorization := r.Header.Get("X-Device-Authorization")
			c.Assert(authorization, Equals, "")
			atomic.AddInt32(&deviceSessionRequested, 1)
			io.WriteString(w, `{"macaroon": "fresh-session-macaroon"}`)
		default:
			c.Fatalf("unexpected path %q", r.URL.Path)
		}
	}))
	c.Assert(mockServer, NotNil)
	defer mockServer.Close()

	mockServerURL, _ := url.Parse(mockServer.URL)

	wgGetDevice := new(sync.WaitGroup)

	// make sure device session is not set
	s.device.SessionMacaroon = ""
	authContext := &testAuthContext{
		c:                c,
		device:           s.device,
		deviceGetWitness: wgGetDevice.Done,
	}
	sto := store.New(&store.Config{
		StoreBaseURL: mockServerURL,
	}, authContext)

	wg := new(sync.WaitGroup)

	sto.SessionLock()

	for i := 0; i < 10; i++ {
		wgGetDevice.Add(1)
		wg.Add(1)
		go func(n int) {
			_, err := sto.EnsureDeviceSession()
			c.Assert(err, IsNil)
			wg.Done()
		}(i)
	}

	wgGetDevice.Wait()
	authContext.deviceGetWitness = nil
	sto.SessionUnlock()
	wg.Wait()

	c.Check(s.device.SessionMacaroon, Equals, "fresh-session-macaroon")
	c.Check(int(deviceSessionRequested), Equals, 1)
}

func (s *storeTestSuite) TestDoRequestSetsAndRefreshesDeviceAuth(c *C) {
	deviceSessionRequested := false
	refreshSessionRequested := false
	expiredAuth := `Macaroon root="expired-session-macaroon"`
	// mock store response
	mockServer := httptest.NewServer(http.HandlerFunc(func(w http.ResponseWriter, r *http.Request) {
		c.Check(r.UserAgent(), Equals, userAgent)

		switch r.URL.Path {
		case "/":
			authorization := r.Header.Get("X-Device-Authorization")
			if authorization == "" {
				c.Fatalf("device authentication missing")
			} else if authorization == expiredAuth {
				w.Header().Set("WWW-Authenticate", "Macaroon refresh_device_session=1")
				w.WriteHeader(401)
			} else {
				c.Check(authorization, Equals, `Macaroon root="refreshed-session-macaroon"`)
				io.WriteString(w, "response-data")
			}
		case authNoncesPath:
			io.WriteString(w, `{"nonce": "1234567890:9876543210"}`)
		case authSessionPath:
			// sanity of request
			jsonReq, err := ioutil.ReadAll(r.Body)
			c.Assert(err, IsNil)
			var req map[string]string
			err = json.Unmarshal(jsonReq, &req)
			c.Assert(err, IsNil)
			c.Check(strings.HasPrefix(req["device-session-request"], "type: device-session-request\n"), Equals, true)
			c.Check(strings.HasPrefix(req["serial-assertion"], "type: serial\n"), Equals, true)
			c.Check(strings.HasPrefix(req["model-assertion"], "type: model\n"), Equals, true)

			authorization := r.Header.Get("X-Device-Authorization")
			if authorization == "" {
				io.WriteString(w, `{"macaroon": "expired-session-macaroon"}`)
				deviceSessionRequested = true
			} else {
				c.Check(authorization, Equals, expiredAuth)
				io.WriteString(w, `{"macaroon": "refreshed-session-macaroon"}`)
				refreshSessionRequested = true
			}
		default:
			c.Fatalf("unexpected path %q", r.URL.Path)
		}
	}))
	c.Assert(mockServer, NotNil)
	defer mockServer.Close()

	mockServerURL, _ := url.Parse(mockServer.URL)

	// make sure device session is not set
	s.device.SessionMacaroon = ""
	dauthCtx := &testDauthContext{c: c, device: s.device, user: s.user}
	sto := store.New(&store.Config{
		StoreBaseURL: mockServerURL,
	}, dauthCtx)

	reqOptions := store.NewRequestOptions("GET", mockServerURL)

	response, err := sto.DoRequest(context.TODO(), sto.Client(), reqOptions, s.user)
	c.Assert(err, IsNil)
	defer response.Body.Close()

	responseData, err := ioutil.ReadAll(response.Body)
	c.Assert(err, IsNil)
	c.Check(string(responseData), Equals, "response-data")
	c.Check(deviceSessionRequested, Equals, true)
	c.Check(refreshSessionRequested, Equals, true)
}

func (s *storeTestSuite) TestDoRequestSetsAndRefreshesBothAuths(c *C) {
	refresh, err := makeTestRefreshDischargeResponse()
	c.Assert(err, IsNil)
	c.Check(s.user.StoreDischarges[0], Not(Equals), refresh)

	// mock refresh response
	refreshDischargeEndpointHit := false
	mockSSOServer := httptest.NewServer(http.HandlerFunc(func(w http.ResponseWriter, r *http.Request) {
		io.WriteString(w, fmt.Sprintf(`{"discharge_macaroon": "%s"}`, refresh))
		refreshDischargeEndpointHit = true
	}))
	defer mockSSOServer.Close()
	store.UbuntuoneRefreshDischargeAPI = mockSSOServer.URL + "/tokens/refresh"

	refreshSessionRequested := false
	expiredAuth := `Macaroon root="expired-session-macaroon"`
	// mock store response
	mockServer := httptest.NewServer(http.HandlerFunc(func(w http.ResponseWriter, r *http.Request) {
		c.Check(r.UserAgent(), Equals, userAgent)

		switch r.URL.Path {
		case "/":
			authorization := r.Header.Get("Authorization")
			c.Check(authorization, Equals, s.expectedAuthorization(c, s.user))
			if s.user.StoreDischarges[0] != refresh {
				w.Header().Set("WWW-Authenticate", "Macaroon needs_refresh=1")
				w.WriteHeader(401)
				return
			}

			devAuthorization := r.Header.Get("X-Device-Authorization")
			if devAuthorization == "" {
				c.Fatalf("device authentication missing")
			} else if devAuthorization == expiredAuth {
				w.Header().Set("WWW-Authenticate", "Macaroon refresh_device_session=1")
				w.WriteHeader(401)
			} else {
				c.Check(devAuthorization, Equals, `Macaroon root="refreshed-session-macaroon"`)
				io.WriteString(w, "response-data")
			}
		case authNoncesPath:
			io.WriteString(w, `{"nonce": "1234567890:9876543210"}`)
		case authSessionPath:
			// sanity of request
			jsonReq, err := ioutil.ReadAll(r.Body)
			c.Assert(err, IsNil)
			var req map[string]string
			err = json.Unmarshal(jsonReq, &req)
			c.Assert(err, IsNil)
			c.Check(strings.HasPrefix(req["device-session-request"], "type: device-session-request\n"), Equals, true)
			c.Check(strings.HasPrefix(req["serial-assertion"], "type: serial\n"), Equals, true)
			c.Check(strings.HasPrefix(req["model-assertion"], "type: model\n"), Equals, true)

			authorization := r.Header.Get("X-Device-Authorization")
			if authorization == "" {
				c.Fatalf("expecting only refresh")
			} else {
				c.Check(authorization, Equals, expiredAuth)
				io.WriteString(w, `{"macaroon": "refreshed-session-macaroon"}`)
				refreshSessionRequested = true
			}
		default:
			c.Fatalf("unexpected path %q", r.URL.Path)
		}
	}))
	c.Assert(mockServer, NotNil)
	defer mockServer.Close()

	mockServerURL, _ := url.Parse(mockServer.URL)

	// make sure device session is expired
	s.device.SessionMacaroon = "expired-session-macaroon"
	dauthCtx := &testDauthContext{c: c, device: s.device, user: s.user}
	sto := store.New(&store.Config{
		StoreBaseURL: mockServerURL,
	}, dauthCtx)

	reqOptions := store.NewRequestOptions("GET", mockServerURL)

	resp, err := sto.DoRequest(context.TODO(), sto.Client(), reqOptions, s.user)
	c.Assert(err, IsNil)
	defer resp.Body.Close()

	c.Check(resp.StatusCode, Equals, 200)

	responseData, err := ioutil.ReadAll(resp.Body)
	c.Assert(err, IsNil)
	c.Check(string(responseData), Equals, "response-data")
	c.Check(refreshDischargeEndpointHit, Equals, true)
	c.Check(refreshSessionRequested, Equals, true)
}

func (s *storeTestSuite) TestDoRequestSetsExtraHeaders(c *C) {
	// Custom headers are applied last.
	mockServer := httptest.NewServer(http.HandlerFunc(func(w http.ResponseWriter, r *http.Request) {
		c.Check(r.UserAgent(), Equals, `customAgent`)
		c.Check(r.Header.Get("X-Foo-Header"), Equals, `Bar`)
		c.Check(r.Header.Get("Content-Type"), Equals, `application/bson`)
		c.Check(r.Header.Get("Accept"), Equals, `application/hal+bson`)
		io.WriteString(w, "response-data")
	}))
	c.Assert(mockServer, NotNil)
	defer mockServer.Close()

	sto := store.New(&store.Config{}, nil)
	endpoint, _ := url.Parse(mockServer.URL)
	reqOptions := store.NewRequestOptions("GET", endpoint)
	reqOptions.ExtraHeaders = map[string]string{
		"X-Foo-Header": "Bar",
		"Content-Type": "application/bson",
		"Accept":       "application/hal+bson",
		"User-Agent":   "customAgent",
	}

	response, err := sto.DoRequest(context.TODO(), sto.Client(), reqOptions, s.user)
	defer response.Body.Close()
	c.Assert(err, IsNil)

	responseData, err := ioutil.ReadAll(response.Body)
	c.Assert(err, IsNil)
	c.Check(string(responseData), Equals, "response-data")
}

func (s *storeTestSuite) TestLoginUser(c *C) {
	macaroon, err := makeTestMacaroon()
	c.Assert(err, IsNil)
	serializedMacaroon, err := auth.MacaroonSerialize(macaroon)
	c.Assert(err, IsNil)
	mockServer := httptest.NewServer(http.HandlerFunc(func(w http.ResponseWriter, r *http.Request) {
		w.WriteHeader(200)
		io.WriteString(w, fmt.Sprintf(`{"macaroon": "%s"}`, serializedMacaroon))
	}))
	c.Assert(mockServer, NotNil)
	defer mockServer.Close()
	store.MacaroonACLAPI = mockServer.URL + "/acl/"

	discharge, err := makeTestDischarge()
	c.Assert(err, IsNil)
	serializedDischarge, err := auth.MacaroonSerialize(discharge)
	c.Assert(err, IsNil)
	mockSSOServer := httptest.NewServer(http.HandlerFunc(func(w http.ResponseWriter, r *http.Request) {
		w.WriteHeader(200)
		io.WriteString(w, fmt.Sprintf(`{"discharge_macaroon": "%s"}`, serializedDischarge))
	}))
	c.Assert(mockSSOServer, NotNil)
	defer mockSSOServer.Close()
	store.UbuntuoneDischargeAPI = mockSSOServer.URL + "/tokens/discharge"

	userMacaroon, userDischarge, err := s.store.LoginUser("username", "password", "otp")

	c.Assert(err, IsNil)
	c.Check(userMacaroon, Equals, serializedMacaroon)
	c.Check(userDischarge, Equals, serializedDischarge)
}

func (s *storeTestSuite) TestLoginUserDeveloperAPIError(c *C) {
	mockServer := httptest.NewServer(http.HandlerFunc(func(w http.ResponseWriter, r *http.Request) {
		w.WriteHeader(200)
		io.WriteString(w, "{}")
	}))
	c.Assert(mockServer, NotNil)
	defer mockServer.Close()
	store.MacaroonACLAPI = mockServer.URL + "/acl/"

	userMacaroon, userDischarge, err := s.store.LoginUser("username", "password", "otp")

	c.Assert(err, ErrorMatches, "cannot get snap access permission from store: .*")
	c.Check(userMacaroon, Equals, "")
	c.Check(userDischarge, Equals, "")
}

func (s *storeTestSuite) TestLoginUserSSOError(c *C) {
	macaroon, err := makeTestMacaroon()
	c.Assert(err, IsNil)
	serializedMacaroon, err := auth.MacaroonSerialize(macaroon)
	c.Assert(err, IsNil)
	mockServer := httptest.NewServer(http.HandlerFunc(func(w http.ResponseWriter, r *http.Request) {
		w.WriteHeader(200)
		io.WriteString(w, fmt.Sprintf(`{"macaroon": "%s"}`, serializedMacaroon))
	}))
	c.Assert(mockServer, NotNil)
	defer mockServer.Close()
	store.MacaroonACLAPI = mockServer.URL + "/acl/"

	errorResponse := `{"code": "some-error"}`
	mockSSOServer := httptest.NewServer(http.HandlerFunc(func(w http.ResponseWriter, r *http.Request) {
		w.WriteHeader(401)
		io.WriteString(w, errorResponse)
	}))
	c.Assert(mockSSOServer, NotNil)
	defer mockSSOServer.Close()
	store.UbuntuoneDischargeAPI = mockSSOServer.URL + "/tokens/discharge"

	userMacaroon, userDischarge, err := s.store.LoginUser("username", "password", "otp")

	c.Assert(err, ErrorMatches, "cannot authenticate to snap store: .*")
	c.Check(userMacaroon, Equals, "")
	c.Check(userDischarge, Equals, "")
}

const (
	funkyAppSnapID = "1e21e12ex4iim2xj1g2ul6f12f1"

	helloWorldSnapID = "buPKUD3TKqCOgLEjjHx5kSiCpIs5cMuQ"
	// instance key used in refresh action of snap hello-world_foo, salt "123"
	helloWorldFooInstanceKeyWithSalt = helloWorldSnapID + ":IDKVhLy-HUyfYGFKcsH4V-7FVG7hLGs4M5zsraZU5tk"
	helloWorldDeveloperID            = "canonical"
)

const mockOrdersJSON = `{
  "orders": [
    {
      "snap_id": "buPKUD3TKqCOgLEjjHx5kSiCpIs5cMuQ",
      "currency": "USD",
      "amount": "1.99",
      "state": "Complete",
      "refundable_until": "2015-07-15 18:46:21",
      "purchase_date": "2016-09-20T15:00:00+00:00"
    },
    {
      "snap_id": "1e21e12ex4iim2xj1g2ul6f12f1",
      "currency": "USD",
      "amount": "1.99",
      "state": "Complete",
      "refundable_until": "2015-07-17 11:33:29",
      "purchase_date": "2016-09-20T15:00:00+00:00"
    }
  ]
}`

const mockOrderResponseJSON = `{
  "snap_id": "buPKUD3TKqCOgLEjjHx5kSiCpIs5cMuQ",
  "currency": "USD",
  "amount": "1.99",
  "state": "Complete",
  "refundable_until": "2015-07-15 18:46:21",
  "purchase_date": "2016-09-20T15:00:00+00:00"
}`

const mockSingleOrderJSON = `{
  "orders": [
    {
      "snap_id": "buPKUD3TKqCOgLEjjHx5kSiCpIs5cMuQ",
      "currency": "USD",
      "amount": "1.99",
      "state": "Complete",
      "refundable_until": "2015-07-15 18:46:21",
      "purchase_date": "2016-09-20T15:00:00+00:00"
    }
  ]
}`

/* acquired via

http --pretty=format --print b https://api.snapcraft.io/v2/snaps/info/hello-world architecture==amd64 fields==architectures,base,confinement,contact,created-at,description,download,epoch,license,name,prices,private,publisher,revision,snap-id,snap-yaml,summary,title,type,version,media,common-ids Snap-Device-Series:16 | xsel -b

on 2018-06-13 (note snap-yaml is currently excluded from that list). Then, by hand:
- set prices to {"EUR": "0.99", "USD": "1.23"},
- set base in first channel-map entry to "bogus-base",
- set snap-yaml in first channel-map entry to the one from the 'edge', plus the following pastiche:
apps:
  content-plug:
    command: bin/content-plug
    plugs: [shared-content-plug]
plugs:
  shared-content-plug:
    interface: content
    target: import
    content: mylib
    default-provider: test-snapd-content-slot
slots:
  shared-content-slot:
    interface: content
    content: mylib
    read:
      - /

- add "released-at" to something randomish

*/
const mockInfoJSON = `{
    "channel-map": [
        {
            "architectures": [
                "all"
            ],
            "base": "bogus-base",
            "channel": {
                "architecture": "amd64",
                "name": "stable",
                "released-at": "2019-01-01T10:11:12.123456789+00:00",
                "risk": "stable",
                "track": "latest"
            },
            "common-ids": [],
            "confinement": "strict",
            "created-at": "2016-07-12T16:37:23.960632+00:00",
            "download": {
                "deltas": [],
                "sha3-384": "eed62063c04a8c3819eb71ce7d929cc8d743b43be9e7d86b397b6d61b66b0c3a684f3148a9dbe5821360ae32105c1bd9",
                "size": 20480,
                "url": "https://api.snapcraft.io/api/v1/snaps/download/buPKUD3TKqCOgLEjjHx5kSiCpIs5cMuQ_27.snap"
            },
            "epoch": {
                "read": [
                    0
                ],
                "write": [
                    0
                ]
            },
            "revision": 27,
            "snap-yaml": "name: hello-world\nversion: 6.3\narchitectures: [ all ]\nsummary: The 'hello-world' of snaps\ndescription: |\n    This is a simple snap example that includes a few interesting binaries\n    to demonstrate snaps and their confinement.\n    * hello-world.env  - dump the env of commands run inside app sandbox\n    * hello-world.evil - show how snappy sandboxes binaries\n    * hello-world.sh   - enter interactive shell that runs in app sandbox\n    * hello-world      - simply output text\napps:\n env:\n   command: bin/env\n evil:\n   command: bin/evil\n sh:\n   command: bin/sh\n hello-world:\n   command: bin/echo\n content-plug:\n   command: bin/content-plug\n   plugs: [shared-content-plug]\nplugs:\n  shared-content-plug:\n    interface: content\n    target: import\n    content: mylib\n    default-provider: test-snapd-content-slot\nslots:\n  shared-content-slot:\n    interface: content\n    content: mylib\n    read:\n      - /\n",
            "type": "app",
            "version": "6.3"
        },
        {
            "architectures": [
                "all"
            ],
            "base": null,
            "channel": {
                "architecture": "amd64",
                "name": "candidate",
                "released-at": "2019-01-02T10:11:12.123456789+00:00",
                "risk": "candidate",
                "track": "latest"
            },
            "common-ids": [],
            "confinement": "strict",
            "created-at": "2016-07-12T16:37:23.960632+00:00",
            "download": {
                "deltas": [],
                "sha3-384": "eed62063c04a8c3819eb71ce7d929cc8d743b43be9e7d86b397b6d61b66b0c3a684f3148a9dbe5821360ae32105c1bd9",
                "size": 20480,
                "url": "https://api.snapcraft.io/api/v1/snaps/download/buPKUD3TKqCOgLEjjHx5kSiCpIs5cMuQ_27.snap"
            },
            "epoch": {
                "read": [
                    0
                ],
                "write": [
                    0
                ]
            },
            "revision": 27,
            "snap-yaml": "",
            "type": "app",
            "version": "6.3"
        },
        {
            "architectures": [
                "all"
            ],
            "base": null,
            "channel": {
                "architecture": "amd64",
                "name": "beta",
                "released-at": "2019-01-03T10:11:12.123456789+00:00",
                "risk": "beta",
                "track": "latest"
            },
            "common-ids": [],
            "confinement": "strict",
            "created-at": "2016-07-12T16:37:23.960632+00:00",
            "download": {
                "deltas": [],
                "sha3-384": "eed62063c04a8c3819eb71ce7d929cc8d743b43be9e7d86b397b6d61b66b0c3a684f3148a9dbe5821360ae32105c1bd9",
                "size": 20480,
                "url": "https://api.snapcraft.io/api/v1/snaps/download/buPKUD3TKqCOgLEjjHx5kSiCpIs5cMuQ_27.snap"
            },
            "epoch": {
                "read": [
                    0
                ],
                "write": [
                    0
                ]
            },
            "revision": 27,
            "snap-yaml": "",
            "type": "app",
            "version": "6.3"
        },
        {
            "architectures": [
                "all"
            ],
            "base": null,
            "channel": {
                "architecture": "amd64",
                "name": "edge",
                "released-at": "2019-01-04T10:11:12.123456789+00:00",
                "risk": "edge",
                "track": "latest"
            },
            "common-ids": [],
            "confinement": "strict",
            "created-at": "2017-11-20T07:59:46.563940+00:00",
            "download": {
                "deltas": [],
                "sha3-384": "d888ed75a9071ace39fed922aa799cad4081de79fda650fbbf75e1bae780dae2c24a19aab8db5059c6ad0d0533d90c04",
                "size": 20480,
                "url": "https://api.snapcraft.io/api/v1/snaps/download/buPKUD3TKqCOgLEjjHx5kSiCpIs5cMuQ_28.snap"
            },
            "epoch": {
                "read": [
                    0
                ],
                "write": [
                    0
                ]
            },
            "revision": 28,
            "snap-yaml": "",
            "type": "app",
            "version": "6.3"
        }
    ],
    "name": "hello-world",
    "snap": {
        "contact": "mailto:snappy-devel@lists.ubuntu.com",
        "description": "This is a simple hello world example.",
        "license": "MIT",
        "media": [
            {
                "height": null,
                "type": "icon",
                "url": "https://dashboard.snapcraft.io/site_media/appmedia/2015/03/hello.svg_NZLfWbh.png",
                "width": null
            },
            {
                "height": null,
                "type": "screenshot",
                "url": "https://dashboard.snapcraft.io/site_media/appmedia/2018/06/Screenshot_from_2018-06-14_09-33-31.png",
                "width": null
            }
        ],
        "name": "hello-world",
        "prices": {"EUR": "0.99", "USD": "1.23"},
        "private": true,
        "publisher": {
            "display-name": "Canonical",
            "id": "canonical",
            "username": "canonical",
            "validation": "verified"
        },
        "snap-id": "buPKUD3TKqCOgLEjjHx5kSiCpIs5cMuQ",
        "summary": "The 'hello-world' of snaps",
        "title": "Hello World"
    },
    "snap-id": "buPKUD3TKqCOgLEjjHx5kSiCpIs5cMuQ"
}`

func (s *storeTestSuite) TestInfo(c *C) {
	restore := release.MockOnClassic(false)
	defer restore()
	mockServer := httptest.NewServer(http.HandlerFunc(func(w http.ResponseWriter, r *http.Request) {
		assertRequest(c, r, "GET", infoPathPattern)
		c.Check(r.UserAgent(), Equals, userAgent)

		// check device authorization is set, implicitly checking doRequest was used
		c.Check(r.Header.Get("Snap-Device-Authorization"), Equals, `Macaroon root="device-macaroon"`)

		// no store ID by default
		storeID := r.Header.Get("Snap-Device-Store")
		c.Check(storeID, Equals, "")

		c.Check(r.URL.Path, Matches, ".*/hello-world")

		query := r.URL.Query()
		c.Check(query.Get("fields"), Equals, "abc,def")
		c.Check(query.Get("architecture"), Equals, arch.UbuntuArchitecture())

		w.Header().Set("X-Suggested-Currency", "GBP")
		w.WriteHeader(200)
		io.WriteString(w, mockInfoJSON)
	}))

	c.Assert(mockServer, NotNil)
	defer mockServer.Close()

	mockServerURL, _ := url.Parse(mockServer.URL)
	cfg := store.Config{
		StoreBaseURL: mockServerURL,
		InfoFields:   []string{"abc", "def"},
	}
	dauthCtx := &testDauthContext{c: c, device: s.device}
	sto := store.New(&cfg, dauthCtx)

	// the actual test
	spec := store.SnapSpec{
		Name: "hello-world",
	}
	result, err := sto.SnapInfo(spec, nil)
	c.Assert(err, IsNil)
	c.Check(result.InstanceName(), Equals, "hello-world")
	c.Check(result.Architectures, DeepEquals, []string{"all"})
	c.Check(result.Revision, Equals, snap.R(27))
	c.Check(result.SnapID, Equals, helloWorldSnapID)
	c.Check(result.Publisher, Equals, snap.StoreAccount{
		ID:          "canonical",
		Username:    "canonical",
		DisplayName: "Canonical",
		Validation:  "verified",
	})
	c.Check(result.Version, Equals, "6.3")
	c.Check(result.Sha3_384, Matches, `[[:xdigit:]]{96}`)
	c.Check(result.Size, Equals, int64(20480))
	c.Check(result.Channel, Equals, "stable")
	c.Check(result.Description(), Equals, "This is a simple hello world example.")
	c.Check(result.Summary(), Equals, "The 'hello-world' of snaps")
	c.Check(result.Title(), Equals, "Hello World") // TODO: have this updated to be different to the name
	c.Check(result.License, Equals, "MIT")
	c.Check(result.Prices, DeepEquals, map[string]float64{"EUR": 0.99, "USD": 1.23})
	c.Check(result.Paid, Equals, true)
	c.Check(result.Media, DeepEquals, snap.MediaInfos{
		{
			Type: "icon",
			URL:  "https://dashboard.snapcraft.io/site_media/appmedia/2015/03/hello.svg_NZLfWbh.png",
		}, {
			Type: "screenshot",
			URL:  "https://dashboard.snapcraft.io/site_media/appmedia/2018/06/Screenshot_from_2018-06-14_09-33-31.png",
		},
	})
	c.Check(result.MustBuy, Equals, true)
	c.Check(result.Contact, Equals, "mailto:snappy-devel@lists.ubuntu.com")
	c.Check(result.Base, Equals, "bogus-base")
	c.Check(result.Epoch.String(), Equals, "0")
	c.Check(sto.SuggestedCurrency(), Equals, "GBP")
	c.Check(result.Private, Equals, true)

	c.Check(snap.Validate(result), IsNil)

	// validate the plugs/slots (only here because we faked stuff in the JSON)
	c.Assert(result.Plugs, HasLen, 1)
	plug := result.Plugs["shared-content-plug"]
	c.Check(plug.Name, Equals, "shared-content-plug")
	c.Check(plug.Snap, DeepEquals, result)
	c.Check(plug.Apps, HasLen, 1)
	c.Check(plug.Apps["content-plug"].Command, Equals, "bin/content-plug")

	c.Assert(result.Slots, HasLen, 1)
	slot := result.Slots["shared-content-slot"]
	c.Check(slot.Name, Equals, "shared-content-slot")
	c.Check(slot.Snap, DeepEquals, result)
	c.Check(slot.Apps, HasLen, 5)
	c.Check(slot.Apps["content-plug"].Command, Equals, "bin/content-plug")
}

func (s *storeTestSuite) TestInfoBadResponses(c *C) {
	restore := release.MockOnClassic(false)
	defer restore()
	n := 0
	mockServer := httptest.NewServer(http.HandlerFunc(func(w http.ResponseWriter, r *http.Request) {
		n++
		switch n {
		case 1:
			// This one should work.
			// (strictly speaking the channel map item should at least have a "channel" member)
			io.WriteString(w, `{"channel-map": [{}], "snap": {"name":"hello"}}`)
		case 2:
			// "not found" (no channel map)
			io.WriteString(w, `{"snap":{"name":"hello"}}`)
		case 3:
			// "not found" (same)
			io.WriteString(w, `{"channel-map": [], "snap": {"name":"hello"}}`)
		case 4:
			// bad price
			io.WriteString(w, `{"channel-map": [{}], "snap": {"name":"hello","prices":{"XPD": "Palladium?!?"}}}`)
		default:
			c.Errorf("expected at most 4 calls, now on #%d", n)
		}
	}))
	c.Assert(mockServer, NotNil)
	defer mockServer.Close()

	mockServerURL, _ := url.Parse(mockServer.URL)
	cfg := store.Config{
		StoreBaseURL: mockServerURL,
		InfoFields:   []string{},
	}
	dauthCtx := &testDauthContext{c: c, device: s.device}
	sto := store.New(&cfg, dauthCtx)

	info, err := sto.SnapInfo(store.SnapSpec{Name: "hello"}, nil)
	c.Assert(err, IsNil)
	c.Check(info.InstanceName(), Equals, "hello")

	info, err = sto.SnapInfo(store.SnapSpec{Name: "hello"}, nil)
	c.Check(err, Equals, store.ErrSnapNotFound)
	c.Check(info, IsNil)

	info, err = sto.SnapInfo(store.SnapSpec{Name: "hello"}, nil)
	c.Check(err, Equals, store.ErrSnapNotFound)
	c.Check(info, IsNil)

	info, err = sto.SnapInfo(store.SnapSpec{Name: "hello"}, nil)
	c.Check(err, ErrorMatches, `.* invalid syntax`)
	c.Check(info, IsNil)
}

func (s *storeTestSuite) TestInfoDefaultChannelIsStable(c *C) {
	restore := release.MockOnClassic(false)
	defer restore()
	mockServer := httptest.NewServer(http.HandlerFunc(func(w http.ResponseWriter, r *http.Request) {
		assertRequest(c, r, "GET", infoPathPattern)
		c.Check(r.URL.Path, Matches, ".*/hello-world")

		w.WriteHeader(200)

		io.WriteString(w, mockInfoJSON)
	}))

	c.Assert(mockServer, NotNil)
	defer mockServer.Close()

	mockServerURL, _ := url.Parse(mockServer.URL)
	cfg := store.Config{
		StoreBaseURL: mockServerURL,
		DetailFields: []string{"abc", "def"},
	}
	dauthCtx := &testDauthContext{c: c, device: s.device}
	sto := store.New(&cfg, dauthCtx)

	// the actual test
	spec := store.SnapSpec{
		Name: "hello-world",
	}
	result, err := sto.SnapInfo(spec, nil)
	c.Assert(err, IsNil)
	c.Check(result.InstanceName(), Equals, "hello-world")
	c.Check(result.SnapID, Equals, helloWorldSnapID)
	c.Check(result.Channel, Equals, "stable")
}

func (s *storeTestSuite) TestInfo500(c *C) {
	var n = 0
	mockServer := httptest.NewServer(http.HandlerFunc(func(w http.ResponseWriter, r *http.Request) {
		assertRequest(c, r, "GET", infoPathPattern)
		n++
		w.WriteHeader(500)
	}))

	c.Assert(mockServer, NotNil)
	defer mockServer.Close()

	mockServerURL, _ := url.Parse(mockServer.URL)
	cfg := store.Config{
		StoreBaseURL: mockServerURL,
		DetailFields: []string{},
	}
	dauthCtx := &testDauthContext{c: c, device: s.device}
	sto := store.New(&cfg, dauthCtx)

	// the actual test
	spec := store.SnapSpec{
		Name: "hello-world",
	}
	_, err := sto.SnapInfo(spec, nil)
	c.Assert(err, NotNil)
	c.Assert(err, ErrorMatches, `cannot get details for snap "hello-world": got unexpected HTTP status code 500 via GET to "http://.*?/info/hello-world.*"`)
	c.Assert(n, Equals, 5)
}

func (s *storeTestSuite) TestInfo500once(c *C) {
	var n = 0
	mockServer := httptest.NewServer(http.HandlerFunc(func(w http.ResponseWriter, r *http.Request) {
		assertRequest(c, r, "GET", infoPathPattern)
		n++
		if n > 1 {
			w.Header().Set("X-Suggested-Currency", "GBP")
			w.WriteHeader(200)
			io.WriteString(w, mockInfoJSON)
		} else {
			w.WriteHeader(500)
		}
	}))

	c.Assert(mockServer, NotNil)
	defer mockServer.Close()

	mockServerURL, _ := url.Parse(mockServer.URL)
	cfg := store.Config{
		StoreBaseURL: mockServerURL,
	}
	dauthCtx := &testDauthContext{c: c, device: s.device}
	sto := store.New(&cfg, dauthCtx)

	// the actual test
	spec := store.SnapSpec{
		Name: "hello-world",
	}
	result, err := sto.SnapInfo(spec, nil)
	c.Assert(err, IsNil)
	c.Check(result.InstanceName(), Equals, "hello-world")
	c.Assert(n, Equals, 2)
}

func (s *storeTestSuite) TestInfoAndChannels(c *C) {
	n := 0
	mockServer := httptest.NewServer(http.HandlerFunc(func(w http.ResponseWriter, r *http.Request) {
		assertRequest(c, r, "GET", infoPathPattern)
		switch n {
		case 0:
			c.Check(r.URL.Path, Matches, ".*/hello-world")

			w.Header().Set("X-Suggested-Currency", "GBP")
			w.WriteHeader(200)

			io.WriteString(w, mockInfoJSON)
		default:
			c.Fatalf("unexpected request to %q", r.URL.Path)
		}
		n++
	}))

	c.Assert(mockServer, NotNil)
	defer mockServer.Close()

	mockServerURL, _ := url.Parse(mockServer.URL)
	cfg := store.Config{
		StoreBaseURL: mockServerURL,
	}
	dauthCtx := &testDauthContext{c: c, device: s.device}
	sto := store.New(&cfg, dauthCtx)

	// the actual test
	spec := store.SnapSpec{
		Name: "hello-world",
	}
	result, err := sto.SnapInfo(spec, nil)
	c.Assert(err, IsNil)
	c.Assert(n, Equals, 1)
	c.Check(result.InstanceName(), Equals, "hello-world")
	expected := map[string]*snap.ChannelSnapInfo{
		"latest/stable": {
			Revision:    snap.R(27),
			Version:     "6.3",
			Confinement: snap.StrictConfinement,
			Channel:     "stable",
			Size:        20480,
			Epoch:       snap.E("0"),
			ReleasedAt:  time.Date(2019, 1, 1, 10, 11, 12, 123456789, time.UTC),
		},
		"latest/candidate": {
			Revision:    snap.R(27),
			Version:     "6.3",
			Confinement: snap.StrictConfinement,
			Channel:     "candidate",
			Size:        20480,
			Epoch:       snap.E("0"),
			ReleasedAt:  time.Date(2019, 1, 2, 10, 11, 12, 123456789, time.UTC),
		},
		"latest/beta": {
			Revision:    snap.R(27),
			Version:     "6.3",
			Confinement: snap.StrictConfinement,
			Channel:     "beta",
			Size:        20480,
			Epoch:       snap.E("0"),
			ReleasedAt:  time.Date(2019, 1, 3, 10, 11, 12, 123456789, time.UTC),
		},
		"latest/edge": {
			Revision:    snap.R(28),
			Version:     "6.3",
			Confinement: snap.StrictConfinement,
			Channel:     "edge",
			Size:        20480,
			Epoch:       snap.E("0"),
			ReleasedAt:  time.Date(2019, 1, 4, 10, 11, 12, 123456789, time.UTC),
		},
	}
	for k, v := range result.Channels {
		c.Check(v, DeepEquals, expected[k], Commentf("%q", k))
	}
	c.Check(result.Channels, HasLen, len(expected))

	c.Check(snap.Validate(result), IsNil)
}

func (s *storeTestSuite) TestInfoMoreChannels(c *C) {
	// NB this tests more channels, but still only one architecture
	mockServer := httptest.NewServer(http.HandlerFunc(func(w http.ResponseWriter, r *http.Request) {
		assertRequest(c, r, "GET", infoPathPattern)
		// following is just an aligned version of:
		// http https://api.snapcraft.io/v2/snaps/info/go architecture==amd64 fields==channel Snap-Device-Series:16 | jq -c '.["channel-map"] | .[]'
		io.WriteString(w, `{"channel-map": [
{"channel":{"architecture":"amd64","name":"stable",        "released-at":"2018-12-17T09:17:16.288554+00:00","risk":"stable",   "track":"latest"}},
{"channel":{"architecture":"amd64","name":"edge",          "released-at":"2018-11-06T00:46:03.348730+00:00","risk":"edge",     "track":"latest"}},
{"channel":{"architecture":"amd64","name":"1.11/stable",   "released-at":"2018-12-17T09:17:48.847205+00:00","risk":"stable",   "track":"1.11"}},
{"channel":{"architecture":"amd64","name":"1.11/candidate","released-at":"2018-12-17T00:10:05.864910+00:00","risk":"candidate","track":"1.11"}},
{"channel":{"architecture":"amd64","name":"1.10/stable",   "released-at":"2018-12-17T06:53:57.915517+00:00","risk":"stable",   "track":"1.10"}},
{"channel":{"architecture":"amd64","name":"1.10/candidate","released-at":"2018-12-17T00:04:13.413244+00:00","risk":"candidate","track":"1.10"}},
{"channel":{"architecture":"amd64","name":"1.9/stable",    "released-at":"2018-06-13T02:23:06.338145+00:00","risk":"stable",   "track":"1.9"}},
{"channel":{"architecture":"amd64","name":"1.8/stable",    "released-at":"2018-02-07T23:08:59.152984+00:00","risk":"stable",   "track":"1.8"}},
{"channel":{"architecture":"amd64","name":"1.7/stable",    "released-at":"2017-06-02T01:16:52.640258+00:00","risk":"stable",   "track":"1.7"}},
{"channel":{"architecture":"amd64","name":"1.6/stable",    "released-at":"2017-05-17T21:18:42.224979+00:00","risk":"stable",   "track":"1.6"}}
]}`)
	}))

	c.Assert(mockServer, NotNil)
	defer mockServer.Close()

	mockServerURL, _ := url.Parse(mockServer.URL)
	cfg := store.Config{
		StoreBaseURL: mockServerURL,
	}
	dauthCtx := &testDauthContext{c: c, device: s.device}
	sto := store.New(&cfg, dauthCtx)

	// the actual test
	result, err := sto.SnapInfo(store.SnapSpec{Name: "eh"}, nil)
	c.Assert(err, IsNil)
	expected := map[string]*snap.ChannelSnapInfo{
		"latest/stable":  {Channel: "stable", ReleasedAt: time.Date(2018, 12, 17, 9, 17, 16, 288554000, time.UTC)},
		"latest/edge":    {Channel: "edge", ReleasedAt: time.Date(2018, 11, 6, 0, 46, 3, 348730000, time.UTC)},
		"1.6/stable":     {Channel: "1.6/stable", ReleasedAt: time.Date(2017, 5, 17, 21, 18, 42, 224979000, time.UTC)},
		"1.7/stable":     {Channel: "1.7/stable", ReleasedAt: time.Date(2017, 6, 2, 1, 16, 52, 640258000, time.UTC)},
		"1.8/stable":     {Channel: "1.8/stable", ReleasedAt: time.Date(2018, 2, 7, 23, 8, 59, 152984000, time.UTC)},
		"1.9/stable":     {Channel: "1.9/stable", ReleasedAt: time.Date(2018, 6, 13, 2, 23, 6, 338145000, time.UTC)},
		"1.10/stable":    {Channel: "1.10/stable", ReleasedAt: time.Date(2018, 12, 17, 6, 53, 57, 915517000, time.UTC)},
		"1.10/candidate": {Channel: "1.10/candidate", ReleasedAt: time.Date(2018, 12, 17, 0, 4, 13, 413244000, time.UTC)},
		"1.11/stable":    {Channel: "1.11/stable", ReleasedAt: time.Date(2018, 12, 17, 9, 17, 48, 847205000, time.UTC)},
		"1.11/candidate": {Channel: "1.11/candidate", ReleasedAt: time.Date(2018, 12, 17, 0, 10, 5, 864910000, time.UTC)},
	}
	for k, v := range result.Channels {
		c.Check(v, DeepEquals, expected[k], Commentf("%q", k))
	}
	c.Check(result.Channels, HasLen, len(expected))
	c.Check(result.Tracks, DeepEquals, []string{"latest", "1.11", "1.10", "1.9", "1.8", "1.7", "1.6"})
}

func (s *storeTestSuite) TestInfoNonDefaults(c *C) {
	restore := release.MockOnClassic(true)
	defer restore()

	mockServer := httptest.NewServer(http.HandlerFunc(func(w http.ResponseWriter, r *http.Request) {
		assertRequest(c, r, "GET", infoPathPattern)
		c.Check(r.Header.Get("Snap-Device-Store"), Equals, "foo")
		c.Check(r.URL.Path, Matches, ".*/hello-world$")

		c.Check(r.Header.Get("Snap-Device-Series"), Equals, "21")
		c.Check(r.URL.Query().Get("architecture"), Equals, "archXYZ")

		w.WriteHeader(200)
		io.WriteString(w, mockInfoJSON)
	}))

	c.Assert(mockServer, NotNil)
	defer mockServer.Close()

	mockServerURL, _ := url.Parse(mockServer.URL)
	cfg := store.DefaultConfig()
	cfg.StoreBaseURL = mockServerURL
	cfg.Series = "21"
	cfg.Architecture = "archXYZ"
	cfg.StoreID = "foo"
	sto := store.New(cfg, nil)

	// the actual test
	spec := store.SnapSpec{
		Name: "hello-world",
	}
	result, err := sto.SnapInfo(spec, nil)
	c.Assert(err, IsNil)
	c.Check(result.InstanceName(), Equals, "hello-world")
}

func (s *storeTestSuite) TestStoreIDFromAuthContext(c *C) {
	mockServer := httptest.NewServer(http.HandlerFunc(func(w http.ResponseWriter, r *http.Request) {
		assertRequest(c, r, "GET", infoPathPattern)
		storeID := r.Header.Get("Snap-Device-Store")
		c.Check(storeID, Equals, "my-brand-store-id")

		w.WriteHeader(200)
		io.WriteString(w, mockInfoJSON)
	}))

	c.Assert(mockServer, NotNil)
	defer mockServer.Close()

	mockServerURL, _ := url.Parse(mockServer.URL)
	cfg := store.DefaultConfig()
	cfg.StoreBaseURL = mockServerURL
	cfg.Series = "21"
	cfg.Architecture = "archXYZ"
	cfg.StoreID = "fallback"
	sto := store.New(cfg, &testDauthContext{c: c, device: s.device, storeID: "my-brand-store-id"})

	// the actual test
	spec := store.SnapSpec{
		Name: "hello-world",
	}
	result, err := sto.SnapInfo(spec, nil)
	c.Assert(err, IsNil)
	c.Check(result.InstanceName(), Equals, "hello-world")
}

func (s *storeTestSuite) TestProxyStoreFromAuthContext(c *C) {
	mockServer := httptest.NewServer(http.HandlerFunc(func(w http.ResponseWriter, r *http.Request) {
		assertRequest(c, r, "GET", infoPathPattern)

		w.WriteHeader(200)
		io.WriteString(w, mockInfoJSON)
	}))

	c.Assert(mockServer, NotNil)
	defer mockServer.Close()

	mockServerURL, _ := url.Parse(mockServer.URL)
	nowhereURL, err := url.Parse("http://nowhere.invalid")
	c.Assert(err, IsNil)
	cfg := store.DefaultConfig()
	cfg.StoreBaseURL = nowhereURL
	sto := store.New(cfg, &testDauthContext{
		c:             c,
		device:        s.device,
		proxyStoreID:  "foo",
		proxyStoreURL: mockServerURL,
	})

	// the actual test
	spec := store.SnapSpec{
		Name: "hello-world",
	}
	result, err := sto.SnapInfo(spec, nil)
	c.Assert(err, IsNil)
	c.Check(result.InstanceName(), Equals, "hello-world")
}

func (s *storeTestSuite) TestProxyStoreFromAuthContextURLFallback(c *C) {
	mockServer := httptest.NewServer(http.HandlerFunc(func(w http.ResponseWriter, r *http.Request) {
		assertRequest(c, r, "GET", infoPathPattern)

		w.WriteHeader(200)
		io.WriteString(w, mockInfoJSON)
	}))

	c.Assert(mockServer, NotNil)
	defer mockServer.Close()

	mockServerURL, _ := url.Parse(mockServer.URL)
	cfg := store.DefaultConfig()
	cfg.StoreBaseURL = mockServerURL
	sto := store.New(cfg, &testDauthContext{
		c:      c,
		device: s.device,
		// mock an assertion that has id but no url
		proxyStoreID:  "foo",
		proxyStoreURL: nil,
	})

	// the actual test
	spec := store.SnapSpec{
		Name: "hello-world",
	}
	result, err := sto.SnapInfo(spec, nil)
	c.Assert(err, IsNil)
	c.Check(result.InstanceName(), Equals, "hello-world")
}

func (s *storeTestSuite) TestInfoOopses(c *C) {
	mockServer := httptest.NewServer(http.HandlerFunc(func(w http.ResponseWriter, r *http.Request) {
		assertRequest(c, r, "GET", infoPathPattern)
		c.Check(r.URL.Path, Matches, ".*/hello-world")

		w.Header().Set("X-Oops-Id", "OOPS-d4f46f75a5bcc10edcacc87e1fc0119f")
		w.WriteHeader(500)

		io.WriteString(w, `{"oops": "OOPS-d4f46f75a5bcc10edcacc87e1fc0119f"}`)
	}))

	c.Assert(mockServer, NotNil)
	defer mockServer.Close()

	mockServerURL, _ := url.Parse(mockServer.URL)
	cfg := store.Config{
		StoreBaseURL: mockServerURL,
	}
	sto := store.New(&cfg, nil)

	// the actual test
	spec := store.SnapSpec{
		Name: "hello-world",
	}
	_, err := sto.SnapInfo(spec, nil)
	c.Assert(err, ErrorMatches, `cannot get details for snap "hello-world": got unexpected HTTP status code 5.. via GET to "http://\S+" \[OOPS-[[:xdigit:]]*\]`)
}

/*
acquired via

http --pretty=format --print b https://api.snapcraft.io/v2/snaps/info/no:such:package architecture==amd64 fields==architectures,base,confinement,contact,created-at,description,download,epoch,license,name,prices,private,publisher,revision,snap-id,snap-yaml,summary,title,type,version,media,common-ids Snap-Device-Series:16 | xsel -b

on 2018-06-14

*/
const MockNoDetailsJSON = `{
    "error-list": [
        {
            "code": "resource-not-found",
            "message": "No snap named 'no:such:package' found in series '16'."
        }
    ]
}`

func (s *storeTestSuite) TestNoInfo(c *C) {
	mockServer := httptest.NewServer(http.HandlerFunc(func(w http.ResponseWriter, r *http.Request) {
		assertRequest(c, r, "GET", infoPathPattern)
		c.Check(r.URL.Path, Matches, ".*/no-such-pkg")

		w.WriteHeader(404)
		io.WriteString(w, MockNoDetailsJSON)
	}))

	c.Assert(mockServer, NotNil)
	defer mockServer.Close()

	mockServerURL, _ := url.Parse(mockServer.URL)
	cfg := store.Config{
		StoreBaseURL: mockServerURL,
	}
	sto := store.New(&cfg, nil)

	// the actual test
	spec := store.SnapSpec{
		Name: "no-such-pkg",
	}
	result, err := sto.SnapInfo(spec, nil)
	c.Assert(err, NotNil)
	c.Assert(result, IsNil)
}

/* acquired via looking at the query snapd does for "snap find 'hello-world of snaps' --narrow" (on core) and adding size=1:
curl -s -H "accept: application/hal+json" -H "X-Ubuntu-Release: 16" -H "X-Ubuntu-Wire-Protocol: 1" -H "X-Ubuntu-Architecture: amd64" 'https://api.snapcraft.io/api/v1/snaps/search?confinement=strict&fields=anon_download_url%2Carchitecture%2Cchannel%2Cdownload_sha3_384%2Csummary%2Cdescription%2Cbinary_filesize%2Cdownload_url%2Clast_updated%2Cpackage_name%2Cprices%2Cpublisher%2Cratings_average%2Crevision%2Csnap_id%2Clicense%2Cbase%2Cmedia%2Csupport_url%2Ccontact%2Ctitle%2Ccontent%2Cversion%2Corigin%2Cdeveloper_id%2Cdeveloper_name%2Cdeveloper_validation%2Cprivate%2Cconfinement%2Ccommon_ids&q=hello-world+of+snaps&size=1' | python -m json.tool | xsel -b

And then add base and prices, increase title's length, and remove the _links dict
*/
const MockSearchJSON = `{
    "_embedded": {
        "clickindex:package": [
            {
                "anon_download_url": "https://api.snapcraft.io/api/v1/snaps/download/buPKUD3TKqCOgLEjjHx5kSiCpIs5cMuQ_27.snap",
                "architecture": [
                    "all"
                ],
                "base": "bare-base",
                "binary_filesize": 20480,
                "channel": "stable",
                "common_ids": [],
                "confinement": "strict",
                "contact": "mailto:snappy-devel@lists.ubuntu.com",
                "content": "application",
                "description": "This is a simple hello world example.",
                "developer_id": "canonical",
                "developer_name": "Canonical",
                "developer_validation": "verified",
                "download_sha3_384": "eed62063c04a8c3819eb71ce7d929cc8d743b43be9e7d86b397b6d61b66b0c3a684f3148a9dbe5821360ae32105c1bd9",
                "download_url": "https://api.snapcraft.io/api/v1/snaps/download/buPKUD3TKqCOgLEjjHx5kSiCpIs5cMuQ_27.snap",
                "last_updated": "2016-07-12T16:37:23.960632+00:00",
                "license": "MIT",
                "media": [
                    {
                        "type": "icon",
                        "url": "https://dashboard.snapcraft.io/site_media/appmedia/2015/03/hello.svg_NZLfWbh.png"
                    },
                    {
                        "type": "screenshot",
                        "url": "https://dashboard.snapcraft.io/site_media/appmedia/2018/06/Screenshot_from_2018-06-14_09-33-31.png"
                    }
                ],
                "origin": "canonical",
                "package_name": "hello-world",
                "prices": {"EUR": 2.99, "USD": 3.49},
                "private": false,
                "publisher": "Canonical",
                "ratings_average": 0.0,
                "revision": 27,
                "snap_id": "buPKUD3TKqCOgLEjjHx5kSiCpIs5cMuQ",
                "summary": "The 'hello-world' of snaps",
                "support_url": "",
                "title": "This Is The Most Fantastical Snap of Hello World",
                "version": "6.3"
            }
        ]
    }
}
`

func (s *storeTestSuite) TestFindQueries(c *C) {
	n := 0
	mockServer := httptest.NewServer(http.HandlerFunc(func(w http.ResponseWriter, r *http.Request) {
		assertRequest(c, r, "GET", searchPath)
		// check device authorization is set, implicitly checking doRequest was used
		c.Check(r.Header.Get("X-Device-Authorization"), Equals, `Macaroon root="device-macaroon"`)

		query := r.URL.Query()

		name := query.Get("name")
		q := query.Get("q")
		section := query.Get("section")

		c.Check(r.URL.Path, Matches, ".*/search")
		c.Check(query.Get("fields"), Equals, "abc,def")

		// write dummy json so that Find doesn't re-try due to json decoder EOF error
		io.WriteString(w, "{}")

		switch n {
		case 0:
			c.Check(name, Equals, "hello")
			c.Check(q, Equals, "")
			c.Check(query.Get("scope"), Equals, "")
			c.Check(section, Equals, "")
		case 1:
			c.Check(name, Equals, "")
			c.Check(q, Equals, "hello")
			c.Check(query.Get("scope"), Equals, "maastricht")
			c.Check(section, Equals, "")
		case 2:
			c.Check(name, Equals, "")
			c.Check(q, Equals, "")
			c.Check(query.Get("scope"), Equals, "")
			c.Check(section, Equals, "db")
		case 3:
			c.Check(name, Equals, "")
			c.Check(q, Equals, "hello")
			c.Check(query.Get("scope"), Equals, "")
			c.Check(section, Equals, "db")
		default:
			c.Fatalf("what? %d", n)
		}

		n++
	}))
	c.Assert(mockServer, NotNil)
	defer mockServer.Close()

	mockServerURL, _ := url.Parse(mockServer.URL)
	cfg := store.Config{
		StoreBaseURL: mockServerURL,
		DetailFields: []string{"abc", "def"},
	}
	dauthCtx := &testDauthContext{c: c, device: s.device}
	sto := store.New(&cfg, dauthCtx)

	for _, query := range []store.Search{
		{Query: "hello", Prefix: true},
		{Query: "hello", Scope: "maastricht"},
		{Section: "db"},
		{Query: "hello", Section: "db"},
	} {
		sto.Find(&query, nil)
	}
}

/* acquired via:
curl -s -H "accept: application/hal+json" -H "X-Ubuntu-Release: 16" -H "X-Ubuntu-Device-Channel: edge" -H "X-Ubuntu-Wire-Protocol: 1" -H "X-Ubuntu-Architecture: amd64"  'https://api.snapcraft.io/api/v1/snaps/sections'
*/
const MockSectionsJSON = `{
  "_embedded": {
    "clickindex:sections": [
      {
        "name": "featured"
      }, 
      {
        "name": "database"
      }
    ]
  }, 
  "_links": {
    "self": {
      "href": "http://api.snapcraft.io/api/v1/snaps/sections"
    }
  }
}
`

func (s *storeTestSuite) TestSectionsQuery(c *C) {
	n := 0
	mockServer := httptest.NewServer(http.HandlerFunc(func(w http.ResponseWriter, r *http.Request) {
		assertRequest(c, r, "GET", sectionsPath)
		c.Check(r.Header.Get("X-Device-Authorization"), Equals, "")

		switch n {
		case 0:
			// All good.
		default:
			c.Fatalf("what? %d", n)
		}

		w.Header().Set("Content-Type", "application/hal+json")
		w.WriteHeader(200)
		io.WriteString(w, MockSectionsJSON)
		n++
	}))
	c.Assert(mockServer, NotNil)
	defer mockServer.Close()

	serverURL, _ := url.Parse(mockServer.URL)
	cfg := store.Config{
		StoreBaseURL: serverURL,
	}
	dauthCtx := &testDauthContext{c: c, device: s.device}
	sto := store.New(&cfg, dauthCtx)

	sections, err := sto.Sections(context.TODO(), s.user)
	c.Check(err, IsNil)
	c.Check(sections, DeepEquals, []string{"featured", "database"})
}

func (s *storeTestSuite) TestSectionsQueryCustomStore(c *C) {
	n := 0
	mockServer := httptest.NewServer(http.HandlerFunc(func(w http.ResponseWriter, r *http.Request) {
		assertRequest(c, r, "GET", sectionsPath)
		c.Check(r.Header.Get("X-Device-Authorization"), Equals, `Macaroon root="device-macaroon"`)

		switch n {
		case 0:
			// All good.
		default:
			c.Fatalf("what? %d", n)
		}

		w.Header().Set("Content-Type", "application/hal+json")
		w.WriteHeader(200)
		io.WriteString(w, MockSectionsJSON)
		n++
	}))
	c.Assert(mockServer, NotNil)
	defer mockServer.Close()

	serverURL, _ := url.Parse(mockServer.URL)
	cfg := store.Config{
		StoreBaseURL: serverURL,
	}
	dauthCtx := &testDauthContext{c: c, device: s.device, storeID: "my-brand-store"}
	sto := store.New(&cfg, dauthCtx)

	sections, err := sto.Sections(context.TODO(), s.user)
	c.Check(err, IsNil)
	c.Check(sections, DeepEquals, []string{"featured", "database"})
}

const mockNamesJSON = `
{
  "_embedded": {
    "clickindex:package": [
      {
        "aliases": [
          {
            "name": "potato",
            "target": "baz"
          },
          {
            "name": "meh",
            "target": "baz"
          }
        ],
        "apps": ["baz"],
        "title": "a title",
        "summary": "oneary plus twoary",
        "package_name": "bar",
        "version": "2.0"
      },
      {
        "aliases": [{"name": "meh", "target": "foo"}],
        "apps": ["foo"],
        "package_name": "foo",
        "version": "1.0"
      }
    ]
  }
}`

func (s *storeTestSuite) TestSnapCommandsOnClassic(c *C) {
	s.testSnapCommands(c, true)
}

func (s *storeTestSuite) TestSnapCommandsOnCore(c *C) {
	s.testSnapCommands(c, false)
}

func (s *storeTestSuite) testSnapCommands(c *C, onClassic bool) {
	c.Assert(os.MkdirAll(dirs.SnapCacheDir, 0755), IsNil)
	defer release.MockOnClassic(onClassic)()

	n := 0
	mockServer := httptest.NewServer(http.HandlerFunc(func(w http.ResponseWriter, r *http.Request) {
		c.Check(r.Header.Get("X-Device-Authorization"), Equals, "")

		switch n {
		case 0:
			query := r.URL.Query()
			c.Check(query, HasLen, 1)
			expectedConfinement := "strict"
			if onClassic {
				expectedConfinement = "strict,classic"
			}
			c.Check(query.Get("confinement"), Equals, expectedConfinement)
			c.Check(r.URL.Path, Equals, "/api/v1/snaps/names")
		default:
			c.Fatalf("what? %d", n)
		}

		w.Header().Set("Content-Type", "application/hal+json")
		w.Header().Set("Content-Length", fmt.Sprint(len(mockNamesJSON)))
		w.WriteHeader(200)
		io.WriteString(w, mockNamesJSON)
		n++
	}))
	c.Assert(mockServer, NotNil)
	defer mockServer.Close()

	serverURL, _ := url.Parse(mockServer.URL)
	dauthCtx := &testDauthContext{c: c, device: s.device}
	sto := store.New(&store.Config{StoreBaseURL: serverURL}, dauthCtx)

	db, err := advisor.Create()
	c.Assert(err, IsNil)
	defer db.Rollback()

	var bufNames bytes.Buffer
	err = sto.WriteCatalogs(context.TODO(), &bufNames, db)
	c.Assert(err, IsNil)
	db.Commit()
	c.Check(bufNames.String(), Equals, "bar\nfoo\n")

	dump, err := advisor.DumpCommands()
	c.Assert(err, IsNil)
	c.Check(dump, DeepEquals, map[string]string{
		"foo":     `[{"snap":"foo","version":"1.0"}]`,
		"bar.baz": `[{"snap":"bar","version":"2.0"}]`,
		"potato":  `[{"snap":"bar","version":"2.0"}]`,
		"meh":     `[{"snap":"bar","version":"2.0"},{"snap":"foo","version":"1.0"}]`,
	})
}

func (s *storeTestSuite) TestFind(c *C) {
	restore := release.MockOnClassic(false)
	defer restore()

	mockServer := httptest.NewServer(http.HandlerFunc(func(w http.ResponseWriter, r *http.Request) {
		assertRequest(c, r, "GET", searchPath)
		query := r.URL.Query()

		q := query.Get("q")
		c.Check(q, Equals, "hello")

		c.Check(r.UserAgent(), Equals, userAgent)

		// check device authorization is set, implicitly checking doRequest was used
		c.Check(r.Header.Get("X-Device-Authorization"), Equals, `Macaroon root="device-macaroon"`)

		// no store ID by default
		storeID := r.Header.Get("X-Ubuntu-Store")
		c.Check(storeID, Equals, "")

		c.Check(r.URL.Query().Get("fields"), Equals, "abc,def")

		c.Check(r.Header.Get("X-Ubuntu-Series"), Equals, release.Series)
		c.Check(r.Header.Get("X-Ubuntu-Architecture"), Equals, arch.UbuntuArchitecture())
		c.Check(r.Header.Get("X-Ubuntu-Classic"), Equals, "false")

		c.Check(r.Header.Get("X-Ubuntu-Confinement"), Equals, "")

		w.Header().Set("X-Suggested-Currency", "GBP")

		w.Header().Set("Content-Type", "application/hal+json")
		w.WriteHeader(200)

		io.WriteString(w, MockSearchJSON)
	}))

	c.Assert(mockServer, NotNil)
	defer mockServer.Close()

	mockServerURL, _ := url.Parse(mockServer.URL)
	cfg := store.Config{
		StoreBaseURL: mockServerURL,
		DetailFields: []string{"abc", "def"},
	}
	dauthCtx := &testDauthContext{c: c, device: s.device}
	sto := store.New(&cfg, dauthCtx)

	snaps, err := sto.Find(&store.Search{Query: "hello"}, nil)
	c.Assert(err, IsNil)
	c.Assert(snaps, HasLen, 1)
	snp := snaps[0]
	c.Check(snp.InstanceName(), Equals, "hello-world")
	c.Check(snp.Architectures, DeepEquals, []string{"all"})
	c.Check(snp.Revision, Equals, snap.R(27))
	c.Check(snp.SnapID, Equals, helloWorldSnapID)
	c.Check(snp.Publisher, Equals, snap.StoreAccount{
		ID:          "canonical",
		Username:    "canonical",
		DisplayName: "Canonical",
		Validation:  "verified",
	})
	c.Check(snp.Version, Equals, "6.3")
	c.Check(snp.Sha3_384, Matches, `[[:xdigit:]]{96}`)
	c.Check(snp.Size, Equals, int64(20480))
	c.Check(snp.Channel, Equals, "stable")
	c.Check(snp.Description(), Equals, "This is a simple hello world example.")
	c.Check(snp.Summary(), Equals, "The 'hello-world' of snaps")
	c.Check(snp.Title(), Equals, "This Is The Most Fantastical Snap of He…")
	c.Check(snp.License, Equals, "MIT")
	// this is more a "we know this isn't there" than an actual test for a wanted feature
	// NOTE snap.Epoch{} (which prints as "0", and is thus Unset) is not a valid Epoch.
	c.Check(snp.Epoch, DeepEquals, snap.Epoch{})
	c.Assert(snp.Prices, DeepEquals, map[string]float64{"EUR": 2.99, "USD": 3.49})
	c.Assert(snp.Paid, Equals, true)
	c.Assert(snp.Media, DeepEquals, snap.MediaInfos{
		{
			Type: "icon",
			URL:  "https://dashboard.snapcraft.io/site_media/appmedia/2015/03/hello.svg_NZLfWbh.png",
		}, {
			Type: "screenshot",
			URL:  "https://dashboard.snapcraft.io/site_media/appmedia/2018/06/Screenshot_from_2018-06-14_09-33-31.png",
		},
	})
	c.Check(snp.MustBuy, Equals, true)
	c.Check(snp.Contact, Equals, "mailto:snappy-devel@lists.ubuntu.com")
	c.Check(snp.Base, Equals, "bare-base")

	// Make sure the epoch (currently not sent by the store) defaults to "0"
	c.Check(snp.Epoch.String(), Equals, "0")

	c.Check(sto.SuggestedCurrency(), Equals, "GBP")
}

func (s *storeTestSuite) TestFindPrivate(c *C) {
	n := 0
	mockServer := httptest.NewServer(http.HandlerFunc(func(w http.ResponseWriter, r *http.Request) {
		assertRequest(c, r, "GET", searchPath)
		query := r.URL.Query()

		name := query.Get("name")
		q := query.Get("q")

		switch n {
		case 0:
			c.Check(r.URL.Path, Matches, ".*/search")
			c.Check(name, Equals, "")
			c.Check(q, Equals, "foo")
			c.Check(query.Get("private"), Equals, "true")
		case 1:
			c.Check(r.URL.Path, Matches, ".*/search")
			c.Check(name, Equals, "foo")
			c.Check(q, Equals, "")
			c.Check(query.Get("private"), Equals, "true")
		default:
			c.Fatalf("what? %d", n)
		}

		w.Header().Set("Content-Type", "application/hal+json")
		w.WriteHeader(200)
		io.WriteString(w, strings.Replace(MockSearchJSON, `"EUR": 2.99, "USD": 3.49`, "", -1))

		n++
	}))
	c.Assert(mockServer, NotNil)
	defer mockServer.Close()

	serverURL, _ := url.Parse(mockServer.URL)
	cfg := store.Config{
		StoreBaseURL: serverURL,
	}
	sto := store.New(&cfg, nil)

	_, err := sto.Find(&store.Search{Query: "foo", Private: true}, s.user)
	c.Check(err, IsNil)

	_, err = sto.Find(&store.Search{Query: "foo", Prefix: true, Private: true}, s.user)
	c.Check(err, IsNil)

	_, err = sto.Find(&store.Search{Query: "foo", Private: true}, nil)
	c.Check(err, Equals, store.ErrUnauthenticated)

	_, err = sto.Find(&store.Search{Query: "name:foo", Private: true}, s.user)
	c.Check(err, Equals, store.ErrBadQuery)
}

func (s *storeTestSuite) TestFindFailures(c *C) {
	sto := store.New(&store.Config{StoreBaseURL: new(url.URL)}, nil)
	_, err := sto.Find(&store.Search{Query: "foo:bar"}, nil)
	c.Check(err, Equals, store.ErrBadQuery)
}

func (s *storeTestSuite) TestFindFails(c *C) {
	mockServer := httptest.NewServer(http.HandlerFunc(func(w http.ResponseWriter, r *http.Request) {
		assertRequest(c, r, "GET", searchPath)
		c.Check(r.URL.Query().Get("q"), Equals, "hello")
		http.Error(w, http.StatusText(418), 418) // I'm a teapot
	}))
	c.Assert(mockServer, NotNil)
	defer mockServer.Close()

	mockServerURL, _ := url.Parse(mockServer.URL)
	cfg := store.Config{
		StoreBaseURL: mockServerURL,
		DetailFields: []string{}, // make the error less noisy
	}
	sto := store.New(&cfg, nil)

	snaps, err := sto.Find(&store.Search{Query: "hello"}, nil)
	c.Check(err, ErrorMatches, `cannot search: got unexpected HTTP status code 418 via GET to "http://\S+[?&]q=hello.*"`)
	c.Check(snaps, HasLen, 0)
}

func (s *storeTestSuite) TestFindBadContentType(c *C) {
	mockServer := httptest.NewServer(http.HandlerFunc(func(w http.ResponseWriter, r *http.Request) {
		assertRequest(c, r, "GET", searchPath)
		c.Check(r.URL.Query().Get("q"), Equals, "hello")
		io.WriteString(w, MockSearchJSON)
	}))
	c.Assert(mockServer, NotNil)
	defer mockServer.Close()

	mockServerURL, _ := url.Parse(mockServer.URL)
	cfg := store.Config{
		StoreBaseURL: mockServerURL,
		DetailFields: []string{}, // make the error less noisy
	}
	sto := store.New(&cfg, nil)

	snaps, err := sto.Find(&store.Search{Query: "hello"}, nil)
	c.Check(err, ErrorMatches, `received an unexpected content type \("text/plain[^"]+"\) when trying to search via "http://\S+[?&]q=hello.*"`)
	c.Check(snaps, HasLen, 0)
}

func (s *storeTestSuite) TestFindBadBody(c *C) {
	mockServer := httptest.NewServer(http.HandlerFunc(func(w http.ResponseWriter, r *http.Request) {
		assertRequest(c, r, "GET", searchPath)
		query := r.URL.Query()
		c.Check(query.Get("q"), Equals, "hello")
		w.Header().Set("Content-Type", "application/hal+json")
		io.WriteString(w, "<hello>")
	}))
	c.Assert(mockServer, NotNil)
	defer mockServer.Close()

	mockServerURL, _ := url.Parse(mockServer.URL)
	cfg := store.Config{
		StoreBaseURL: mockServerURL,
		DetailFields: []string{}, // make the error less noisy
	}
	sto := store.New(&cfg, nil)

	snaps, err := sto.Find(&store.Search{Query: "hello"}, nil)
	c.Check(err, ErrorMatches, `invalid character '<' looking for beginning of value`)
	c.Check(snaps, HasLen, 0)
}

func (s *storeTestSuite) TestFind500(c *C) {
	var n = 0
	mockServer := httptest.NewServer(http.HandlerFunc(func(w http.ResponseWriter, r *http.Request) {
		assertRequest(c, r, "GET", searchPath)
		n++
		w.WriteHeader(500)
	}))
	c.Assert(mockServer, NotNil)
	defer mockServer.Close()

	mockServerURL, _ := url.Parse(mockServer.URL)
	cfg := store.Config{
		StoreBaseURL: mockServerURL,
		DetailFields: []string{},
	}
	sto := store.New(&cfg, nil)

	_, err := sto.Find(&store.Search{Query: "hello"}, nil)
	c.Check(err, ErrorMatches, `cannot search: got unexpected HTTP status code 500 via GET to "http://\S+[?&]q=hello.*"`)
	c.Assert(n, Equals, 5)
}

func (s *storeTestSuite) TestFind500once(c *C) {
	var n = 0
	mockServer := httptest.NewServer(http.HandlerFunc(func(w http.ResponseWriter, r *http.Request) {
		assertRequest(c, r, "GET", searchPath)
		n++
		if n == 1 {
			w.WriteHeader(500)
		} else {
			w.Header().Set("Content-Type", "application/hal+json")
			w.WriteHeader(200)
			io.WriteString(w, strings.Replace(MockSearchJSON, `"EUR": 2.99, "USD": 3.49`, "", -1))
		}
	}))
	c.Assert(mockServer, NotNil)
	defer mockServer.Close()

	mockServerURL, _ := url.Parse(mockServer.URL)
	cfg := store.Config{
		StoreBaseURL: mockServerURL,
		DetailFields: []string{},
	}
	sto := store.New(&cfg, nil)

	snaps, err := sto.Find(&store.Search{Query: "hello"}, nil)
	c.Check(err, IsNil)
	c.Assert(snaps, HasLen, 1)
	c.Assert(n, Equals, 2)
}

func (s *storeTestSuite) TestFindAuthFailed(c *C) {
	mockServer := httptest.NewServer(http.HandlerFunc(func(w http.ResponseWriter, r *http.Request) {
		switch r.URL.Path {
		case searchPath:
			// check authorization is set
			authorization := r.Header.Get("Authorization")
			c.Check(authorization, Equals, s.expectedAuthorization(c, s.user))

			query := r.URL.Query()
			c.Check(query.Get("q"), Equals, "foo")
			if release.OnClassic {
				c.Check(query.Get("confinement"), Matches, `strict,classic|classic,strict`)
			} else {
				c.Check(query.Get("confinement"), Equals, "strict")
			}
			w.Header().Set("Content-Type", "application/hal+json")
			io.WriteString(w, MockSearchJSON)
		case ordersPath:
			c.Check(r.Header.Get("Authorization"), Equals, s.expectedAuthorization(c, s.user))
			c.Check(r.Header.Get("Accept"), Equals, store.JsonContentType)
			c.Check(r.URL.Path, Equals, ordersPath)
			w.WriteHeader(401)
			io.WriteString(w, "{}")
		default:
			c.Fatalf("unexpected query %s %s", r.Method, r.URL.Path)
		}
	}))
	c.Assert(mockServer, NotNil)
	defer mockServer.Close()

	mockServerURL, _ := url.Parse(mockServer.URL)
	cfg := store.Config{
		StoreBaseURL: mockServerURL,
		DetailFields: []string{}, // make the error less noisy
	}
	sto := store.New(&cfg, nil)

	snaps, err := sto.Find(&store.Search{Query: "foo"}, s.user)
	c.Assert(err, IsNil)

	// Check that we log an error.
	c.Check(s.logbuf.String(), Matches, "(?ms).* cannot get user orders: invalid credentials")

	// But still successfully return snap information.
	c.Assert(snaps, HasLen, 1)
	c.Check(snaps[0].SnapID, Equals, helloWorldSnapID)
	c.Check(snaps[0].Prices, DeepEquals, map[string]float64{"EUR": 2.99, "USD": 3.49})
	c.Check(snaps[0].MustBuy, Equals, true)
}

func (s *storeTestSuite) TestFindCommonIDs(c *C) {
	n := 0
	mockServer := httptest.NewServer(http.HandlerFunc(func(w http.ResponseWriter, r *http.Request) {
		assertRequest(c, r, "GET", searchPath)
		query := r.URL.Query()

		name := query.Get("name")
		q := query.Get("q")

		switch n {
		case 0:
			c.Check(r.URL.Path, Matches, ".*/search")
			c.Check(name, Equals, "")
			c.Check(q, Equals, "foo")
		default:
			c.Fatalf("what? %d", n)
		}

		w.Header().Set("Content-Type", "application/hal+json")
		w.WriteHeader(200)
		io.WriteString(w, strings.Replace(MockSearchJSON,
			`"common_ids": []`,
			`"common_ids": ["org.hello"]`, -1))

		n++
	}))
	c.Assert(mockServer, NotNil)
	defer mockServer.Close()

	serverURL, _ := url.Parse(mockServer.URL)
	cfg := store.Config{
		StoreBaseURL: serverURL,
	}
	sto := store.New(&cfg, nil)

	infos, err := sto.Find(&store.Search{Query: "foo"}, nil)
	c.Check(err, IsNil)
	c.Assert(infos, HasLen, 1)
	c.Check(infos[0].CommonIDs, DeepEquals, []string{"org.hello"})
}

func (s *storeTestSuite) TestFindByCommonID(c *C) {
	n := 0
	mockServer := httptest.NewServer(http.HandlerFunc(func(w http.ResponseWriter, r *http.Request) {
		assertRequest(c, r, "GET", searchPath)
		query := r.URL.Query()

		switch n {
		case 0:
			c.Check(r.URL.Path, Matches, ".*/search")
			c.Check(query["common_id"], DeepEquals, []string{"org.hello"})
			c.Check(query["name"], IsNil)
			c.Check(query["q"], IsNil)
		default:
			c.Fatalf("expected 1 query, now on %d", n+1)
		}

		w.Header().Set("Content-Type", "application/hal+json")
		w.WriteHeader(200)
		io.WriteString(w, strings.Replace(MockSearchJSON,
			`"common_ids": []`,
			`"common_ids": ["org.hello"]`, -1))

		n++
	}))
	c.Assert(mockServer, NotNil)
	defer mockServer.Close()

	serverURL, _ := url.Parse(mockServer.URL)
	cfg := store.Config{
		StoreBaseURL: serverURL,
	}
	sto := store.New(&cfg, nil)

	infos, err := sto.Find(&store.Search{CommonID: "org.hello"}, nil)
	c.Check(err, IsNil)
	c.Assert(infos, HasLen, 1)
	c.Check(infos[0].CommonIDs, DeepEquals, []string{"org.hello"})
}

func (s *storeTestSuite) TestAuthLocationDependsOnEnviron(c *C) {
	c.Assert(os.Setenv("SNAPPY_USE_STAGING_STORE", ""), IsNil)
	before := store.AuthLocation()

	c.Assert(os.Setenv("SNAPPY_USE_STAGING_STORE", "1"), IsNil)
	defer os.Setenv("SNAPPY_USE_STAGING_STORE", "")
	after := store.AuthLocation()

	c.Check(before, Not(Equals), after)
}

func (s *storeTestSuite) TestAuthURLDependsOnEnviron(c *C) {
	c.Assert(os.Setenv("SNAPPY_USE_STAGING_STORE", ""), IsNil)
	before := store.AuthURL()

	c.Assert(os.Setenv("SNAPPY_USE_STAGING_STORE", "1"), IsNil)
	defer os.Setenv("SNAPPY_USE_STAGING_STORE", "")
	after := store.AuthURL()

	c.Check(before, Not(Equals), after)
}

func (s *storeTestSuite) TestApiURLDependsOnEnviron(c *C) {
	c.Assert(os.Setenv("SNAPPY_USE_STAGING_STORE", ""), IsNil)
	before := store.ApiURL()

	c.Assert(os.Setenv("SNAPPY_USE_STAGING_STORE", "1"), IsNil)
	defer os.Setenv("SNAPPY_USE_STAGING_STORE", "")
	after := store.ApiURL()

	c.Check(before, Not(Equals), after)
}

func (s *storeTestSuite) TestStoreURLDependsOnEnviron(c *C) {
	// This also depends on the API URL, but that's tested separately (see
	// TestApiURLDependsOnEnviron).
	api := store.ApiURL()

	c.Assert(os.Setenv("SNAPPY_FORCE_CPI_URL", ""), IsNil)
	c.Assert(os.Setenv("SNAPPY_FORCE_API_URL", ""), IsNil)

	// Test in order of precedence (low first) leaving env vars set as we go ...

	u, err := store.StoreURL(api)
	c.Assert(err, IsNil)
	c.Check(u.String(), Matches, api.String()+".*")

	c.Assert(os.Setenv("SNAPPY_FORCE_API_URL", "https://force-api.local/"), IsNil)
	defer os.Setenv("SNAPPY_FORCE_API_URL", "")
	u, err = store.StoreURL(api)
	c.Assert(err, IsNil)
	c.Check(u.String(), Matches, "https://force-api.local/.*")

	c.Assert(os.Setenv("SNAPPY_FORCE_CPI_URL", "https://force-cpi.local/api/v1/"), IsNil)
	defer os.Setenv("SNAPPY_FORCE_CPI_URL", "")
	u, err = store.StoreURL(api)
	c.Assert(err, IsNil)
	c.Check(u.String(), Matches, "https://force-cpi.local/.*")
}

func (s *storeTestSuite) TestStoreURLBadEnvironAPI(c *C) {
	c.Assert(os.Setenv("SNAPPY_FORCE_API_URL", "://force-api.local/"), IsNil)
	defer os.Setenv("SNAPPY_FORCE_API_URL", "")
	_, err := store.StoreURL(store.ApiURL())
	c.Check(err, ErrorMatches, "invalid SNAPPY_FORCE_API_URL: parse ://force-api.local/: missing protocol scheme")
}

func (s *storeTestSuite) TestStoreURLBadEnvironCPI(c *C) {
	c.Assert(os.Setenv("SNAPPY_FORCE_CPI_URL", "://force-cpi.local/api/v1/"), IsNil)
	defer os.Setenv("SNAPPY_FORCE_CPI_URL", "")
	_, err := store.StoreURL(store.ApiURL())
	c.Check(err, ErrorMatches, "invalid SNAPPY_FORCE_CPI_URL: parse ://force-cpi.local/: missing protocol scheme")
}

func (s *storeTestSuite) TestStoreDeveloperURLDependsOnEnviron(c *C) {
	c.Assert(os.Setenv("SNAPPY_USE_STAGING_STORE", ""), IsNil)
	before := store.StoreDeveloperURL()

	c.Assert(os.Setenv("SNAPPY_USE_STAGING_STORE", "1"), IsNil)
	defer os.Setenv("SNAPPY_USE_STAGING_STORE", "")
	after := store.StoreDeveloperURL()

	c.Check(before, Not(Equals), after)
}

func (s *storeTestSuite) TeststoreDefaultConfig(c *C) {
	c.Check(store.DefaultConfig().StoreBaseURL.String(), Equals, "https://api.snapcraft.io/")
	c.Check(store.DefaultConfig().AssertionsBaseURL, IsNil)
}

func (s *storeTestSuite) TestNew(c *C) {
	aStore := store.New(nil, nil)
	c.Assert(aStore, NotNil)
	// check for fields
	c.Check(aStore.DetailFields(), DeepEquals, store.DefaultConfig().DetailFields)
}

var testAssertion = `type: snap-declaration
authority-id: super
series: 16
snap-id: snapidfoo
publisher-id: devidbaz
snap-name: mysnap
timestamp: 2016-03-30T12:22:16Z
sign-key-sha3-384: Jv8_JiHiIzJVcO9M55pPdqSDWUvuhfDIBJUS-3VW7F_idjix7Ffn5qMxB21ZQuij

openpgp wsBcBAABCAAQBQJW+8VBCRDWhXkqAWcrfgAAQ9gIABZFgMPByJZeUE835FkX3/y2hORn
AzE3R1ktDkQEVe/nfVDMACAuaw1fKmUS4zQ7LIrx/AZYw5i0vKVmJszL42LBWVsqR0+p9Cxebzv9
U2VUSIajEsUUKkBwzD8wxFzagepFlScif1NvCGZx0vcGUOu0Ent0v+gqgAv21of4efKqEW7crlI1
T/A8LqZYmIzKRHGwCVucCyAUD8xnwt9nyWLgLB+LLPOVFNK8SR6YyNsX05Yz1BUSndBfaTN8j/k8
8isKGZE6P0O9ozBbNIAE8v8NMWQegJ4uWuil7D3psLkzQIrxSypk9TrQ2GlIG2hJdUovc5zBuroe
xS4u9rVT6UY=`

func (s *storeTestSuite) TestAssertion(c *C) {
	restore := asserts.MockMaxSupportedFormat(asserts.SnapDeclarationType, 88)
	defer restore()
	mockServer := httptest.NewServer(http.HandlerFunc(func(w http.ResponseWriter, r *http.Request) {
		assertRequest(c, r, "GET", "/api/v1/snaps/assertions/.*")
		// check device authorization is set, implicitly checking doRequest was used
		c.Check(r.Header.Get("X-Device-Authorization"), Equals, `Macaroon root="device-macaroon"`)

		c.Check(r.Header.Get("Accept"), Equals, "application/x.ubuntu.assertion")
		c.Check(r.URL.Path, Matches, ".*/snap-declaration/16/snapidfoo")
		c.Check(r.URL.Query().Get("max-format"), Equals, "88")
		io.WriteString(w, testAssertion)
	}))

	c.Assert(mockServer, NotNil)
	defer mockServer.Close()

	mockServerURL, _ := url.Parse(mockServer.URL)
	cfg := store.Config{
		StoreBaseURL: mockServerURL,
	}
	dauthCtx := &testDauthContext{c: c, device: s.device}
	sto := store.New(&cfg, dauthCtx)

	a, err := sto.Assertion(asserts.SnapDeclarationType, []string{"16", "snapidfoo"}, nil)
	c.Assert(err, IsNil)
	c.Check(a, NotNil)
	c.Check(a.Type(), Equals, asserts.SnapDeclarationType)
}

func (s *storeTestSuite) TestAssertionProxyStoreFromAuthContext(c *C) {
	restore := asserts.MockMaxSupportedFormat(asserts.SnapDeclarationType, 88)
	defer restore()
	mockServer := httptest.NewServer(http.HandlerFunc(func(w http.ResponseWriter, r *http.Request) {
		assertRequest(c, r, "GET", "/api/v1/snaps/assertions/.*")
		// check device authorization is set, implicitly checking doRequest was used
		c.Check(r.Header.Get("X-Device-Authorization"), Equals, `Macaroon root="device-macaroon"`)

		c.Check(r.Header.Get("Accept"), Equals, "application/x.ubuntu.assertion")
		c.Check(r.URL.Path, Matches, ".*/snap-declaration/16/snapidfoo")
		c.Check(r.URL.Query().Get("max-format"), Equals, "88")
		io.WriteString(w, testAssertion)
	}))

	c.Assert(mockServer, NotNil)
	defer mockServer.Close()

	mockServerURL, _ := url.Parse(mockServer.URL)
	nowhereURL, err := url.Parse("http://nowhere.invalid")
	c.Assert(err, IsNil)
	cfg := store.Config{
		AssertionsBaseURL: nowhereURL,
	}
	dauthCtx := &testDauthContext{
		c:             c,
		device:        s.device,
		proxyStoreID:  "foo",
		proxyStoreURL: mockServerURL,
	}
	sto := store.New(&cfg, dauthCtx)

	a, err := sto.Assertion(asserts.SnapDeclarationType, []string{"16", "snapidfoo"}, nil)
	c.Assert(err, IsNil)
	c.Check(a, NotNil)
	c.Check(a.Type(), Equals, asserts.SnapDeclarationType)
}

func (s *storeTestSuite) TestAssertionNotFound(c *C) {
	mockServer := httptest.NewServer(http.HandlerFunc(func(w http.ResponseWriter, r *http.Request) {
		assertRequest(c, r, "GET", "/api/v1/snaps/assertions/.*")
		c.Check(r.Header.Get("Accept"), Equals, "application/x.ubuntu.assertion")
		c.Check(r.URL.Path, Matches, ".*/snap-declaration/16/snapidfoo")
		w.Header().Set("Content-Type", "application/problem+json")
		w.WriteHeader(404)
		io.WriteString(w, `{"status": 404,"title": "not found"}`)
	}))

	c.Assert(mockServer, NotNil)
	defer mockServer.Close()

	mockServerURL, _ := url.Parse(mockServer.URL)
	cfg := store.Config{
		AssertionsBaseURL: mockServerURL,
	}
	sto := store.New(&cfg, nil)

	_, err := sto.Assertion(asserts.SnapDeclarationType, []string{"16", "snapidfoo"}, nil)
	c.Check(asserts.IsNotFound(err), Equals, true)
	c.Check(err, DeepEquals, &asserts.NotFoundError{
		Type: asserts.SnapDeclarationType,
		Headers: map[string]string{
			"series":  "16",
			"snap-id": "snapidfoo",
		},
	})
}

func (s *storeTestSuite) TestAssertion500(c *C) {
	var n = 0
	mockServer := httptest.NewServer(http.HandlerFunc(func(w http.ResponseWriter, r *http.Request) {
		assertRequest(c, r, "GET", "/api/v1/snaps/assertions/.*")
		n++
		w.WriteHeader(500)
	}))

	c.Assert(mockServer, NotNil)
	defer mockServer.Close()

	mockServerURL, _ := url.Parse(mockServer.URL)
	cfg := store.Config{
		AssertionsBaseURL: mockServerURL,
	}
	sto := store.New(&cfg, nil)

	_, err := sto.Assertion(asserts.SnapDeclarationType, []string{"16", "snapidfoo"}, nil)
	c.Assert(err, ErrorMatches, `cannot fetch assertion: got unexpected HTTP status code 500 via .+`)
	c.Assert(n, Equals, 5)
}

func (s *storeTestSuite) TestSuggestedCurrency(c *C) {
	suggestedCurrency := "GBP"

	mockServer := httptest.NewServer(http.HandlerFunc(func(w http.ResponseWriter, r *http.Request) {
		assertRequest(c, r, "GET", infoPathPattern)
		w.Header().Set("X-Suggested-Currency", suggestedCurrency)
		w.WriteHeader(200)

		io.WriteString(w, mockInfoJSON)
	}))

	c.Assert(mockServer, NotNil)
	defer mockServer.Close()

	mockServerURL, _ := url.Parse(mockServer.URL)
	cfg := store.Config{
		StoreBaseURL: mockServerURL,
	}
	sto := store.New(&cfg, nil)

	// the store doesn't know the currency until after the first search, so fall back to dollars
	c.Check(sto.SuggestedCurrency(), Equals, "USD")

	// we should soon have a suggested currency
	spec := store.SnapSpec{
		Name: "hello-world",
	}
	result, err := sto.SnapInfo(spec, nil)
	c.Assert(err, IsNil)
	c.Assert(result, NotNil)
	c.Check(sto.SuggestedCurrency(), Equals, "GBP")

	suggestedCurrency = "EUR"

	// checking the currency updates
	result, err = sto.SnapInfo(spec, nil)
	c.Assert(err, IsNil)
	c.Assert(result, NotNil)
	c.Check(sto.SuggestedCurrency(), Equals, "EUR")
}

func (s *storeTestSuite) TestDecorateOrders(c *C) {
	mockPurchasesServer := httptest.NewServer(http.HandlerFunc(func(w http.ResponseWriter, r *http.Request) {
		assertRequest(c, r, "GET", ordersPath)
		// check device authorization is set, implicitly checking doRequest was used
		c.Check(r.Header.Get("X-Device-Authorization"), Equals, `Macaroon root="device-macaroon"`)
		c.Check(r.Header.Get("Accept"), Equals, store.JsonContentType)
		c.Check(r.Header.Get("Authorization"), Equals, s.expectedAuthorization(c, s.user))
		c.Check(r.URL.Path, Equals, ordersPath)
		io.WriteString(w, mockOrdersJSON)
	}))

	c.Assert(mockPurchasesServer, NotNil)
	defer mockPurchasesServer.Close()

	mockServerURL, _ := url.Parse(mockPurchasesServer.URL)
	dauthCtx := &testDauthContext{c: c, device: s.device, user: s.user}
	cfg := store.Config{
		StoreBaseURL: mockServerURL,
	}
	sto := store.New(&cfg, dauthCtx)

	helloWorld := &snap.Info{}
	helloWorld.SnapID = helloWorldSnapID
	helloWorld.Prices = map[string]float64{"USD": 1.23}
	helloWorld.Paid = true

	funkyApp := &snap.Info{}
	funkyApp.SnapID = funkyAppSnapID
	funkyApp.Prices = map[string]float64{"USD": 2.34}
	funkyApp.Paid = true

	otherApp := &snap.Info{}
	otherApp.SnapID = "other"
	otherApp.Prices = map[string]float64{"USD": 3.45}
	otherApp.Paid = true

	otherApp2 := &snap.Info{}
	otherApp2.SnapID = "other2"

	snaps := []*snap.Info{helloWorld, funkyApp, otherApp, otherApp2}

	err := sto.DecorateOrders(snaps, s.user)
	c.Assert(err, IsNil)

	c.Check(helloWorld.MustBuy, Equals, false)
	c.Check(funkyApp.MustBuy, Equals, false)
	c.Check(otherApp.MustBuy, Equals, true)
	c.Check(otherApp2.MustBuy, Equals, false)
}

func (s *storeTestSuite) TestDecorateOrdersFailedAccess(c *C) {
	mockPurchasesServer := httptest.NewServer(http.HandlerFunc(func(w http.ResponseWriter, r *http.Request) {
		assertRequest(c, r, "GET", ordersPath)
		c.Check(r.Header.Get("Authorization"), Equals, s.expectedAuthorization(c, s.user))
		c.Check(r.Header.Get("Accept"), Equals, store.JsonContentType)
		c.Check(r.URL.Path, Equals, ordersPath)
		w.WriteHeader(401)
		io.WriteString(w, "{}")
	}))

	c.Assert(mockPurchasesServer, NotNil)
	defer mockPurchasesServer.Close()

	mockServerURL, _ := url.Parse(mockPurchasesServer.URL)
	cfg := store.Config{
		StoreBaseURL: mockServerURL,
	}
	sto := store.New(&cfg, nil)

	helloWorld := &snap.Info{}
	helloWorld.SnapID = helloWorldSnapID
	helloWorld.Prices = map[string]float64{"USD": 1.23}
	helloWorld.Paid = true

	funkyApp := &snap.Info{}
	funkyApp.SnapID = funkyAppSnapID
	funkyApp.Prices = map[string]float64{"USD": 2.34}
	funkyApp.Paid = true

	otherApp := &snap.Info{}
	otherApp.SnapID = "other"
	otherApp.Prices = map[string]float64{"USD": 3.45}
	otherApp.Paid = true

	otherApp2 := &snap.Info{}
	otherApp2.SnapID = "other2"

	snaps := []*snap.Info{helloWorld, funkyApp, otherApp, otherApp2}

	err := sto.DecorateOrders(snaps, s.user)
	c.Assert(err, NotNil)

	c.Check(helloWorld.MustBuy, Equals, true)
	c.Check(funkyApp.MustBuy, Equals, true)
	c.Check(otherApp.MustBuy, Equals, true)
	c.Check(otherApp2.MustBuy, Equals, false)
}

func (s *storeTestSuite) TestDecorateOrdersNoAuth(c *C) {
	cfg := store.Config{}
	sto := store.New(&cfg, nil)

	helloWorld := &snap.Info{}
	helloWorld.SnapID = helloWorldSnapID
	helloWorld.Prices = map[string]float64{"USD": 1.23}
	helloWorld.Paid = true

	funkyApp := &snap.Info{}
	funkyApp.SnapID = funkyAppSnapID
	funkyApp.Prices = map[string]float64{"USD": 2.34}
	funkyApp.Paid = true

	otherApp := &snap.Info{}
	otherApp.SnapID = "other"
	otherApp.Prices = map[string]float64{"USD": 3.45}
	otherApp.Paid = true

	otherApp2 := &snap.Info{}
	otherApp2.SnapID = "other2"

	snaps := []*snap.Info{helloWorld, funkyApp, otherApp, otherApp2}

	err := sto.DecorateOrders(snaps, nil)
	c.Assert(err, IsNil)

	c.Check(helloWorld.MustBuy, Equals, true)
	c.Check(funkyApp.MustBuy, Equals, true)
	c.Check(otherApp.MustBuy, Equals, true)
	c.Check(otherApp2.MustBuy, Equals, false)
}

func (s *storeTestSuite) TestDecorateOrdersAllFree(c *C) {
	requestRecieved := false

	mockPurchasesServer := httptest.NewServer(http.HandlerFunc(func(w http.ResponseWriter, r *http.Request) {
		c.Error(r.URL.Path)
		c.Check(r.Header.Get("Accept"), Equals, store.JsonContentType)
		requestRecieved = true
		io.WriteString(w, `{"orders": []}`)
	}))

	c.Assert(mockPurchasesServer, NotNil)
	defer mockPurchasesServer.Close()

	mockServerURL, _ := url.Parse(mockPurchasesServer.URL)
	cfg := store.Config{
		StoreBaseURL: mockServerURL,
	}

	sto := store.New(&cfg, nil)

	// This snap is free
	helloWorld := &snap.Info{}
	helloWorld.SnapID = helloWorldSnapID

	// This snap is also free
	funkyApp := &snap.Info{}
	funkyApp.SnapID = funkyAppSnapID

	snaps := []*snap.Info{helloWorld, funkyApp}

	// There should be no request to the purchase server.
	err := sto.DecorateOrders(snaps, s.user)
	c.Assert(err, IsNil)
	c.Check(requestRecieved, Equals, false)
}

func (s *storeTestSuite) TestDecorateOrdersSingle(c *C) {
	mockPurchasesServer := httptest.NewServer(http.HandlerFunc(func(w http.ResponseWriter, r *http.Request) {
		c.Check(r.Header.Get("Authorization"), Equals, s.expectedAuthorization(c, s.user))
		c.Check(r.Header.Get("X-Device-Authorization"), Equals, `Macaroon root="device-macaroon"`)
		c.Check(r.Header.Get("Accept"), Equals, store.JsonContentType)
		c.Check(r.URL.Path, Equals, ordersPath)
		io.WriteString(w, mockSingleOrderJSON)
	}))

	c.Assert(mockPurchasesServer, NotNil)
	defer mockPurchasesServer.Close()

	mockServerURL, _ := url.Parse(mockPurchasesServer.URL)
	dauthCtx := &testDauthContext{c: c, device: s.device, user: s.user}
	cfg := store.Config{
		StoreBaseURL: mockServerURL,
	}
	sto := store.New(&cfg, dauthCtx)

	helloWorld := &snap.Info{}
	helloWorld.SnapID = helloWorldSnapID
	helloWorld.Prices = map[string]float64{"USD": 1.23}
	helloWorld.Paid = true

	snaps := []*snap.Info{helloWorld}

	err := sto.DecorateOrders(snaps, s.user)
	c.Assert(err, IsNil)
	c.Check(helloWorld.MustBuy, Equals, false)
}

func (s *storeTestSuite) TestDecorateOrdersSingleFreeSnap(c *C) {
	cfg := store.Config{}
	sto := store.New(&cfg, nil)

	helloWorld := &snap.Info{}
	helloWorld.SnapID = helloWorldSnapID

	snaps := []*snap.Info{helloWorld}

	err := sto.DecorateOrders(snaps, s.user)
	c.Assert(err, IsNil)
	c.Check(helloWorld.MustBuy, Equals, false)
}

func (s *storeTestSuite) TestDecorateOrdersSingleNotFound(c *C) {
	mockPurchasesServer := httptest.NewServer(http.HandlerFunc(func(w http.ResponseWriter, r *http.Request) {
		assertRequest(c, r, "GET", ordersPath)
		c.Check(r.Header.Get("Authorization"), Equals, s.expectedAuthorization(c, s.user))
		c.Check(r.Header.Get("X-Device-Authorization"), Equals, `Macaroon root="device-macaroon"`)
		c.Check(r.Header.Get("Accept"), Equals, store.JsonContentType)
		c.Check(r.URL.Path, Equals, ordersPath)
		w.WriteHeader(404)
		io.WriteString(w, "{}")
	}))

	c.Assert(mockPurchasesServer, NotNil)
	defer mockPurchasesServer.Close()

	mockServerURL, _ := url.Parse(mockPurchasesServer.URL)
	dauthCtx := &testDauthContext{c: c, device: s.device, user: s.user}
	cfg := store.Config{
		StoreBaseURL: mockServerURL,
	}
	sto := store.New(&cfg, dauthCtx)

	helloWorld := &snap.Info{}
	helloWorld.SnapID = helloWorldSnapID
	helloWorld.Prices = map[string]float64{"USD": 1.23}
	helloWorld.Paid = true

	snaps := []*snap.Info{helloWorld}

	err := sto.DecorateOrders(snaps, s.user)
	c.Assert(err, NotNil)
	c.Check(helloWorld.MustBuy, Equals, true)
}

func (s *storeTestSuite) TestDecorateOrdersTokenExpired(c *C) {
	mockPurchasesServer := httptest.NewServer(http.HandlerFunc(func(w http.ResponseWriter, r *http.Request) {
		c.Check(r.Header.Get("Authorization"), Equals, s.expectedAuthorization(c, s.user))
		c.Check(r.Header.Get("X-Device-Authorization"), Equals, `Macaroon root="device-macaroon"`)
		c.Check(r.Header.Get("Accept"), Equals, store.JsonContentType)
		c.Check(r.URL.Path, Equals, ordersPath)
		w.WriteHeader(401)
		io.WriteString(w, "")
	}))

	c.Assert(mockPurchasesServer, NotNil)
	defer mockPurchasesServer.Close()

	mockServerURL, _ := url.Parse(mockPurchasesServer.URL)
	dauthCtx := &testDauthContext{c: c, device: s.device, user: s.user}
	cfg := store.Config{
		StoreBaseURL: mockServerURL,
	}
	sto := store.New(&cfg, dauthCtx)

	helloWorld := &snap.Info{}
	helloWorld.SnapID = helloWorldSnapID
	helloWorld.Prices = map[string]float64{"USD": 1.23}
	helloWorld.Paid = true

	snaps := []*snap.Info{helloWorld}

	err := sto.DecorateOrders(snaps, s.user)
	c.Assert(err, NotNil)
	c.Check(helloWorld.MustBuy, Equals, true)
}

func (s *storeTestSuite) TestMustBuy(c *C) {
	// Never need to buy a free snap.
	c.Check(store.MustBuy(false, true), Equals, false)
	c.Check(store.MustBuy(false, false), Equals, false)

	// Don't need to buy snaps that have been bought.
	c.Check(store.MustBuy(true, true), Equals, false)

	// Need to buy snaps that aren't bought.
	c.Check(store.MustBuy(true, false), Equals, true)
}

var buyTests = []struct {
	suggestedCurrency string
	expectedInput     string
	buyStatus         int
	buyResponse       string
	buyErrorMessage   string
	buyErrorCode      string
	snapID            string
	price             float64
	currency          string
	expectedResult    *client.BuyResult
	expectedError     string
}{
	{
		// successful buying
		suggestedCurrency: "EUR",
		expectedInput:     `{"snap_id":"` + helloWorldSnapID + `","amount":"0.99","currency":"EUR"}`,
		buyResponse:       mockOrderResponseJSON,
		expectedResult:    &client.BuyResult{State: "Complete"},
	},
	{
		// failure due to invalid price
		suggestedCurrency: "USD",
		expectedInput:     `{"snap_id":"` + helloWorldSnapID + `","amount":"5.99","currency":"USD"}`,
		buyStatus:         400,
		buyErrorCode:      "invalid-field",
		buyErrorMessage:   "invalid price specified",
		price:             5.99,
		expectedError:     "cannot buy snap: bad request: invalid price specified",
	},
	{
		// failure due to unknown snap ID
		suggestedCurrency: "USD",
		expectedInput:     `{"snap_id":"invalid snap ID","amount":"0.99","currency":"EUR"}`,
		buyStatus:         404,
		buyErrorCode:      "not-found",
		buyErrorMessage:   "Snap package not found",
		snapID:            "invalid snap ID",
		price:             0.99,
		currency:          "EUR",
		expectedError:     "cannot buy snap: server says not found: Snap package not found",
	},
	{
		// failure due to "Purchase failed"
		suggestedCurrency: "USD",
		expectedInput:     `{"snap_id":"` + helloWorldSnapID + `","amount":"1.23","currency":"USD"}`,
		buyStatus:         402, // Payment Required
		buyErrorCode:      "request-failed",
		buyErrorMessage:   "Purchase failed",
		expectedError:     "payment declined",
	},
	{
		// failure due to no payment methods
		suggestedCurrency: "USD",
		expectedInput:     `{"snap_id":"` + helloWorldSnapID + `","amount":"1.23","currency":"USD"}`,
		buyStatus:         403,
		buyErrorCode:      "no-payment-methods",
		buyErrorMessage:   "No payment methods associated with your account.",
		expectedError:     "no payment methods",
	},
	{
		// failure due to terms of service not accepted
		suggestedCurrency: "USD",
		expectedInput:     `{"snap_id":"` + helloWorldSnapID + `","amount":"1.23","currency":"USD"}`,
		buyStatus:         403,
		buyErrorCode:      "tos-not-accepted",
		buyErrorMessage:   "You must accept the latest terms of service first.",
		expectedError:     "terms of service not accepted",
	},
}

func (s *storeTestSuite) TestBuy500(c *C) {
	n := 0
	mockServer := httptest.NewServer(http.HandlerFunc(func(w http.ResponseWriter, r *http.Request) {
		switch r.URL.Path {
		case detailsPath("hello-world"):
			n++
			w.WriteHeader(500)
		case buyPath:
		case customersMePath:
			// default 200 response
		default:
			c.Fatalf("unexpected query %s %s", r.Method, r.URL.Path)
		}
	}))
	c.Assert(mockServer, NotNil)
	defer mockServer.Close()

	mockServerURL, _ := url.Parse(mockServer.URL)
	dauthCtx := &testDauthContext{c: c, device: s.device, user: s.user}
	cfg := store.Config{
		StoreBaseURL: mockServerURL,
	}
	sto := store.New(&cfg, dauthCtx)

	buyOptions := &client.BuyOptions{
		SnapID:   helloWorldSnapID,
		Currency: "USD",
		Price:    1,
	}
	_, err := sto.Buy(buyOptions, s.user)
	c.Assert(err, NotNil)
}

func (s *storeTestSuite) TestBuy(c *C) {
	for _, test := range buyTests {
		searchServerCalled := false
		purchaseServerGetCalled := false
		purchaseServerPostCalled := false
		mockServer := httptest.NewServer(http.HandlerFunc(func(w http.ResponseWriter, r *http.Request) {
			switch r.URL.Path {
			case infoPath("hello-world"):
				c.Assert(r.Method, Equals, "GET")
				w.Header().Set("Content-Type", "application/json")
				w.Header().Set("X-Suggested-Currency", test.suggestedCurrency)
				w.WriteHeader(200)
				io.WriteString(w, mockInfoJSON)
				searchServerCalled = true
			case ordersPath:
				c.Assert(r.Method, Equals, "GET")
				c.Check(r.Header.Get("X-Device-Authorization"), Equals, `Macaroon root="device-macaroon"`)
				c.Check(r.Header.Get("Accept"), Equals, store.JsonContentType)
				c.Check(r.Header.Get("Authorization"), Equals, s.expectedAuthorization(c, s.user))
				io.WriteString(w, `{"orders": []}`)
				purchaseServerGetCalled = true
			case buyPath:
				c.Assert(r.Method, Equals, "POST")
				// check device authorization is set, implicitly checking doRequest was used
				c.Check(r.Header.Get("X-Device-Authorization"), Equals, `Macaroon root="device-macaroon"`)
				c.Check(r.Header.Get("Authorization"), Equals, s.expectedAuthorization(c, s.user))
				c.Check(r.Header.Get("Accept"), Equals, store.JsonContentType)
				c.Check(r.Header.Get("Content-Type"), Equals, store.JsonContentType)
				c.Check(r.URL.Path, Equals, buyPath)
				jsonReq, err := ioutil.ReadAll(r.Body)
				c.Assert(err, IsNil)
				c.Check(string(jsonReq), Equals, test.expectedInput)
				if test.buyErrorCode == "" {
					io.WriteString(w, test.buyResponse)
				} else {
					w.WriteHeader(test.buyStatus)
					// TODO(matt): this is fugly!
					fmt.Fprintf(w, `
{
	"error_list": [
		{
			"code": "%s",
			"message": "%s"
		}
	]
}`, test.buyErrorCode, test.buyErrorMessage)
				}

				purchaseServerPostCalled = true
			default:
				c.Fatalf("unexpected query %s %s", r.Method, r.URL.Path)
			}
		}))
		c.Assert(mockServer, NotNil)
		defer mockServer.Close()

		mockServerURL, _ := url.Parse(mockServer.URL)
		dauthCtx := &testDauthContext{c: c, device: s.device, user: s.user}
		cfg := store.Config{
			StoreBaseURL: mockServerURL,
		}
		sto := store.New(&cfg, dauthCtx)

		// Find the snap first
		spec := store.SnapSpec{
			Name: "hello-world",
		}
		snap, err := sto.SnapInfo(spec, s.user)
		c.Assert(snap, NotNil)
		c.Assert(err, IsNil)

		buyOptions := &client.BuyOptions{
			SnapID:   snap.SnapID,
			Currency: sto.SuggestedCurrency(),
			Price:    snap.Prices[sto.SuggestedCurrency()],
		}
		if test.snapID != "" {
			buyOptions.SnapID = test.snapID
		}
		if test.currency != "" {
			buyOptions.Currency = test.currency
		}
		if test.price > 0 {
			buyOptions.Price = test.price
		}
		result, err := sto.Buy(buyOptions, s.user)

		c.Check(result, DeepEquals, test.expectedResult)
		if test.expectedError == "" {
			c.Check(err, IsNil)
		} else {
			c.Assert(err, NotNil)
			c.Check(err.Error(), Equals, test.expectedError)
		}

		c.Check(searchServerCalled, Equals, true)
		c.Check(purchaseServerGetCalled, Equals, true)
		c.Check(purchaseServerPostCalled, Equals, true)
	}
}

func (s *storeTestSuite) TestBuyFailArgumentChecking(c *C) {
	sto := store.New(&store.Config{}, nil)

	// no snap ID
	result, err := sto.Buy(&client.BuyOptions{
		Price:    1.0,
		Currency: "USD",
	}, s.user)
	c.Assert(result, IsNil)
	c.Assert(err, NotNil)
	c.Check(err.Error(), Equals, "cannot buy snap: snap ID missing")

	// no price
	result, err = sto.Buy(&client.BuyOptions{
		SnapID:   "snap ID",
		Currency: "USD",
	}, s.user)
	c.Assert(result, IsNil)
	c.Assert(err, NotNil)
	c.Check(err.Error(), Equals, "cannot buy snap: invalid expected price")

	// no currency
	result, err = sto.Buy(&client.BuyOptions{
		SnapID: "snap ID",
		Price:  1.0,
	}, s.user)
	c.Assert(result, IsNil)
	c.Assert(err, NotNil)
	c.Check(err.Error(), Equals, "cannot buy snap: currency missing")

	// no user
	result, err = sto.Buy(&client.BuyOptions{
		SnapID:   "snap ID",
		Price:    1.0,
		Currency: "USD",
	}, nil)
	c.Assert(result, IsNil)
	c.Assert(err, NotNil)
	c.Check(err.Error(), Equals, "you need to log in first")
}

var readyToBuyTests = []struct {
	Input      func(w http.ResponseWriter)
	Test       func(c *C, err error)
	NumOfCalls int
}{
	{
		// A user account the is ready for buying
		Input: func(w http.ResponseWriter) {
			io.WriteString(w, `
{
  "latest_tos_date": "2016-09-14T00:00:00+00:00",
  "accepted_tos_date": "2016-09-14T15:56:49+00:00",
  "latest_tos_accepted": true,
  "has_payment_method": true
}
`)
		},
		Test: func(c *C, err error) {
			c.Check(err, IsNil)
		},
		NumOfCalls: 1,
	},
	{
		// A user account that hasn't accepted the TOS
		Input: func(w http.ResponseWriter) {
			io.WriteString(w, `
{
  "latest_tos_date": "2016-10-14T00:00:00+00:00",
  "accepted_tos_date": "2016-09-14T15:56:49+00:00",
  "latest_tos_accepted": false,
  "has_payment_method": true
}
`)
		},
		Test: func(c *C, err error) {
			c.Assert(err, NotNil)
			c.Check(err.Error(), Equals, "terms of service not accepted")
		},
		NumOfCalls: 1,
	},
	{
		// A user account that has no payment method
		Input: func(w http.ResponseWriter) {
			io.WriteString(w, `
{
  "latest_tos_date": "2016-10-14T00:00:00+00:00",
  "accepted_tos_date": "2016-09-14T15:56:49+00:00",
  "latest_tos_accepted": true,
  "has_payment_method": false
}
`)
		},
		Test: func(c *C, err error) {
			c.Assert(err, NotNil)
			c.Check(err.Error(), Equals, "no payment methods")
		},
		NumOfCalls: 1,
	},
	{
		// A user account that has no payment method and has not accepted the TOS
		Input: func(w http.ResponseWriter) {
			io.WriteString(w, `
{
  "latest_tos_date": "2016-10-14T00:00:00+00:00",
  "accepted_tos_date": "2016-09-14T15:56:49+00:00",
  "latest_tos_accepted": false,
  "has_payment_method": false
}
`)
		},
		Test: func(c *C, err error) {
			c.Assert(err, NotNil)
			c.Check(err.Error(), Equals, "no payment methods")
		},
		NumOfCalls: 1,
	},
	{
		// No user account exists
		Input: func(w http.ResponseWriter) {
			w.WriteHeader(404)
			io.WriteString(w, "{}")
		},
		Test: func(c *C, err error) {
			c.Assert(err, NotNil)
			c.Check(err.Error(), Equals, "cannot get customer details: server says no account exists")
		},
		NumOfCalls: 1,
	},
	{
		// An unknown set of errors occurs
		Input: func(w http.ResponseWriter) {
			w.WriteHeader(500)
			io.WriteString(w, `
{
	"error_list": [
		{
			"code": "code 1",
			"message": "message 1"
		},
		{
			"code": "code 2",
			"message": "message 2"
		}
	]
}`)
		},
		Test: func(c *C, err error) {
			c.Assert(err, NotNil)
			c.Check(err.Error(), Equals, `message 1`)
		},
		NumOfCalls: 5,
	},
}

func (s *storeTestSuite) TestReadyToBuy(c *C) {
	for _, test := range readyToBuyTests {
		purchaseServerGetCalled := 0
		mockPurchasesServer := httptest.NewServer(http.HandlerFunc(func(w http.ResponseWriter, r *http.Request) {
			assertRequest(c, r, "GET", customersMePath)
			switch r.Method {
			case "GET":
				// check device authorization is set, implicitly checking doRequest was used
				c.Check(r.Header.Get("X-Device-Authorization"), Equals, `Macaroon root="device-macaroon"`)
				c.Check(r.Header.Get("Authorization"), Equals, s.expectedAuthorization(c, s.user))
				c.Check(r.Header.Get("Accept"), Equals, store.JsonContentType)
				c.Check(r.URL.Path, Equals, customersMePath)
				test.Input(w)
				purchaseServerGetCalled++
			default:
				c.Error("Unexpected request method: ", r.Method)
			}
		}))

		c.Assert(mockPurchasesServer, NotNil)
		defer mockPurchasesServer.Close()

		mockServerURL, _ := url.Parse(mockPurchasesServer.URL)
		dauthCtx := &testDauthContext{c: c, device: s.device, user: s.user}
		cfg := store.Config{
			StoreBaseURL: mockServerURL,
		}
		sto := store.New(&cfg, dauthCtx)

		err := sto.ReadyToBuy(s.user)
		test.Test(c, err)
		c.Check(purchaseServerGetCalled, Equals, test.NumOfCalls)
	}
}

func (s *storeTestSuite) TestDoRequestSetRangeHeaderOnRedirect(c *C) {
	n := 0
	mockServer := httptest.NewServer(http.HandlerFunc(func(w http.ResponseWriter, r *http.Request) {
		switch n {
		case 0:
			http.Redirect(w, r, r.URL.Path+"-else", 302)
			n++
		case 1:
			c.Check(r.URL.Path, Equals, "/somewhere-else")
			rg := r.Header.Get("Range")
			c.Check(rg, Equals, "bytes=5-")
		default:
			panic("got more than 2 requests in this test")
		}
	}))

	c.Assert(mockServer, NotNil)
	defer mockServer.Close()

	url, err := url.Parse(mockServer.URL + "/somewhere")
	c.Assert(err, IsNil)
	reqOptions := store.NewRequestOptions("GET", url)
	reqOptions.ExtraHeaders = map[string]string{
		"Range": "bytes=5-",
	}

	sto := store.New(&store.Config{}, nil)
	_, err = sto.DoRequest(context.TODO(), sto.Client(), reqOptions, s.user)
	c.Assert(err, IsNil)
}

type cacheObserver struct {
	inCache map[string]bool

	gets []string
	puts []string
}

func (co *cacheObserver) Get(cacheKey, targetPath string) error {
	co.gets = append(co.gets, fmt.Sprintf("%s:%s", cacheKey, targetPath))
	if !co.inCache[cacheKey] {
		return fmt.Errorf("cannot find %s in cache", cacheKey)
	}
	return nil
}
func (co *cacheObserver) Put(cacheKey, sourcePath string) error {
	co.puts = append(co.puts, fmt.Sprintf("%s:%s", cacheKey, sourcePath))
	return nil
}

func (s *storeTestSuite) TestDownloadCacheHit(c *C) {
	obs := &cacheObserver{inCache: map[string]bool{"the-snaps-sha3_384": true}}
	restore := s.store.MockCacher(obs)
	defer restore()

	restore = store.MockDownload(func(ctx context.Context, name, sha3, url string, user *auth.UserState, s *store.Store, w io.ReadWriteSeeker, resume int64, pbar progress.Meter, dlOpts *store.DownloadOptions) error {
		c.Fatalf("download should not be called when results come from the cache")
		return nil
	})
	defer restore()

	snap := &snap.Info{}
	snap.Sha3_384 = "the-snaps-sha3_384"

	path := filepath.Join(c.MkDir(), "downloaded-file")
	err := s.store.Download(context.TODO(), "foo", path, &snap.DownloadInfo, nil, nil, nil)
	c.Assert(err, IsNil)

	c.Check(obs.gets, DeepEquals, []string{fmt.Sprintf("%s:%s", snap.Sha3_384, path)})
	c.Check(obs.puts, IsNil)
}

func (s *storeTestSuite) TestDownloadCacheMiss(c *C) {
	obs := &cacheObserver{inCache: map[string]bool{}}
	restore := s.store.MockCacher(obs)
	defer restore()

	downloadWasCalled := false
	restore = store.MockDownload(func(ctx context.Context, name, sha3, url string, user *auth.UserState, s *store.Store, w io.ReadWriteSeeker, resume int64, pbar progress.Meter, dlOpts *store.DownloadOptions) error {
		downloadWasCalled = true
		return nil
	})
	defer restore()

	snap := &snap.Info{}
	snap.Sha3_384 = "the-snaps-sha3_384"

	path := filepath.Join(c.MkDir(), "downloaded-file")
	err := s.store.Download(context.TODO(), "foo", path, &snap.DownloadInfo, nil, nil, nil)
	c.Assert(err, IsNil)
	c.Check(downloadWasCalled, Equals, true)

	c.Check(obs.gets, DeepEquals, []string{fmt.Sprintf("the-snaps-sha3_384:%s", path)})
	c.Check(obs.puts, DeepEquals, []string{fmt.Sprintf("the-snaps-sha3_384:%s", path)})
}

var (
	helloRefreshedDateStr = "2018-02-27T11:00:00Z"
	helloRefreshedDate    time.Time
)

func init() {
	t, err := time.Parse(time.RFC3339, helloRefreshedDateStr)
	if err != nil {
		panic(err)
	}
	helloRefreshedDate = t
}

func (s *storeTestSuite) TestSnapAction(c *C) {
	restore := release.MockOnClassic(false)
	defer restore()

	mockServer := httptest.NewServer(http.HandlerFunc(func(w http.ResponseWriter, r *http.Request) {
		assertRequest(c, r, "POST", snapActionPath)
		// check device authorization is set, implicitly checking doRequest was used
		c.Check(r.Header.Get("Snap-Device-Authorization"), Equals, `Macaroon root="device-macaroon"`)

		c.Check(r.Header.Get("Snap-Refresh-Managed"), Equals, "")
		c.Check(r.Header.Get("Snap-Refresh-Reason"), Equals, "")

		// no store ID by default
		storeID := r.Header.Get("Snap-Device-Store")
		c.Check(storeID, Equals, "")

		c.Check(r.Header.Get("Snap-Device-Series"), Equals, release.Series)
		c.Check(r.Header.Get("Snap-Device-Architecture"), Equals, arch.UbuntuArchitecture())
		c.Check(r.Header.Get("Snap-Classic"), Equals, "false")

		jsonReq, err := ioutil.ReadAll(r.Body)
		c.Assert(err, IsNil)
		var req struct {
			Context []map[string]interface{} `json:"context"`
			Fields  []string                 `json:"fields"`
			Actions []map[string]interface{} `json:"actions"`
		}

		err = json.Unmarshal(jsonReq, &req)
		c.Assert(err, IsNil)

		c.Check(req.Fields, DeepEquals, store.SnapActionFields)

		c.Assert(req.Context, HasLen, 1)
		c.Assert(req.Context[0], DeepEquals, map[string]interface{}{
			"snap-id":          helloWorldSnapID,
			"instance-key":     helloWorldSnapID,
			"revision":         float64(1),
			"tracking-channel": "beta",
			"refreshed-date":   helloRefreshedDateStr,
			"epoch":            iZeroEpoch,
		})
		c.Assert(req.Actions, HasLen, 1)
		c.Assert(req.Actions[0], DeepEquals, map[string]interface{}{
			"action":       "refresh",
			"instance-key": helloWorldSnapID,
			"snap-id":      helloWorldSnapID,
		})

		io.WriteString(w, `{
  "results": [{
     "result": "refresh",
     "instance-key": "buPKUD3TKqCOgLEjjHx5kSiCpIs5cMuQ",
     "snap-id": "buPKUD3TKqCOgLEjjHx5kSiCpIs5cMuQ",
     "name": "hello-world",
     "snap": {
       "snap-id": "buPKUD3TKqCOgLEjjHx5kSiCpIs5cMuQ",
       "name": "hello-world",
       "revision": 26,
       "version": "6.1",
       "epoch": {"read": [0], "write": [0]},
       "publisher": {
          "id": "canonical",
          "username": "canonical",
          "display-name": "Canonical"
       }
     }
  }]
}`)
	}))

	c.Assert(mockServer, NotNil)
	defer mockServer.Close()

	mockServerURL, _ := url.Parse(mockServer.URL)
	cfg := store.Config{
		StoreBaseURL: mockServerURL,
	}
	dauthCtx := &testDauthContext{c: c, device: s.device}
	sto := store.New(&cfg, dauthCtx)

	results, err := sto.SnapAction(context.TODO(), []*store.CurrentSnap{
		{
			InstanceName:    "hello-world",
			SnapID:          helloWorldSnapID,
			TrackingChannel: "beta",
			Revision:        snap.R(1),
			RefreshedDate:   helloRefreshedDate,
		},
	}, []*store.SnapAction{
		{
			Action:       "refresh",
			SnapID:       helloWorldSnapID,
			InstanceName: "hello-world",
		},
	}, nil, nil)
	c.Assert(err, IsNil)
	c.Assert(results, HasLen, 1)
	c.Assert(results[0].InstanceName(), Equals, "hello-world")
	c.Assert(results[0].Revision, Equals, snap.R(26))
	c.Assert(results[0].Version, Equals, "6.1")
	c.Assert(results[0].SnapID, Equals, helloWorldSnapID)
	c.Assert(results[0].Publisher.ID, Equals, helloWorldDeveloperID)
	c.Assert(results[0].Deltas, HasLen, 0)
	c.Assert(results[0].Epoch, DeepEquals, snap.E("0"))
}

func (s *storeTestSuite) TestSnapActionNonZeroEpochAndEpochBump(c *C) {
	restore := release.MockOnClassic(false)
	defer restore()

	numReqs := 0
	mockServer := httptest.NewServer(http.HandlerFunc(func(w http.ResponseWriter, r *http.Request) {
		numReqs++
		assertRequest(c, r, "POST", snapActionPath)
		// check device authorization is set, implicitly checking doRequest was used
		c.Check(r.Header.Get("Snap-Device-Authorization"), Equals, `Macaroon root="device-macaroon"`)

		c.Check(r.Header.Get("Snap-Refresh-Managed"), Equals, "")

		// no store ID by default
		storeID := r.Header.Get("Snap-Device-Store")
		c.Check(storeID, Equals, "")

		c.Check(r.Header.Get("Snap-Device-Series"), Equals, release.Series)
		c.Check(r.Header.Get("Snap-Device-Architecture"), Equals, arch.UbuntuArchitecture())
		c.Check(r.Header.Get("Snap-Classic"), Equals, "false")

		jsonReq, err := ioutil.ReadAll(r.Body)
		c.Assert(err, IsNil)
		var req struct {
			Context []map[string]interface{} `json:"context"`
			Fields  []string                 `json:"fields"`
			Actions []map[string]interface{} `json:"actions"`
		}

		err = json.Unmarshal(jsonReq, &req)
		c.Assert(err, IsNil)

		c.Check(req.Fields, DeepEquals, store.SnapActionFields)

		c.Assert(req.Context, HasLen, 1)
		c.Assert(req.Context[0], DeepEquals, map[string]interface{}{
			"snap-id":          helloWorldSnapID,
			"instance-key":     helloWorldSnapID,
			"revision":         float64(1),
			"tracking-channel": "beta",
			"refreshed-date":   helloRefreshedDateStr,
			"epoch":            iFiveStarEpoch,
		})
		c.Assert(req.Actions, HasLen, 1)
		c.Assert(req.Actions[0], DeepEquals, map[string]interface{}{
			"action":       "refresh",
			"instance-key": helloWorldSnapID,
			"snap-id":      helloWorldSnapID,
		})

		io.WriteString(w, `{
  "results": [{
     "result": "refresh",
     "instance-key": "buPKUD3TKqCOgLEjjHx5kSiCpIs5cMuQ",
     "snap-id": "buPKUD3TKqCOgLEjjHx5kSiCpIs5cMuQ",
     "name": "hello-world",
     "snap": {
       "snap-id": "buPKUD3TKqCOgLEjjHx5kSiCpIs5cMuQ",
       "name": "hello-world",
       "revision": 26,
       "version": "6.1",
       "epoch": {"read": [5, 6], "write": [6]},
       "publisher": {
          "id": "canonical",
          "username": "canonical",
          "display-name": "Canonical"
       }
     }
  }]
}`)
	}))

	c.Assert(mockServer, NotNil)
	defer mockServer.Close()

	mockServerURL, _ := url.Parse(mockServer.URL)
	cfg := store.Config{
		StoreBaseURL: mockServerURL,
	}
	dauthCtx := &testDauthContext{c: c, device: s.device}
	sto := store.New(&cfg, dauthCtx)

	results, err := sto.SnapAction(context.TODO(), []*store.CurrentSnap{
		{
			InstanceName:    "hello-world",
			SnapID:          helloWorldSnapID,
			TrackingChannel: "beta",
			Revision:        snap.R(1),
			RefreshedDate:   helloRefreshedDate,
			Epoch:           snap.E("5*"),
		},
	}, []*store.SnapAction{
		{
			Action:       "refresh",
			SnapID:       helloWorldSnapID,
			InstanceName: "hello-world",
		},
	}, nil, nil)
	c.Assert(err, IsNil)
	c.Assert(results, HasLen, 1)
	c.Assert(results[0].InstanceName(), Equals, "hello-world")
	c.Assert(results[0].Revision, Equals, snap.R(26))
	c.Assert(results[0].Version, Equals, "6.1")
	c.Assert(results[0].SnapID, Equals, helloWorldSnapID)
	c.Assert(results[0].Publisher.ID, Equals, helloWorldDeveloperID)
	c.Assert(results[0].Deltas, HasLen, 0)
	c.Assert(results[0].Epoch, DeepEquals, snap.E("6*"))

	c.Assert(numReqs, Equals, 1) // should be >1 soon :-)
}

func (s *storeTestSuite) TestSnapActionNoResults(c *C) {
	restore := release.MockOnClassic(false)
	defer restore()

	mockServer := httptest.NewServer(http.HandlerFunc(func(w http.ResponseWriter, r *http.Request) {
		assertRequest(c, r, "POST", snapActionPath)
		// check device authorization is set, implicitly checking doRequest was used
		c.Check(r.Header.Get("Snap-Device-Authorization"), Equals, `Macaroon root="device-macaroon"`)

		jsonReq, err := ioutil.ReadAll(r.Body)
		c.Assert(err, IsNil)
		var req struct {
			Context []map[string]interface{} `json:"context"`
			Actions []map[string]interface{} `json:"actions"`
		}

		err = json.Unmarshal(jsonReq, &req)
		c.Assert(err, IsNil)

		c.Assert(req.Context, HasLen, 1)
		c.Assert(req.Context[0], DeepEquals, map[string]interface{}{
			"snap-id":          helloWorldSnapID,
			"instance-key":     helloWorldSnapID,
			"revision":         float64(1),
			"tracking-channel": "beta",
			"refreshed-date":   helloRefreshedDateStr,
			"epoch":            iZeroEpoch,
		})
		c.Assert(req.Actions, HasLen, 0)
		io.WriteString(w, `{
  "results": []
}`)
	}))

	c.Assert(mockServer, NotNil)
	defer mockServer.Close()

	mockServerURL, _ := url.Parse(mockServer.URL)
	cfg := store.Config{
		StoreBaseURL: mockServerURL,
	}
	dauthCtx := &testDauthContext{c: c, device: s.device}
	sto := store.New(&cfg, dauthCtx)

	results, err := sto.SnapAction(context.TODO(), []*store.CurrentSnap{
		{
			InstanceName:    "hello-world",
			SnapID:          helloWorldSnapID,
			TrackingChannel: "beta",
			Revision:        snap.R(1),
			RefreshedDate:   helloRefreshedDate,
		},
	}, nil, nil, nil)
	c.Check(results, HasLen, 0)
	c.Check(err, DeepEquals, &store.SnapActionError{NoResults: true})

	// local no-op
	results, err = sto.SnapAction(context.TODO(), nil, nil, nil, nil)
	c.Check(results, HasLen, 0)
	c.Check(err, DeepEquals, &store.SnapActionError{NoResults: true})

	c.Check(err.Error(), Equals, "no install/refresh information results from the store")
}

func (s *storeTestSuite) TestSnapActionRefreshedDateIsOptional(c *C) {
	restore := release.MockOnClassic(false)
	defer restore()

	mockServer := httptest.NewServer(http.HandlerFunc(func(w http.ResponseWriter, r *http.Request) {
		assertRequest(c, r, "POST", snapActionPath)
		// check device authorization is set, implicitly checking doRequest was used
		c.Check(r.Header.Get("Snap-Device-Authorization"), Equals, `Macaroon root="device-macaroon"`)

		jsonReq, err := ioutil.ReadAll(r.Body)
		c.Assert(err, IsNil)
		var req struct {
			Context []map[string]interface{} `json:"context"`
			Actions []map[string]interface{} `json:"actions"`
		}

		err = json.Unmarshal(jsonReq, &req)
		c.Assert(err, IsNil)

		c.Assert(req.Context, HasLen, 1)
		c.Assert(req.Context[0], DeepEquals, map[string]interface{}{
			"snap-id":      helloWorldSnapID,
			"instance-key": helloWorldSnapID,

			"revision":         float64(1),
			"tracking-channel": "beta",
			"epoch":            iZeroEpoch,
		})
		c.Assert(req.Actions, HasLen, 0)
		io.WriteString(w, `{
  "results": []
}`)
	}))

	c.Assert(mockServer, NotNil)
	defer mockServer.Close()

	mockServerURL, _ := url.Parse(mockServer.URL)
	cfg := store.Config{
		StoreBaseURL: mockServerURL,
	}
	dauthCtx := &testDauthContext{c: c, device: s.device}
	sto := store.New(&cfg, dauthCtx)

	results, err := sto.SnapAction(context.TODO(), []*store.CurrentSnap{
		{
			InstanceName:    "hello-world",
			SnapID:          helloWorldSnapID,
			TrackingChannel: "beta",
			Revision:        snap.R(1),
		},
	}, nil, nil, nil)
	c.Check(results, HasLen, 0)
	c.Check(err, DeepEquals, &store.SnapActionError{NoResults: true})
}

func (s *storeTestSuite) TestSnapActionSkipBlocked(c *C) {
	mockServer := httptest.NewServer(http.HandlerFunc(func(w http.ResponseWriter, r *http.Request) {
		assertRequest(c, r, "POST", snapActionPath)
		// check device authorization is set, implicitly checking doRequest was used
		c.Check(r.Header.Get("Snap-Device-Authorization"), Equals, `Macaroon root="device-macaroon"`)

		jsonReq, err := ioutil.ReadAll(r.Body)
		c.Assert(err, IsNil)
		var req struct {
			Context []map[string]interface{} `json:"context"`
			Actions []map[string]interface{} `json:"actions"`
		}

		err = json.Unmarshal(jsonReq, &req)
		c.Assert(err, IsNil)

		c.Assert(req.Context, HasLen, 1)
		c.Assert(req.Context[0], DeepEquals, map[string]interface{}{
			"snap-id":          helloWorldSnapID,
			"instance-key":     helloWorldSnapID,
			"revision":         float64(1),
			"tracking-channel": "stable",
			"refreshed-date":   helloRefreshedDateStr,
			"epoch":            iZeroEpoch,
		})
		c.Assert(req.Actions, HasLen, 1)
		c.Assert(req.Actions[0], DeepEquals, map[string]interface{}{
			"action":       "refresh",
			"instance-key": helloWorldSnapID,
			"snap-id":      helloWorldSnapID,
			"channel":      "stable",
		})

		io.WriteString(w, `{
  "results": [{
     "result": "refresh",
     "instance-key": "buPKUD3TKqCOgLEjjHx5kSiCpIs5cMuQ",
     "snap-id": "buPKUD3TKqCOgLEjjHx5kSiCpIs5cMuQ",
     "name": "hello-world",
     "snap": {
       "snap-id": "buPKUD3TKqCOgLEjjHx5kSiCpIs5cMuQ",
       "name": "hello-world",
       "revision": 26,
       "version": "6.1",
       "publisher": {
          "id": "canonical",
          "username": "canonical",
          "display-name": "Canonical"
       }
     }
  }]
}`)
	}))

	c.Assert(mockServer, NotNil)
	defer mockServer.Close()

	mockServerURL, _ := url.Parse(mockServer.URL)
	cfg := store.Config{
		StoreBaseURL: mockServerURL,
	}
	dauthCtx := &testDauthContext{c: c, device: s.device}
	sto := store.New(&cfg, dauthCtx)

	results, err := sto.SnapAction(context.TODO(), []*store.CurrentSnap{
		{
			InstanceName:    "hello-world",
			SnapID:          helloWorldSnapID,
			TrackingChannel: "stable",
			Revision:        snap.R(1),
			RefreshedDate:   helloRefreshedDate,
			Block:           []snap.Revision{snap.R(26)},
		},
	}, []*store.SnapAction{
		{
			Action:       "refresh",
			SnapID:       helloWorldSnapID,
			InstanceName: "hello-world",
			Channel:      "stable",
		},
	}, nil, nil)
	c.Assert(results, HasLen, 0)
	c.Check(err, DeepEquals, &store.SnapActionError{
		Refresh: map[string]error{
			"hello-world": store.ErrNoUpdateAvailable,
		},
	})
}

func (s *storeTestSuite) TestSnapActionSkipCurrent(c *C) {
	mockServer := httptest.NewServer(http.HandlerFunc(func(w http.ResponseWriter, r *http.Request) {
		assertRequest(c, r, "POST", snapActionPath)
		// check device authorization is set, implicitly checking doRequest was used
		c.Check(r.Header.Get("Snap-Device-Authorization"), Equals, `Macaroon root="device-macaroon"`)

		jsonReq, err := ioutil.ReadAll(r.Body)
		c.Assert(err, IsNil)
		var req struct {
			Context []map[string]interface{} `json:"context"`
			Actions []map[string]interface{} `json:"actions"`
		}

		err = json.Unmarshal(jsonReq, &req)
		c.Assert(err, IsNil)

		c.Assert(req.Context, HasLen, 1)
		c.Assert(req.Context[0], DeepEquals, map[string]interface{}{
			"snap-id":          helloWorldSnapID,
			"instance-key":     helloWorldSnapID,
			"revision":         float64(26),
			"tracking-channel": "stable",
			"refreshed-date":   helloRefreshedDateStr,
			"epoch":            iZeroEpoch,
		})
		c.Assert(req.Actions, HasLen, 1)
		c.Assert(req.Actions[0], DeepEquals, map[string]interface{}{
			"action":       "refresh",
			"instance-key": helloWorldSnapID,
			"snap-id":      helloWorldSnapID,
			"channel":      "stable",
		})

		io.WriteString(w, `{
  "results": [{
     "result": "refresh",
     "instance-key": "buPKUD3TKqCOgLEjjHx5kSiCpIs5cMuQ",
     "snap-id": "buPKUD3TKqCOgLEjjHx5kSiCpIs5cMuQ",
     "name": "hello-world",
     "snap": {
       "snap-id": "buPKUD3TKqCOgLEjjHx5kSiCpIs5cMuQ",
       "name": "hello-world",
       "revision": 26,
       "version": "6.1",
       "publisher": {
          "id": "canonical",
          "username": "canonical",
          "display-name": "Canonical"
       }
     }
  }]
}`)
	}))

	c.Assert(mockServer, NotNil)
	defer mockServer.Close()

	mockServerURL, _ := url.Parse(mockServer.URL)
	cfg := store.Config{
		StoreBaseURL: mockServerURL,
	}
	dauthCtx := &testDauthContext{c: c, device: s.device}
	sto := store.New(&cfg, dauthCtx)

	results, err := sto.SnapAction(context.TODO(), []*store.CurrentSnap{
		{
			InstanceName:    "hello-world",
			SnapID:          helloWorldSnapID,
			TrackingChannel: "stable",
			Revision:        snap.R(26),
			RefreshedDate:   helloRefreshedDate,
		},
	}, []*store.SnapAction{
		{
			Action:       "refresh",
			SnapID:       helloWorldSnapID,
			InstanceName: "hello-world",
			Channel:      "stable",
		},
	}, nil, nil)
	c.Assert(results, HasLen, 0)
	c.Check(err, DeepEquals, &store.SnapActionError{
		Refresh: map[string]error{
			"hello-world": store.ErrNoUpdateAvailable,
		},
	})
}

func (s *storeTestSuite) TestSnapActionRetryOnEOF(c *C) {
	n := 0
	var mockServer *httptest.Server
	mockServer = httptest.NewServer(http.HandlerFunc(func(w http.ResponseWriter, r *http.Request) {
		assertRequest(c, r, "POST", snapActionPath)
		n++
		if n < 4 {
			io.WriteString(w, "{")
			mockServer.CloseClientConnections()
			return
		}

		var req struct {
			Context []map[string]interface{} `json:"context"`
			Actions []map[string]interface{} `json:"actions"`
		}

		err := json.NewDecoder(r.Body).Decode(&req)
		c.Assert(err, IsNil)
		c.Assert(req.Context, HasLen, 1)
		c.Assert(req.Actions, HasLen, 1)
		io.WriteString(w, `{
  "results": [{
     "result": "refresh",
     "instance-key": "buPKUD3TKqCOgLEjjHx5kSiCpIs5cMuQ",
     "snap-id": "buPKUD3TKqCOgLEjjHx5kSiCpIs5cMuQ",
     "name": "hello-world",
     "snap": {
       "snap-id": "buPKUD3TKqCOgLEjjHx5kSiCpIs5cMuQ",
       "name": "hello-world",
       "revision": 26,
       "version": "6.1",
       "publisher": {
          "id": "canonical",
          "username": "canonical",
          "display-name": "Canonical"
       }
     }
  }]
}`)
	}))

	c.Assert(mockServer, NotNil)
	defer mockServer.Close()

	mockServerURL, _ := url.Parse(mockServer.URL)
	cfg := store.Config{
		StoreBaseURL: mockServerURL,
	}
	dauthCtx := &testDauthContext{c: c, device: s.device}
	sto := store.New(&cfg, dauthCtx)

	results, err := sto.SnapAction(context.TODO(), []*store.CurrentSnap{
		{
			InstanceName:    "hello-world",
			SnapID:          helloWorldSnapID,
			TrackingChannel: "stable",
			Revision:        snap.R(1),
		},
	}, []*store.SnapAction{
		{
			Action:       "refresh",
			SnapID:       helloWorldSnapID,
			InstanceName: "hello-world",
			Channel:      "stable",
		},
	}, nil, nil)
	c.Assert(err, IsNil)
	c.Assert(n, Equals, 4)
	c.Assert(results, HasLen, 1)
	c.Assert(results[0].InstanceName(), Equals, "hello-world")
}

func (s *storeTestSuite) TestSnapActionIgnoreValidation(c *C) {
	mockServer := httptest.NewServer(http.HandlerFunc(func(w http.ResponseWriter, r *http.Request) {
		assertRequest(c, r, "POST", snapActionPath)
		// check device authorization is set, implicitly checking doRequest was used
		c.Check(r.Header.Get("Snap-Device-Authorization"), Equals, `Macaroon root="device-macaroon"`)

		jsonReq, err := ioutil.ReadAll(r.Body)
		c.Assert(err, IsNil)
		var req struct {
			Context []map[string]interface{} `json:"context"`
			Actions []map[string]interface{} `json:"actions"`
		}

		err = json.Unmarshal(jsonReq, &req)
		c.Assert(err, IsNil)

		c.Assert(req.Context, HasLen, 1)
		c.Assert(req.Context[0], DeepEquals, map[string]interface{}{
			"snap-id":           helloWorldSnapID,
			"instance-key":      helloWorldSnapID,
			"revision":          float64(1),
			"tracking-channel":  "stable",
			"refreshed-date":    helloRefreshedDateStr,
			"ignore-validation": true,
			"epoch":             iZeroEpoch,
		})
		c.Assert(req.Actions, HasLen, 1)
		c.Assert(req.Actions[0], DeepEquals, map[string]interface{}{
			"action":            "refresh",
			"instance-key":      helloWorldSnapID,
			"snap-id":           helloWorldSnapID,
			"channel":           "stable",
			"ignore-validation": false,
		})

		io.WriteString(w, `{
  "results": [{
     "result": "refresh",
     "instance-key": "buPKUD3TKqCOgLEjjHx5kSiCpIs5cMuQ",
     "snap-id": "buPKUD3TKqCOgLEjjHx5kSiCpIs5cMuQ",
     "name": "hello-world",
     "snap": {
       "snap-id": "buPKUD3TKqCOgLEjjHx5kSiCpIs5cMuQ",
       "name": "hello-world",
       "revision": 26,
       "version": "6.1",
       "publisher": {
          "id": "canonical",
          "username": "canonical",
          "display-name": "Canonical"
       }
     }
  }]
}`)
	}))

	c.Assert(mockServer, NotNil)
	defer mockServer.Close()

	mockServerURL, _ := url.Parse(mockServer.URL)
	cfg := store.Config{
		StoreBaseURL: mockServerURL,
	}
	dauthCtx := &testDauthContext{c: c, device: s.device}
	sto := store.New(&cfg, dauthCtx)

	results, err := sto.SnapAction(context.TODO(), []*store.CurrentSnap{
		{
			InstanceName:     "hello-world",
			SnapID:           helloWorldSnapID,
			TrackingChannel:  "stable",
			Revision:         snap.R(1),
			RefreshedDate:    helloRefreshedDate,
			IgnoreValidation: true,
		},
	}, []*store.SnapAction{
		{
			Action:       "refresh",
			SnapID:       helloWorldSnapID,
			InstanceName: "hello-world",
			Channel:      "stable",
			Flags:        store.SnapActionEnforceValidation,
		},
	}, nil, nil)
	c.Assert(err, IsNil)
	c.Assert(results, HasLen, 1)
	c.Assert(results[0].InstanceName(), Equals, "hello-world")
	c.Assert(results[0].Revision, Equals, snap.R(26))
}

func (s *storeTestSuite) TestSnapActionAutoRefresh(c *C) {
	// the bare TestSnapAction does more SnapAction checks; look there
	// this one mostly just checks the refresh-reason header

	restore := release.MockOnClassic(false)
	defer restore()

	mockServer := httptest.NewServer(http.HandlerFunc(func(w http.ResponseWriter, r *http.Request) {
		assertRequest(c, r, "POST", snapActionPath)
		c.Check(r.Header.Get("Snap-Refresh-Reason"), Equals, "scheduled")

		io.WriteString(w, `{
  "results": [{
     "result": "refresh",
     "instance-key": "buPKUD3TKqCOgLEjjHx5kSiCpIs5cMuQ",
     "snap-id": "buPKUD3TKqCOgLEjjHx5kSiCpIs5cMuQ",
     "name": "hello-world",
     "snap": {
       "snap-id": "buPKUD3TKqCOgLEjjHx5kSiCpIs5cMuQ",
       "name": "hello-world",
       "revision": 26,
       "version": "6.1",
       "epoch": {"read": [0], "write": [0]},
       "publisher": {
          "id": "canonical",
          "username": "canonical",
          "display-name": "Canonical"
       }
     }
  }]
}`)
	}))

	c.Assert(mockServer, NotNil)
	defer mockServer.Close()

	mockServerURL, _ := url.Parse(mockServer.URL)
	cfg := store.Config{
		StoreBaseURL: mockServerURL,
	}
	dauthCtx := &testDauthContext{c: c, device: s.device}
	sto := store.New(&cfg, dauthCtx)

	results, err := sto.SnapAction(context.TODO(), []*store.CurrentSnap{
		{
			InstanceName:    "hello-world",
			SnapID:          helloWorldSnapID,
			TrackingChannel: "beta",
			Revision:        snap.R(1),
			RefreshedDate:   helloRefreshedDate,
		},
	}, []*store.SnapAction{
		{
			Action:       "refresh",
			SnapID:       helloWorldSnapID,
			InstanceName: "hello-world",
		},
	}, nil, &store.RefreshOptions{IsAutoRefresh: true})
	c.Assert(err, IsNil)
	c.Assert(results, HasLen, 1)
}

func (s *storeTestSuite) TestInstallFallbackChannelIsStable(c *C) {
	mockServer := httptest.NewServer(http.HandlerFunc(func(w http.ResponseWriter, r *http.Request) {
		assertRequest(c, r, "POST", snapActionPath)
		// check device authorization is set, implicitly checking doRequest was used
		c.Check(r.Header.Get("Snap-Device-Authorization"), Equals, `Macaroon root="device-macaroon"`)

		jsonReq, err := ioutil.ReadAll(r.Body)
		c.Assert(err, IsNil)
		var req struct {
			Context []map[string]interface{} `json:"context"`
			Actions []map[string]interface{} `json:"actions"`
		}

		err = json.Unmarshal(jsonReq, &req)
		c.Assert(err, IsNil)

		c.Assert(req.Context, HasLen, 1)
		c.Assert(req.Context[0], DeepEquals, map[string]interface{}{
			"snap-id":          helloWorldSnapID,
			"instance-key":     helloWorldSnapID,
			"revision":         float64(1),
			"tracking-channel": "stable",
			"refreshed-date":   helloRefreshedDateStr,
			"epoch":            iZeroEpoch,
		})
		c.Assert(req.Actions, HasLen, 1)
		c.Assert(req.Actions[0], DeepEquals, map[string]interface{}{
			"action":       "refresh",
			"instance-key": helloWorldSnapID,
			"snap-id":      helloWorldSnapID,
		})

		io.WriteString(w, `{
  "results": [{
     "result": "refresh",
     "instance-key": "buPKUD3TKqCOgLEjjHx5kSiCpIs5cMuQ",
     "snap-id": "buPKUD3TKqCOgLEjjHx5kSiCpIs5cMuQ",
     "name": "hello-world",
     "snap": {
       "snap-id": "buPKUD3TKqCOgLEjjHx5kSiCpIs5cMuQ",
       "name": "hello-world",
       "revision": 26,
       "version": "6.1",
       "publisher": {
          "id": "canonical",
          "username": "canonical",
          "display-name": "Canonical"
       }
     }
  }]
}`)
	}))

	c.Assert(mockServer, NotNil)
	defer mockServer.Close()

	mockServerURL, _ := url.Parse(mockServer.URL)
	cfg := store.Config{
		StoreBaseURL: mockServerURL,
	}
	dauthCtx := &testDauthContext{c: c, device: s.device}
	sto := store.New(&cfg, dauthCtx)

	results, err := sto.SnapAction(context.TODO(), []*store.CurrentSnap{
		{
			InstanceName:  "hello-world",
			SnapID:        helloWorldSnapID,
			RefreshedDate: helloRefreshedDate,
			Revision:      snap.R(1),
		},
	}, []*store.SnapAction{
		{
			Action:       "refresh",
			SnapID:       helloWorldSnapID,
			InstanceName: "hello-world",
		},
	}, nil, nil)
	c.Assert(err, IsNil)
	c.Assert(results, HasLen, 1)
	c.Assert(results[0].InstanceName(), Equals, "hello-world")
	c.Assert(results[0].Revision, Equals, snap.R(26))
	c.Assert(results[0].SnapID, Equals, helloWorldSnapID)
}

func (s *storeTestSuite) TestSnapActionNonDefaultsHeaders(c *C) {
	restore := release.MockOnClassic(true)
	defer restore()

	mockServer := httptest.NewServer(http.HandlerFunc(func(w http.ResponseWriter, r *http.Request) {
		assertRequest(c, r, "POST", snapActionPath)
		// check device authorization is set, implicitly checking doRequest was used
		c.Check(r.Header.Get("Snap-Device-Authorization"), Equals, `Macaroon root="device-macaroon"`)

		storeID := r.Header.Get("Snap-Device-Store")
		c.Check(storeID, Equals, "foo")

		c.Check(r.Header.Get("Snap-Device-Series"), Equals, "21")
		c.Check(r.Header.Get("Snap-Device-Architecture"), Equals, "archXYZ")
		c.Check(r.Header.Get("Snap-Classic"), Equals, "true")

		jsonReq, err := ioutil.ReadAll(r.Body)
		c.Assert(err, IsNil)
		var req struct {
			Context []map[string]interface{} `json:"context"`
			Actions []map[string]interface{} `json:"actions"`
		}

		err = json.Unmarshal(jsonReq, &req)
		c.Assert(err, IsNil)

		c.Assert(req.Context, HasLen, 1)
		c.Assert(req.Context[0], DeepEquals, map[string]interface{}{
			"snap-id":          helloWorldSnapID,
			"instance-key":     helloWorldSnapID,
			"revision":         float64(1),
			"tracking-channel": "beta",
			"refreshed-date":   helloRefreshedDateStr,
			"epoch":            iZeroEpoch,
		})
		c.Assert(req.Actions, HasLen, 1)
		c.Assert(req.Actions[0], DeepEquals, map[string]interface{}{
			"action":       "refresh",
			"instance-key": helloWorldSnapID,
			"snap-id":      helloWorldSnapID,
		})

		io.WriteString(w, `{
  "results": [{
     "result": "refresh",
     "instance-key": "buPKUD3TKqCOgLEjjHx5kSiCpIs5cMuQ",
     "snap-id": "buPKUD3TKqCOgLEjjHx5kSiCpIs5cMuQ",
     "name": "hello-world",
     "snap": {
       "snap-id": "buPKUD3TKqCOgLEjjHx5kSiCpIs5cMuQ",
       "name": "hello-world",
       "revision": 26,
       "version": "6.1",
       "publisher": {
          "id": "canonical",
          "username": "canonical",
          "display-name": "Canonical"
       }
     }
  }]
}`)
	}))

	c.Assert(mockServer, NotNil)
	defer mockServer.Close()

	mockServerURL, _ := url.Parse(mockServer.URL)
	cfg := store.DefaultConfig()
	cfg.StoreBaseURL = mockServerURL
	cfg.Series = "21"
	cfg.Architecture = "archXYZ"
	cfg.StoreID = "foo"
	dauthCtx := &testDauthContext{c: c, device: s.device}
	sto := store.New(cfg, dauthCtx)

	results, err := sto.SnapAction(context.TODO(), []*store.CurrentSnap{
		{
			InstanceName:    "hello-world",
			SnapID:          helloWorldSnapID,
			TrackingChannel: "beta",
			RefreshedDate:   helloRefreshedDate,
			Revision:        snap.R(1),
		},
	}, []*store.SnapAction{
		{
			Action:       "refresh",
			SnapID:       helloWorldSnapID,
			InstanceName: "hello-world",
		},
	}, nil, nil)
	c.Assert(err, IsNil)
	c.Assert(results, HasLen, 1)
	c.Assert(results[0].InstanceName(), Equals, "hello-world")
	c.Assert(results[0].Revision, Equals, snap.R(26))
	c.Assert(results[0].Version, Equals, "6.1")
	c.Assert(results[0].SnapID, Equals, helloWorldSnapID)
	c.Assert(results[0].Publisher.ID, Equals, helloWorldDeveloperID)
	c.Assert(results[0].Deltas, HasLen, 0)
}

func (s *storeTestSuite) TestSnapActionWithDeltas(c *C) {
	origUseDeltas := os.Getenv("SNAPD_USE_DELTAS_EXPERIMENTAL")
	defer os.Setenv("SNAPD_USE_DELTAS_EXPERIMENTAL", origUseDeltas)
	c.Assert(os.Setenv("SNAPD_USE_DELTAS_EXPERIMENTAL", "1"), IsNil)

	mockServer := httptest.NewServer(http.HandlerFunc(func(w http.ResponseWriter, r *http.Request) {
		assertRequest(c, r, "POST", snapActionPath)
		// check device authorization is set, implicitly checking doRequest was used
		c.Check(r.Header.Get("Snap-Device-Authorization"), Equals, `Macaroon root="device-macaroon"`)

		c.Check(r.Header.Get("Snap-Accept-Delta-Format"), Equals, "xdelta3")
		jsonReq, err := ioutil.ReadAll(r.Body)
		c.Assert(err, IsNil)
		var req struct {
			Context []map[string]interface{} `json:"context"`
			Actions []map[string]interface{} `json:"actions"`
		}

		err = json.Unmarshal(jsonReq, &req)
		c.Assert(err, IsNil)

		c.Assert(req.Context, HasLen, 1)
		c.Assert(req.Context[0], DeepEquals, map[string]interface{}{
			"snap-id":          helloWorldSnapID,
			"instance-key":     helloWorldSnapID,
			"revision":         float64(1),
			"tracking-channel": "beta",
			"refreshed-date":   helloRefreshedDateStr,
			"epoch":            iZeroEpoch,
		})
		c.Assert(req.Actions, HasLen, 1)
		c.Assert(req.Actions[0], DeepEquals, map[string]interface{}{
			"action":       "refresh",
			"instance-key": helloWorldSnapID,
			"snap-id":      helloWorldSnapID,
		})

		io.WriteString(w, `{
  "results": [{
     "result": "refresh",
     "instance-key": "buPKUD3TKqCOgLEjjHx5kSiCpIs5cMuQ",
     "snap-id": "buPKUD3TKqCOgLEjjHx5kSiCpIs5cMuQ",
     "name": "hello-world",
     "snap": {
       "snap-id": "buPKUD3TKqCOgLEjjHx5kSiCpIs5cMuQ",
       "name": "hello-world",
       "revision": 26,
       "version": "6.1",
       "publisher": {
          "id": "canonical",
          "username": "canonical",
          "display-name": "Canonical"
       }
     }
  }]
}`)
	}))

	c.Assert(mockServer, NotNil)
	defer mockServer.Close()

	mockServerURL, _ := url.Parse(mockServer.URL)
	cfg := store.Config{
		StoreBaseURL: mockServerURL,
	}
	dauthCtx := &testDauthContext{c: c, device: s.device}
	sto := store.New(&cfg, dauthCtx)

	results, err := sto.SnapAction(context.TODO(), []*store.CurrentSnap{
		{
			InstanceName:    "hello-world",
			SnapID:          helloWorldSnapID,
			TrackingChannel: "beta",
			Revision:        snap.R(1),
			RefreshedDate:   helloRefreshedDate,
		},
	}, []*store.SnapAction{
		{
			Action:       "refresh",
			SnapID:       helloWorldSnapID,
			InstanceName: "hello-world",
		},
	}, nil, nil)
	c.Assert(err, IsNil)
	c.Assert(results, HasLen, 1)
	c.Assert(results[0].InstanceName(), Equals, "hello-world")
	c.Assert(results[0].Revision, Equals, snap.R(26))
}

func (s *storeTestSuite) TestSnapActionOptions(c *C) {
	mockServer := httptest.NewServer(http.HandlerFunc(func(w http.ResponseWriter, r *http.Request) {
		assertRequest(c, r, "POST", snapActionPath)
		// check device authorization is set, implicitly checking doRequest was used
		c.Check(r.Header.Get("Snap-Device-Authorization"), Equals, `Macaroon root="device-macaroon"`)

		c.Check(r.Header.Get("Snap-Refresh-Managed"), Equals, "true")

		jsonReq, err := ioutil.ReadAll(r.Body)
		c.Assert(err, IsNil)
		var req struct {
			Context []map[string]interface{} `json:"context"`
			Actions []map[string]interface{} `json:"actions"`
		}

		err = json.Unmarshal(jsonReq, &req)
		c.Assert(err, IsNil)

		c.Assert(req.Context, HasLen, 1)
		c.Assert(req.Context[0], DeepEquals, map[string]interface{}{
			"snap-id":          helloWorldSnapID,
			"instance-key":     helloWorldSnapID,
			"revision":         float64(1),
			"tracking-channel": "stable",
			"refreshed-date":   helloRefreshedDateStr,
			"epoch":            iZeroEpoch,
		})
		c.Assert(req.Actions, HasLen, 1)
		c.Assert(req.Actions[0], DeepEquals, map[string]interface{}{
			"action":       "refresh",
			"instance-key": helloWorldSnapID,
			"snap-id":      helloWorldSnapID,
			"channel":      "stable",
		})

		io.WriteString(w, `{
  "results": [{
     "result": "refresh",
     "instance-key": "buPKUD3TKqCOgLEjjHx5kSiCpIs5cMuQ",
     "snap-id": "buPKUD3TKqCOgLEjjHx5kSiCpIs5cMuQ",
     "name": "hello-world",
     "snap": {
       "snap-id": "buPKUD3TKqCOgLEjjHx5kSiCpIs5cMuQ",
       "name": "hello-world",
       "revision": 26,
       "version": "6.1",
       "publisher": {
          "id": "canonical",
          "username": "canonical",
          "display-name": "Canonical"
       }
     }
  }]
}`)
	}))

	c.Assert(mockServer, NotNil)
	defer mockServer.Close()

	mockServerURL, _ := url.Parse(mockServer.URL)
	cfg := store.Config{
		StoreBaseURL: mockServerURL,
	}
	dauthCtx := &testDauthContext{c: c, device: s.device}
	sto := store.New(&cfg, dauthCtx)

	results, err := sto.SnapAction(context.TODO(), []*store.CurrentSnap{
		{
			InstanceName:    "hello-world",
			SnapID:          helloWorldSnapID,
			TrackingChannel: "stable",
			Revision:        snap.R(1),
			RefreshedDate:   helloRefreshedDate,
		},
	}, []*store.SnapAction{
		{
			Action:       "refresh",
			SnapID:       helloWorldSnapID,
			InstanceName: "hello-world",
			Channel:      "stable",
		},
	}, nil, &store.RefreshOptions{RefreshManaged: true})
	c.Assert(err, IsNil)
	c.Assert(results, HasLen, 1)
	c.Assert(results[0].InstanceName(), Equals, "hello-world")
	c.Assert(results[0].Revision, Equals, snap.R(26))
}

func (s *storeTestSuite) TestSnapActionInstall(c *C) {
	s.testSnapActionGet("install", c)
}
func (s *storeTestSuite) TestSnapActionDownload(c *C) {
	s.testSnapActionGet("download", c)
}
func (s *storeTestSuite) testSnapActionGet(action string, c *C) {
	// action here is one of install or download
	restore := release.MockOnClassic(false)
	defer restore()

	mockServer := httptest.NewServer(http.HandlerFunc(func(w http.ResponseWriter, r *http.Request) {
		assertRequest(c, r, "POST", snapActionPath)
		// check device authorization is set, implicitly checking doRequest was used
		c.Check(r.Header.Get("Snap-Device-Authorization"), Equals, `Macaroon root="device-macaroon"`)

		c.Check(r.Header.Get("Snap-Refresh-Managed"), Equals, "")

		// no store ID by default
		storeID := r.Header.Get("Snap-Device-Store")
		c.Check(storeID, Equals, "")

		c.Check(r.Header.Get("Snap-Device-Series"), Equals, release.Series)
		c.Check(r.Header.Get("Snap-Device-Architecture"), Equals, arch.UbuntuArchitecture())
		c.Check(r.Header.Get("Snap-Classic"), Equals, "false")

		jsonReq, err := ioutil.ReadAll(r.Body)
		c.Assert(err, IsNil)
		var req struct {
			Context []map[string]interface{} `json:"context"`
			Actions []map[string]interface{} `json:"actions"`
		}

		err = json.Unmarshal(jsonReq, &req)
		c.Assert(err, IsNil)

		c.Assert(req.Context, HasLen, 0)
		c.Assert(req.Actions, HasLen, 1)
		c.Assert(req.Actions[0], DeepEquals, map[string]interface{}{
			"action":       action,
			"instance-key": action + "-1",
			"name":         "hello-world",
			"channel":      "beta",
			"epoch":        nil,
		})

		fmt.Fprintf(w, `{
  "results": [{
     "result": "%s",
     "instance-key": "%[1]s-1",
     "snap-id": "buPKUD3TKqCOgLEjjHx5kSiCpIs5cMuQ",
     "name": "hello-world",
     "effective-channel": "candidate",
     "snap": {
       "snap-id": "buPKUD3TKqCOgLEjjHx5kSiCpIs5cMuQ",
       "name": "hello-world",
       "revision": 26,
       "version": "6.1",
       "publisher": {
          "id": "canonical",
          "username": "canonical",
          "display-name": "Canonical"
       }
     }
  }]
}`, action)
	}))

	c.Assert(mockServer, NotNil)
	defer mockServer.Close()

	mockServerURL, _ := url.Parse(mockServer.URL)
	cfg := store.Config{
		StoreBaseURL: mockServerURL,
	}
	dauthCtx := &testDauthContext{c: c, device: s.device}
	sto := store.New(&cfg, dauthCtx)

	results, err := sto.SnapAction(context.TODO(), nil,
		[]*store.SnapAction{
			{
				Action:       action,
				InstanceName: "hello-world",
				Channel:      "beta",
			},
		}, nil, nil)
	c.Assert(err, IsNil)
	c.Assert(results, HasLen, 1)
	c.Assert(results[0].InstanceName(), Equals, "hello-world")
	c.Assert(results[0].Revision, Equals, snap.R(26))
	c.Assert(results[0].Version, Equals, "6.1")
	c.Assert(results[0].SnapID, Equals, helloWorldSnapID)
	c.Assert(results[0].Publisher.ID, Equals, helloWorldDeveloperID)
	c.Assert(results[0].Deltas, HasLen, 0)
	// effective-channel
	c.Assert(results[0].Channel, Equals, "candidate")
}

func (s *storeTestSuite) TestSnapActionInstallAmend(c *C) {
	// this is what amend would look like
	restore := release.MockOnClassic(false)
	defer restore()

	mockServer := httptest.NewServer(http.HandlerFunc(func(w http.ResponseWriter, r *http.Request) {
		assertRequest(c, r, "POST", snapActionPath)
		// check device authorization is set, implicitly checking doRequest was used
		c.Check(r.Header.Get("Snap-Device-Authorization"), Equals, `Macaroon root="device-macaroon"`)

		c.Check(r.Header.Get("Snap-Refresh-Managed"), Equals, "")

		// no store ID by default
		storeID := r.Header.Get("Snap-Device-Store")
		c.Check(storeID, Equals, "")

		c.Check(r.Header.Get("Snap-Device-Series"), Equals, release.Series)
		c.Check(r.Header.Get("Snap-Device-Architecture"), Equals, arch.UbuntuArchitecture())
		c.Check(r.Header.Get("Snap-Classic"), Equals, "false")

		jsonReq, err := ioutil.ReadAll(r.Body)
		c.Assert(err, IsNil)
		var req struct {
			Context []map[string]interface{} `json:"context"`
			Actions []map[string]interface{} `json:"actions"`
		}

		err = json.Unmarshal(jsonReq, &req)
		c.Assert(err, IsNil)

		c.Assert(req.Context, HasLen, 0)
		c.Assert(req.Actions, HasLen, 1)
		c.Assert(req.Actions[0], DeepEquals, map[string]interface{}{
			"action":       "install",
			"instance-key": "install-1",
			"name":         "hello-world",
			"channel":      "beta",
			"epoch":        map[string]interface{}{"read": []interface{}{0., 1.}, "write": []interface{}{1.}},
		})

		fmt.Fprint(w, `{
  "results": [{
     "result": "install",
     "instance-key": "install-1",
     "snap-id": "buPKUD3TKqCOgLEjjHx5kSiCpIs5cMuQ",
     "name": "hello-world",
     "effective-channel": "candidate",
     "snap": {
       "snap-id": "buPKUD3TKqCOgLEjjHx5kSiCpIs5cMuQ",
       "name": "hello-world",
       "revision": 26,
       "version": "6.1",
       "publisher": {
          "id": "canonical",
          "username": "canonical",
          "display-name": "Canonical"
       }
     }
  }]
}`)
	}))

	c.Assert(mockServer, NotNil)
	defer mockServer.Close()

	mockServerURL, _ := url.Parse(mockServer.URL)
	cfg := store.Config{
		StoreBaseURL: mockServerURL,
	}
	dauthCtx := &testDauthContext{c: c, device: s.device}
	sto := store.New(&cfg, dauthCtx)

	results, err := sto.SnapAction(context.TODO(), nil,
		[]*store.SnapAction{
			{
				Action:       "install",
				InstanceName: "hello-world",
				Channel:      "beta",
				Epoch:        snap.E("1*"),
			},
		}, nil, nil)
	c.Assert(err, IsNil)
	c.Assert(results, HasLen, 1)
	c.Assert(results[0].InstanceName(), Equals, "hello-world")
	c.Assert(results[0].Revision, Equals, snap.R(26))
	c.Assert(results[0].Version, Equals, "6.1")
	c.Assert(results[0].SnapID, Equals, helloWorldSnapID)
	c.Assert(results[0].Publisher.ID, Equals, helloWorldDeveloperID)
	c.Assert(results[0].Deltas, HasLen, 0)
	// effective-channel
	c.Assert(results[0].Channel, Equals, "candidate")
}

func (s *storeTestSuite) TestSnapActionDownloadParallelInstanceKey(c *C) {
	// action here is one of install or download
	restore := release.MockOnClassic(false)
	defer restore()

	mockServer := httptest.NewServer(http.HandlerFunc(func(w http.ResponseWriter, r *http.Request) {
		c.Fatal("should not be reached")
	}))

	c.Assert(mockServer, NotNil)
	defer mockServer.Close()

	mockServerURL, _ := url.Parse(mockServer.URL)
	cfg := store.Config{
		StoreBaseURL: mockServerURL,
	}
	dauthCtx := &testDauthContext{c: c, device: s.device}
	sto := store.New(&cfg, dauthCtx)

	_, err := sto.SnapAction(context.TODO(), nil,
		[]*store.SnapAction{
			{
				Action:       "download",
				InstanceName: "hello-world_foo",
				Channel:      "beta",
			},
		}, nil, nil)
	c.Assert(err, ErrorMatches, `internal error: unsupported download with instance name "hello-world_foo"`)
}

func (s *storeTestSuite) TestSnapActionInstallWithRevision(c *C) {
	s.testSnapActionGetWithRevision("install", c)
}

func (s *storeTestSuite) TestSnapActionDownloadWithRevision(c *C) {
	s.testSnapActionGetWithRevision("download", c)
}

func (s *storeTestSuite) testSnapActionGetWithRevision(action string, c *C) {
	// action here is one of install or download
	restore := release.MockOnClassic(false)
	defer restore()

	mockServer := httptest.NewServer(http.HandlerFunc(func(w http.ResponseWriter, r *http.Request) {
		assertRequest(c, r, "POST", snapActionPath)
		// check device authorization is set, implicitly checking doRequest was used
		c.Check(r.Header.Get("Snap-Device-Authorization"), Equals, `Macaroon root="device-macaroon"`)

		c.Check(r.Header.Get("Snap-Refresh-Managed"), Equals, "")

		// no store ID by default
		storeID := r.Header.Get("Snap-Device-Store")
		c.Check(storeID, Equals, "")

		c.Check(r.Header.Get("Snap-Device-Series"), Equals, release.Series)
		c.Check(r.Header.Get("Snap-Device-Architecture"), Equals, arch.UbuntuArchitecture())
		c.Check(r.Header.Get("Snap-Classic"), Equals, "false")

		jsonReq, err := ioutil.ReadAll(r.Body)
		c.Assert(err, IsNil)
		var req struct {
			Context []map[string]interface{} `json:"context"`
			Actions []map[string]interface{} `json:"actions"`
		}

		err = json.Unmarshal(jsonReq, &req)
		c.Assert(err, IsNil)

		c.Assert(req.Context, HasLen, 0)
		c.Assert(req.Actions, HasLen, 1)
		c.Assert(req.Actions[0], DeepEquals, map[string]interface{}{
			"action":       action,
			"instance-key": action + "-1",
			"name":         "hello-world",
			"revision":     float64(28),
			"epoch":        nil,
		})

		fmt.Fprintf(w, `{
  "results": [{
     "result": "%s",
     "instance-key": "%[1]s-1",
     "snap-id": "buPKUD3TKqCOgLEjjHx5kSiCpIs5cMuQ",
     "name": "hello-world",
     "snap": {
       "snap-id": "buPKUD3TKqCOgLEjjHx5kSiCpIs5cMuQ",
       "name": "hello-world",
       "revision": 28,
       "version": "6.1",
       "publisher": {
          "id": "canonical",
          "username": "canonical",
          "display-name": "Canonical"
       }
     }
  }]
}`, action)
	}))

	c.Assert(mockServer, NotNil)
	defer mockServer.Close()

	mockServerURL, _ := url.Parse(mockServer.URL)
	cfg := store.Config{
		StoreBaseURL: mockServerURL,
	}
	dauthCtx := &testDauthContext{c: c, device: s.device}
	sto := store.New(&cfg, dauthCtx)

	results, err := sto.SnapAction(context.TODO(), nil,
		[]*store.SnapAction{
			{
				Action:       action,
				InstanceName: "hello-world",
				Revision:     snap.R(28),
			},
		}, nil, nil)
	c.Assert(err, IsNil)
	c.Assert(results, HasLen, 1)
	c.Assert(results[0].InstanceName(), Equals, "hello-world")
	c.Assert(results[0].Revision, Equals, snap.R(28))
	c.Assert(results[0].Version, Equals, "6.1")
	c.Assert(results[0].SnapID, Equals, helloWorldSnapID)
	c.Assert(results[0].Publisher.ID, Equals, helloWorldDeveloperID)
	c.Assert(results[0].Deltas, HasLen, 0)
	// effective-channel is not set
	c.Assert(results[0].Channel, Equals, "")
}

func (s *storeTestSuite) TestSnapActionRevisionNotAvailable(c *C) {
	mockServer := httptest.NewServer(http.HandlerFunc(func(w http.ResponseWriter, r *http.Request) {
		assertRequest(c, r, "POST", snapActionPath)
		// check device authorization is set, implicitly checking doRequest was used
		c.Check(r.Header.Get("Snap-Device-Authorization"), Equals, `Macaroon root="device-macaroon"`)

		jsonReq, err := ioutil.ReadAll(r.Body)
		c.Assert(err, IsNil)
		var req struct {
			Context []map[string]interface{} `json:"context"`
			Actions []map[string]interface{} `json:"actions"`
		}

		err = json.Unmarshal(jsonReq, &req)
		c.Assert(err, IsNil)

		c.Assert(req.Context, HasLen, 2)
		c.Assert(req.Context[0], DeepEquals, map[string]interface{}{
			"snap-id":          helloWorldSnapID,
			"instance-key":     helloWorldSnapID,
			"revision":         float64(26),
			"tracking-channel": "stable",
			"refreshed-date":   helloRefreshedDateStr,
			"epoch":            iZeroEpoch,
		})
		c.Assert(req.Context[1], DeepEquals, map[string]interface{}{
			"snap-id":          "snap2-id",
			"instance-key":     "snap2-id",
			"revision":         float64(2),
			"tracking-channel": "edge",
			"refreshed-date":   helloRefreshedDateStr,
			"epoch":            iZeroEpoch,
		})
		c.Assert(req.Actions, HasLen, 4)
		c.Assert(req.Actions[0], DeepEquals, map[string]interface{}{
			"action":       "refresh",
			"instance-key": helloWorldSnapID,
			"snap-id":      helloWorldSnapID,
		})
		c.Assert(req.Actions[1], DeepEquals, map[string]interface{}{
			"action":       "refresh",
			"instance-key": "snap2-id",
			"snap-id":      "snap2-id",
			"channel":      "candidate",
		})
		c.Assert(req.Actions[2], DeepEquals, map[string]interface{}{
			"action":       "install",
			"instance-key": "install-1",
			"name":         "foo",
			"channel":      "stable",
			"epoch":        nil,
		})
		c.Assert(req.Actions[3], DeepEquals, map[string]interface{}{
			"action":       "download",
			"instance-key": "download-1",
			"name":         "bar",
			"revision":     42.,
			"epoch":        nil,
		})

		io.WriteString(w, `{
  "results": [{
     "result": "error",
     "instance-key": "buPKUD3TKqCOgLEjjHx5kSiCpIs5cMuQ",
     "snap-id": "buPKUD3TKqCOgLEjjHx5kSiCpIs5cMuQ",
     "name": "hello-world",
     "error": {
       "code": "revision-not-found",
       "message": "msg1"
     }
  }, {
     "result": "error",
     "instance-key": "snap2-id",
     "snap-id": "snap2-id",
     "name": "snap2",
     "error": {
       "code": "revision-not-found",
       "message": "msg1",
       "extra": {
         "releases": [{"architecture": "amd64", "channel": "beta"},
                      {"architecture": "arm64", "channel": "beta"}]
       }
     }
  }, {
     "result": "error",
     "instance-key": "install-1",
     "snap-id": "foo-id",
     "name": "foo",
     "error": {
       "code": "revision-not-found",
       "message": "msg2"
     }
  }, {
     "result": "error",
     "instance-key": "download-1",
     "snap-id": "bar-id",
     "name": "bar",
     "error": {
       "code": "revision-not-found",
       "message": "msg3"
     }
  }]
}`)
	}))

	c.Assert(mockServer, NotNil)
	defer mockServer.Close()

	mockServerURL, _ := url.Parse(mockServer.URL)
	cfg := store.Config{
		StoreBaseURL: mockServerURL,
	}
	dauthCtx := &testDauthContext{c: c, device: s.device}
	sto := store.New(&cfg, dauthCtx)

	results, err := sto.SnapAction(context.TODO(), []*store.CurrentSnap{
		{
			InstanceName:    "hello-world",
			SnapID:          helloWorldSnapID,
			TrackingChannel: "stable",
			Revision:        snap.R(26),
			RefreshedDate:   helloRefreshedDate,
		},
		{
			InstanceName:    "snap2",
			SnapID:          "snap2-id",
			TrackingChannel: "edge",
			Revision:        snap.R(2),
			RefreshedDate:   helloRefreshedDate,
		},
	}, []*store.SnapAction{
		{
			Action:       "refresh",
			InstanceName: "hello-world",
			SnapID:       helloWorldSnapID,
		}, {
			Action:       "refresh",
			InstanceName: "snap2",
			SnapID:       "snap2-id",
			Channel:      "candidate",
		}, {
			Action:       "install",
			InstanceName: "foo",
			Channel:      "stable",
		}, {
			Action:       "download",
			InstanceName: "bar",
			Revision:     snap.R(42),
		},
	}, nil, nil)
	c.Assert(results, HasLen, 0)
	c.Check(err, DeepEquals, &store.SnapActionError{
		Refresh: map[string]error{
			"hello-world": &store.RevisionNotAvailableError{
				Action:  "refresh",
				Channel: "stable",
			},
			"snap2": &store.RevisionNotAvailableError{
				Action:  "refresh",
				Channel: "candidate",
				Releases: []snap.Channel{
					snaptest.MustParseChannel("beta", "amd64"),
					snaptest.MustParseChannel("beta", "arm64"),
				},
			},
		},
		Install: map[string]error{
			"foo": &store.RevisionNotAvailableError{
				Action:  "install",
				Channel: "stable",
			},
		},
		Download: map[string]error{
			"bar": &store.RevisionNotAvailableError{
				Action:  "download",
				Channel: "",
			},
		},
	})
}

func (s *storeTestSuite) TestSnapActionSnapNotFound(c *C) {
	mockServer := httptest.NewServer(http.HandlerFunc(func(w http.ResponseWriter, r *http.Request) {
		assertRequest(c, r, "POST", snapActionPath)
		// check device authorization is set, implicitly checking doRequest was used
		c.Check(r.Header.Get("Snap-Device-Authorization"), Equals, `Macaroon root="device-macaroon"`)

		jsonReq, err := ioutil.ReadAll(r.Body)
		c.Assert(err, IsNil)
		var req struct {
			Context []map[string]interface{} `json:"context"`
			Actions []map[string]interface{} `json:"actions"`
		}

		err = json.Unmarshal(jsonReq, &req)
		c.Assert(err, IsNil)

		c.Assert(req.Context, HasLen, 1)
		c.Assert(req.Context[0], DeepEquals, map[string]interface{}{
			"snap-id":          helloWorldSnapID,
			"instance-key":     helloWorldSnapID,
			"revision":         float64(26),
			"tracking-channel": "stable",
			"refreshed-date":   helloRefreshedDateStr,
			"epoch":            iZeroEpoch,
		})
		c.Assert(req.Actions, HasLen, 3)
		c.Assert(req.Actions[0], DeepEquals, map[string]interface{}{
			"action":       "refresh",
			"instance-key": helloWorldSnapID,
			"snap-id":      helloWorldSnapID,
			"channel":      "stable",
		})
		c.Assert(req.Actions[1], DeepEquals, map[string]interface{}{
			"action":       "install",
			"instance-key": "install-1",
			"name":         "foo",
			"channel":      "stable",
			"epoch":        nil,
		})
		c.Assert(req.Actions[2], DeepEquals, map[string]interface{}{
			"action":       "download",
			"instance-key": "download-1",
			"name":         "bar",
			"revision":     42.,
			"epoch":        nil,
		})

		io.WriteString(w, `{
  "results": [{
     "result": "error",
     "instance-key": "buPKUD3TKqCOgLEjjHx5kSiCpIs5cMuQ",
     "snap-id": "buPKUD3TKqCOgLEjjHx5kSiCpIs5cMuQ",
     "error": {
       "code": "id-not-found",
       "message": "msg1"
     }
  }, {
     "result": "error",
     "instance-key": "install-1",
     "name": "foo",
     "error": {
       "code": "name-not-found",
       "message": "msg2"
     }
  }, {
     "result": "error",
     "instance-key": "download-1",
     "name": "bar",
     "error": {
       "code": "name-not-found",
       "message": "msg3"
     }
  }]
}`)
	}))

	c.Assert(mockServer, NotNil)
	defer mockServer.Close()

	mockServerURL, _ := url.Parse(mockServer.URL)
	cfg := store.Config{
		StoreBaseURL: mockServerURL,
	}
	dauthCtx := &testDauthContext{c: c, device: s.device}
	sto := store.New(&cfg, dauthCtx)

	results, err := sto.SnapAction(context.TODO(), []*store.CurrentSnap{
		{
			InstanceName:    "hello-world",
			SnapID:          helloWorldSnapID,
			TrackingChannel: "stable",
			Revision:        snap.R(26),
			RefreshedDate:   helloRefreshedDate,
		},
	}, []*store.SnapAction{
		{
			Action:       "refresh",
			SnapID:       helloWorldSnapID,
			InstanceName: "hello-world",
			Channel:      "stable",
		}, {
			Action:       "install",
			InstanceName: "foo",
			Channel:      "stable",
		}, {
			Action:       "download",
			InstanceName: "bar",
			Revision:     snap.R(42),
		},
	}, nil, nil)
	c.Assert(results, HasLen, 0)
	c.Check(err, DeepEquals, &store.SnapActionError{
		Refresh: map[string]error{
			"hello-world": store.ErrSnapNotFound,
		},
		Install: map[string]error{
			"foo": store.ErrSnapNotFound,
		},
		Download: map[string]error{
			"bar": store.ErrSnapNotFound,
		},
	})
}

func (s *storeTestSuite) TestSnapActionOtherErrors(c *C) {
	mockServer := httptest.NewServer(http.HandlerFunc(func(w http.ResponseWriter, r *http.Request) {
		assertRequest(c, r, "POST", snapActionPath)
		// check device authorization is set, implicitly checking doRequest was used
		c.Check(r.Header.Get("Snap-Device-Authorization"), Equals, `Macaroon root="device-macaroon"`)

		jsonReq, err := ioutil.ReadAll(r.Body)
		c.Assert(err, IsNil)
		var req struct {
			Context []map[string]interface{} `json:"context"`
			Actions []map[string]interface{} `json:"actions"`
		}

		err = json.Unmarshal(jsonReq, &req)
		c.Assert(err, IsNil)

		c.Assert(req.Context, HasLen, 0)
		c.Assert(req.Actions, HasLen, 1)
		c.Assert(req.Actions[0], DeepEquals, map[string]interface{}{
			"action":       "install",
			"instance-key": "install-1",
			"name":         "foo",
			"channel":      "stable",
			"epoch":        nil,
		})

		io.WriteString(w, `{
  "results": [{
     "result": "error",
     "error": {
       "code": "other1",
       "message": "other error one"
     }
  }],
  "error-list": [
     {"code": "global-error", "message": "global error"}
  ]
}`)
	}))

	c.Assert(mockServer, NotNil)
	defer mockServer.Close()

	mockServerURL, _ := url.Parse(mockServer.URL)
	cfg := store.Config{
		StoreBaseURL: mockServerURL,
	}
	dauthCtx := &testDauthContext{c: c, device: s.device}
	sto := store.New(&cfg, dauthCtx)

	results, err := sto.SnapAction(context.TODO(), nil, []*store.SnapAction{
		{
			Action:       "install",
			InstanceName: "foo",
			Channel:      "stable",
		},
	}, nil, nil)
	c.Assert(results, HasLen, 0)
	c.Check(err, DeepEquals, &store.SnapActionError{
		Other: []error{
			fmt.Errorf("other error one"),
			fmt.Errorf("global error"),
		},
	})
}

func (s *storeTestSuite) TestSnapActionUnknownAction(c *C) {
	restore := release.MockOnClassic(false)
	defer restore()

	mockServer := httptest.NewServer(http.HandlerFunc(func(w http.ResponseWriter, r *http.Request) {
		c.Fatal("should not have made it to the server")
	}))

	c.Assert(mockServer, NotNil)
	defer mockServer.Close()

	mockServerURL, _ := url.Parse(mockServer.URL)
	cfg := store.Config{
		StoreBaseURL: mockServerURL,
	}
	dauthCtx := &testDauthContext{c: c, device: s.device}
	sto := store.New(&cfg, dauthCtx)

	results, err := sto.SnapAction(context.TODO(), nil,
		[]*store.SnapAction{
			{
				Action:       "something unexpected",
				InstanceName: "hello-world",
			},
		}, nil, nil)
	c.Assert(err, ErrorMatches, `.* unsupported action .*`)
	c.Assert(results, IsNil)
}

func (s *storeTestSuite) TestSnapActionErrorError(c *C) {
	e := &store.SnapActionError{Refresh: map[string]error{
		"foo": fmt.Errorf("sad refresh"),
	}}
	c.Check(e.Error(), Equals, `cannot refresh snap "foo": sad refresh`)

	e = &store.SnapActionError{Refresh: map[string]error{
		"foo": fmt.Errorf("sad refresh 1"),
		"bar": fmt.Errorf("sad refresh 2"),
	}}
	errMsg := e.Error()
	c.Check(strings.HasPrefix(errMsg, "cannot refresh:"), Equals, true)
	c.Check(errMsg, testutil.Contains, "\nsad refresh 1: \"foo\"")
	c.Check(errMsg, testutil.Contains, "\nsad refresh 2: \"bar\"")

	e = &store.SnapActionError{Install: map[string]error{
		"foo": fmt.Errorf("sad install"),
	}}
	c.Check(e.Error(), Equals, `cannot install snap "foo": sad install`)

	e = &store.SnapActionError{Install: map[string]error{
		"foo": fmt.Errorf("sad install 1"),
		"bar": fmt.Errorf("sad install 2"),
	}}
	errMsg = e.Error()
	c.Check(strings.HasPrefix(errMsg, "cannot install:\n"), Equals, true)
	c.Check(errMsg, testutil.Contains, "\nsad install 1: \"foo\"")
	c.Check(errMsg, testutil.Contains, "\nsad install 2: \"bar\"")

	e = &store.SnapActionError{Download: map[string]error{
		"foo": fmt.Errorf("sad download"),
	}}
	c.Check(e.Error(), Equals, `cannot download snap "foo": sad download`)

	e = &store.SnapActionError{Download: map[string]error{
		"foo": fmt.Errorf("sad download 1"),
		"bar": fmt.Errorf("sad download 2"),
	}}
	errMsg = e.Error()
	c.Check(strings.HasPrefix(errMsg, "cannot download:\n"), Equals, true)
	c.Check(errMsg, testutil.Contains, "\nsad download 1: \"foo\"")
	c.Check(errMsg, testutil.Contains, "\nsad download 2: \"bar\"")

	e = &store.SnapActionError{Refresh: map[string]error{
		"foo": fmt.Errorf("sad refresh 1"),
	},
		Install: map[string]error{
			"bar": fmt.Errorf("sad install 2"),
		}}
	c.Check(e.Error(), Equals, `cannot refresh or install:
sad refresh 1: "foo"
sad install 2: "bar"`)

	e = &store.SnapActionError{Refresh: map[string]error{
		"foo": fmt.Errorf("sad refresh 1"),
	},
		Download: map[string]error{
			"bar": fmt.Errorf("sad download 2"),
		}}
	c.Check(e.Error(), Equals, `cannot refresh or download:
sad refresh 1: "foo"
sad download 2: "bar"`)

	e = &store.SnapActionError{Install: map[string]error{
		"foo": fmt.Errorf("sad install 1"),
	},
		Download: map[string]error{
			"bar": fmt.Errorf("sad download 2"),
		}}
	c.Check(e.Error(), Equals, `cannot install or download:
sad install 1: "foo"
sad download 2: "bar"`)

	e = &store.SnapActionError{Refresh: map[string]error{
		"foo": fmt.Errorf("sad refresh 1"),
	},
		Install: map[string]error{
			"bar": fmt.Errorf("sad install 2"),
		},
		Download: map[string]error{
			"baz": fmt.Errorf("sad download 3"),
		}}
	c.Check(e.Error(), Equals, `cannot refresh, install, or download:
sad refresh 1: "foo"
sad install 2: "bar"
sad download 3: "baz"`)

	e = &store.SnapActionError{
		NoResults: true,
		Other:     []error{fmt.Errorf("other error")},
	}
	c.Check(e.Error(), Equals, `cannot refresh, install, or download: other error`)

	e = &store.SnapActionError{
		Other: []error{fmt.Errorf("other error 1"), fmt.Errorf("other error 2")},
	}
	c.Check(e.Error(), Equals, `cannot refresh, install, or download:
other error 1
other error 2`)

	e = &store.SnapActionError{
		Install: map[string]error{
			"bar": fmt.Errorf("sad install"),
		},
		Other: []error{fmt.Errorf("other error 1"), fmt.Errorf("other error 2")},
	}
	c.Check(e.Error(), Equals, `cannot refresh, install, or download:
sad install: "bar"
other error 1
other error 2`)

	e = &store.SnapActionError{
		NoResults: true,
	}
	c.Check(e.Error(), Equals, "no install/refresh information results from the store")
}

func (s *storeTestSuite) TestSnapActionRefreshesBothAuths(c *C) {
	// snap action (install/refresh) has is its own custom way to
	// signal macaroon refreshes that allows to do a best effort
	// with the available results

	refresh, err := makeTestRefreshDischargeResponse()
	c.Assert(err, IsNil)
	c.Check(s.user.StoreDischarges[0], Not(Equals), refresh)

	// mock refresh response
	refreshDischargeEndpointHit := false
	mockSSOServer := httptest.NewServer(http.HandlerFunc(func(w http.ResponseWriter, r *http.Request) {
		io.WriteString(w, fmt.Sprintf(`{"discharge_macaroon": "%s"}`, refresh))
		refreshDischargeEndpointHit = true
	}))
	defer mockSSOServer.Close()
	store.UbuntuoneRefreshDischargeAPI = mockSSOServer.URL + "/tokens/refresh"

	refreshSessionRequested := false
	expiredAuth := `Macaroon root="expired-session-macaroon"`
	n := 0
	// mock store response
	mockServer := httptest.NewServer(http.HandlerFunc(func(w http.ResponseWriter, r *http.Request) {
		c.Check(r.UserAgent(), Equals, userAgent)

		switch r.URL.Path {
		case snapActionPath:
			n++
			type errObj struct {
				Code    string `json:"code"`
				Message string `json:"message"`
			}
			var errors []errObj

			authorization := r.Header.Get("Authorization")
			c.Check(authorization, Equals, s.expectedAuthorization(c, s.user))
			if s.user.StoreDischarges[0] != refresh {
				errors = append(errors, errObj{Code: "user-authorization-needs-refresh"})
			}

			devAuthorization := r.Header.Get("Snap-Device-Authorization")
			if devAuthorization == "" {
				c.Fatalf("device authentication missing")
			} else if devAuthorization == expiredAuth {
				errors = append(errors, errObj{Code: "device-authorization-needs-refresh"})
			} else {
				c.Check(devAuthorization, Equals, `Macaroon root="refreshed-session-macaroon"`)
			}

			errorsJSON, err := json.Marshal(errors)
			c.Assert(err, IsNil)

			io.WriteString(w, fmt.Sprintf(`{
  "results": [{
     "result": "refresh",
     "instance-key": "buPKUD3TKqCOgLEjjHx5kSiCpIs5cMuQ",
     "snap-id": "buPKUD3TKqCOgLEjjHx5kSiCpIs5cMuQ",
     "name": "hello-world",
     "snap": {
       "snap-id": "buPKUD3TKqCOgLEjjHx5kSiCpIs5cMuQ",
       "name": "hello-world",
       "revision": 26,
       "version": "6.1",
       "publisher": {
          "id": "canonical",
          "name": "canonical",
          "title": "Canonical"
       }
     }
  }],
  "error-list": %s
}`, errorsJSON))
		case authNoncesPath:
			io.WriteString(w, `{"nonce": "1234567890:9876543210"}`)
		case authSessionPath:
			// sanity of request
			jsonReq, err := ioutil.ReadAll(r.Body)
			c.Assert(err, IsNil)
			var req map[string]string
			err = json.Unmarshal(jsonReq, &req)
			c.Assert(err, IsNil)
			c.Check(strings.HasPrefix(req["device-session-request"], "type: device-session-request\n"), Equals, true)
			c.Check(strings.HasPrefix(req["serial-assertion"], "type: serial\n"), Equals, true)
			c.Check(strings.HasPrefix(req["model-assertion"], "type: model\n"), Equals, true)

			authorization := r.Header.Get("X-Device-Authorization")
			if authorization == "" {
				c.Fatalf("expecting only refresh")
			} else {
				c.Check(authorization, Equals, expiredAuth)
				io.WriteString(w, `{"macaroon": "refreshed-session-macaroon"}`)
				refreshSessionRequested = true
			}
		default:
			c.Fatalf("unexpected path %q", r.URL.Path)
		}
	}))
	c.Assert(mockServer, NotNil)
	defer mockServer.Close()

	mockServerURL, _ := url.Parse(mockServer.URL)

	// make sure device session is expired
	s.device.SessionMacaroon = "expired-session-macaroon"
	dauthCtx := &testDauthContext{c: c, device: s.device, user: s.user}
	sto := store.New(&store.Config{
		StoreBaseURL: mockServerURL,
	}, dauthCtx)

	results, err := sto.SnapAction(context.TODO(), []*store.CurrentSnap{
		{
			InstanceName:    "hello-world",
			SnapID:          helloWorldSnapID,
			TrackingChannel: "beta",
			Revision:        snap.R(1),
			RefreshedDate:   helloRefreshedDate,
		},
	}, []*store.SnapAction{
		{
			Action:       "refresh",
			SnapID:       helloWorldSnapID,
			InstanceName: "hello-world",
		},
	}, s.user, nil)
	c.Assert(err, IsNil)
	c.Assert(results, HasLen, 1)
	c.Assert(results[0].InstanceName(), Equals, "hello-world")
	c.Check(refreshDischargeEndpointHit, Equals, true)
	c.Check(refreshSessionRequested, Equals, true)
	c.Check(n, Equals, 2)
}

func (s *storeTestSuite) TestConnectivityCheckHappy(c *C) {
	seenPaths := make(map[string]int, 2)
	var mockServerURL *url.URL
	mockServer := httptest.NewServer(http.HandlerFunc(func(w http.ResponseWriter, r *http.Request) {
		switch r.URL.Path {
		case "/v2/snaps/info/core":
			c.Check(r.Method, Equals, "GET")
			c.Check(r.URL.Query(), DeepEquals, url.Values{"fields": {"download"}, "architecture": {arch.UbuntuArchitecture()}})
			u, err := url.Parse("/download/core")
			c.Assert(err, IsNil)
			io.WriteString(w,
				fmt.Sprintf(`{"channel-map": [{"download": {"url": %q}}, {"download": {"url": %q}}, {"download": {"url": %q}}]}`,
					mockServerURL.ResolveReference(u).String(),
					mockServerURL.String()+"/bogus1/",
					mockServerURL.String()+"/bogus2/",
				))
		case "/download/core":
			c.Check(r.Method, Equals, "HEAD")
			w.WriteHeader(200)
		default:
			c.Fatalf("unexpected request: %s", r.URL.String())
			return
		}
		seenPaths[r.URL.Path]++
	}))
	c.Assert(mockServer, NotNil)
	defer mockServer.Close()
	mockServerURL, _ = url.Parse(mockServer.URL)

	sto := store.New(&store.Config{
		StoreBaseURL: mockServerURL,
	}, nil)
	connectivity, err := sto.ConnectivityCheck()
	c.Assert(err, IsNil)
	// everything is the test server, here
	c.Check(connectivity, DeepEquals, map[string]bool{
		mockServerURL.Host: true,
	})
	c.Check(seenPaths, DeepEquals, map[string]int{
		"/v2/snaps/info/core": 1,
		"/download/core":      1,
	})
}

func (s *storeTestSuite) TestConnectivityCheckUnhappy(c *C) {
	store.MockConnCheckStrategy(&s.BaseTest, retry.LimitCount(3, retry.Exponential{
		Initial: time.Millisecond,
		Factor:  1.3,
	}))

	seenPaths := make(map[string]int, 2)
	var mockServerURL *url.URL
	mockServer := httptest.NewServer(http.HandlerFunc(func(w http.ResponseWriter, r *http.Request) {
		switch r.URL.Path {
		case "/v2/snaps/info/core":
			w.WriteHeader(500)
		default:
			c.Fatalf("unexpected request: %s", r.URL.String())
			return
		}
		seenPaths[r.URL.Path]++
	}))
	c.Assert(mockServer, NotNil)
	defer mockServer.Close()
	mockServerURL, _ = url.Parse(mockServer.URL)

	sto := store.New(&store.Config{
		StoreBaseURL: mockServerURL,
	}, nil)
	connectivity, err := sto.ConnectivityCheck()
	c.Assert(err, IsNil)
	// everything is the test server, here
	c.Check(connectivity, DeepEquals, map[string]bool{
		mockServerURL.Host: false,
	})
	// three because retries
	c.Check(seenPaths, DeepEquals, map[string]int{
		"/v2/snaps/info/core": 3,
	})
}

func (s *storeTestSuite) TestSnapActionRefreshParallelInstall(c *C) {
	mockServer := httptest.NewServer(http.HandlerFunc(func(w http.ResponseWriter, r *http.Request) {
		assertRequest(c, r, "POST", snapActionPath)
		// check device authorization is set, implicitly checking doRequest was used
		c.Check(r.Header.Get("Snap-Device-Authorization"), Equals, `Macaroon root="device-macaroon"`)

		jsonReq, err := ioutil.ReadAll(r.Body)
		c.Assert(err, IsNil)
		var req struct {
			Context []map[string]interface{} `json:"context"`
			Actions []map[string]interface{} `json:"actions"`
		}

		err = json.Unmarshal(jsonReq, &req)
		c.Assert(err, IsNil)

		c.Assert(req.Context, HasLen, 2)
		c.Assert(req.Context[0], DeepEquals, map[string]interface{}{
			"snap-id":          helloWorldSnapID,
			"instance-key":     helloWorldSnapID,
			"revision":         float64(26),
			"tracking-channel": "stable",
			"refreshed-date":   helloRefreshedDateStr,
			"epoch":            iZeroEpoch,
		})
		c.Assert(req.Context[1], DeepEquals, map[string]interface{}{
			"snap-id":          helloWorldSnapID,
			"instance-key":     helloWorldFooInstanceKeyWithSalt,
			"revision":         float64(2),
			"tracking-channel": "stable",
			"refreshed-date":   helloRefreshedDateStr,
			"epoch":            iZeroEpoch,
		})
		c.Assert(req.Actions, HasLen, 1)
		c.Assert(req.Actions[0], DeepEquals, map[string]interface{}{
			"action":       "refresh",
			"instance-key": helloWorldFooInstanceKeyWithSalt,
			"snap-id":      helloWorldSnapID,
			"channel":      "stable",
		})

		io.WriteString(w, `{
  "results": [{
     "result": "refresh",
     "instance-key": "buPKUD3TKqCOgLEjjHx5kSiCpIs5cMuQ:IDKVhLy-HUyfYGFKcsH4V-7FVG7hLGs4M5zsraZU5tk",
     "snap-id": "buPKUD3TKqCOgLEjjHx5kSiCpIs5cMuQ",
     "name": "hello-world",
     "snap": {
       "snap-id": "buPKUD3TKqCOgLEjjHx5kSiCpIs5cMuQ",
       "name": "hello-world",
       "revision": 26,
       "version": "6.1",
       "publisher": {
          "id": "canonical",
          "username": "canonical",
          "display-name": "Canonical"
       }
     }
  }]
}`)
	}))

	c.Assert(mockServer, NotNil)
	defer mockServer.Close()

	mockServerURL, _ := url.Parse(mockServer.URL)
	cfg := store.Config{
		StoreBaseURL: mockServerURL,
	}
	dauthCtx := &testDauthContext{c: c, device: s.device}
	sto := store.New(&cfg, dauthCtx)

	results, err := sto.SnapAction(context.TODO(), []*store.CurrentSnap{
		{
			InstanceName:    "hello-world",
			SnapID:          helloWorldSnapID,
			TrackingChannel: "stable",
			Revision:        snap.R(26),
			RefreshedDate:   helloRefreshedDate,
		}, {
			InstanceName:    "hello-world_foo",
			SnapID:          helloWorldSnapID,
			TrackingChannel: "stable",
			Revision:        snap.R(2),
			RefreshedDate:   helloRefreshedDate,
		},
	}, []*store.SnapAction{
		{
			Action:       "refresh",
			SnapID:       helloWorldSnapID,
			Channel:      "stable",
			InstanceName: "hello-world_foo",
		},
	}, nil, &store.RefreshOptions{PrivacyKey: "123"})
	c.Assert(err, IsNil)
	c.Assert(results, HasLen, 1)
	c.Assert(results[0].SnapName(), Equals, "hello-world")
	c.Assert(results[0].InstanceName(), Equals, "hello-world_foo")
	c.Assert(results[0].Revision, Equals, snap.R(26))
}

func (s *storeTestSuite) TestSnapActionRefreshStableInstanceKey(c *C) {
	// salt "foo"
	helloWorldFooInstanceKeyWithSaltFoo := helloWorldSnapID + ":CY2pHZ7nlQDuiO5DxIsdRttcqqBoD2ZCQiEtCJSdVcI"
	mockServer := httptest.NewServer(http.HandlerFunc(func(w http.ResponseWriter, r *http.Request) {
		assertRequest(c, r, "POST", snapActionPath)
		// check device authorization is set, implicitly checking doRequest was used
		c.Check(r.Header.Get("Snap-Device-Authorization"), Equals, `Macaroon root="device-macaroon"`)

		jsonReq, err := ioutil.ReadAll(r.Body)
		c.Assert(err, IsNil)
		var req struct {
			Context []map[string]interface{} `json:"context"`
			Actions []map[string]interface{} `json:"actions"`
		}

		err = json.Unmarshal(jsonReq, &req)
		c.Assert(err, IsNil)

		c.Assert(req.Context, HasLen, 2)
		c.Assert(req.Context[0], DeepEquals, map[string]interface{}{
			"snap-id":          helloWorldSnapID,
			"instance-key":     helloWorldSnapID,
			"revision":         float64(26),
			"tracking-channel": "stable",
			"refreshed-date":   helloRefreshedDateStr,
			"epoch":            iZeroEpoch,
		})
		c.Assert(req.Context[1], DeepEquals, map[string]interface{}{
			"snap-id":          helloWorldSnapID,
			"instance-key":     helloWorldFooInstanceKeyWithSaltFoo,
			"revision":         float64(2),
			"tracking-channel": "stable",
			"refreshed-date":   helloRefreshedDateStr,
			"epoch":            iZeroEpoch,
		})
		c.Assert(req.Actions, HasLen, 1)
		c.Assert(req.Actions[0], DeepEquals, map[string]interface{}{
			"action":       "refresh",
			"instance-key": helloWorldFooInstanceKeyWithSaltFoo,
			"snap-id":      helloWorldSnapID,
			"channel":      "stable",
		})

		io.WriteString(w, `{
  "results": [{
     "result": "refresh",
     "instance-key": "buPKUD3TKqCOgLEjjHx5kSiCpIs5cMuQ:CY2pHZ7nlQDuiO5DxIsdRttcqqBoD2ZCQiEtCJSdVcI",
     "snap-id": "buPKUD3TKqCOgLEjjHx5kSiCpIs5cMuQ",
     "name": "hello-world",
     "snap": {
       "snap-id": "buPKUD3TKqCOgLEjjHx5kSiCpIs5cMuQ",
       "name": "hello-world",
       "revision": 26,
       "version": "6.1",
       "publisher": {
          "id": "canonical",
          "username": "canonical",
          "display-name": "Canonical"
       }
     }
  }]
}`)
	}))

	c.Assert(mockServer, NotNil)
	defer mockServer.Close()

	mockServerURL, _ := url.Parse(mockServer.URL)
	cfg := store.Config{
		StoreBaseURL: mockServerURL,
	}
	dauthCtx := &testDauthContext{c: c, device: s.device}
	sto := store.New(&cfg, dauthCtx)

	opts := &store.RefreshOptions{PrivacyKey: "foo"}
	currentSnaps := []*store.CurrentSnap{
		{
			InstanceName:    "hello-world",
			SnapID:          helloWorldSnapID,
			TrackingChannel: "stable",
			Revision:        snap.R(26),
			RefreshedDate:   helloRefreshedDate,
		}, {
			InstanceName:    "hello-world_foo",
			SnapID:          helloWorldSnapID,
			TrackingChannel: "stable",
			Revision:        snap.R(2),
			RefreshedDate:   helloRefreshedDate,
		},
	}
	action := []*store.SnapAction{
		{
			Action:       "refresh",
			SnapID:       helloWorldSnapID,
			Channel:      "stable",
			InstanceName: "hello-world_foo",
		},
	}
	results, err := sto.SnapAction(context.TODO(), currentSnaps, action, nil, opts)
	c.Assert(err, IsNil)
	c.Assert(results, HasLen, 1)
	c.Assert(results[0].SnapName(), Equals, "hello-world")
	c.Assert(results[0].InstanceName(), Equals, "hello-world_foo")
	c.Assert(results[0].Revision, Equals, snap.R(26))

	// another request with the same seed, gives same result
	resultsAgain, err := sto.SnapAction(context.TODO(), currentSnaps, action, nil, opts)
	c.Assert(err, IsNil)
	c.Assert(resultsAgain, DeepEquals, results)
}

func (s *storeTestSuite) TestSnapActionRevisionNotAvailableParallelInstall(c *C) {
	mockServer := httptest.NewServer(http.HandlerFunc(func(w http.ResponseWriter, r *http.Request) {
		assertRequest(c, r, "POST", snapActionPath)
		// check device authorization is set, implicitly checking doRequest was used
		c.Check(r.Header.Get("Snap-Device-Authorization"), Equals, `Macaroon root="device-macaroon"`)

		jsonReq, err := ioutil.ReadAll(r.Body)
		c.Assert(err, IsNil)
		var req struct {
			Context []map[string]interface{} `json:"context"`
			Actions []map[string]interface{} `json:"actions"`
		}

		err = json.Unmarshal(jsonReq, &req)
		c.Assert(err, IsNil)

		c.Assert(req.Context, HasLen, 2)
		c.Assert(req.Context[0], DeepEquals, map[string]interface{}{
			"snap-id":          helloWorldSnapID,
			"instance-key":     helloWorldSnapID,
			"revision":         float64(26),
			"tracking-channel": "stable",
			"refreshed-date":   helloRefreshedDateStr,
			"epoch":            iZeroEpoch,
		})
		c.Assert(req.Context[1], DeepEquals, map[string]interface{}{
			"snap-id":          helloWorldSnapID,
			"instance-key":     helloWorldFooInstanceKeyWithSalt,
			"revision":         float64(2),
			"tracking-channel": "edge",
			"refreshed-date":   helloRefreshedDateStr,
			"epoch":            iZeroEpoch,
		})
		c.Assert(req.Actions, HasLen, 3)
		c.Assert(req.Actions[0], DeepEquals, map[string]interface{}{
			"action":       "refresh",
			"instance-key": helloWorldSnapID,
			"snap-id":      helloWorldSnapID,
		})
		c.Assert(req.Actions[1], DeepEquals, map[string]interface{}{
			"action":       "refresh",
			"instance-key": helloWorldFooInstanceKeyWithSalt,
			"snap-id":      helloWorldSnapID,
		})
		c.Assert(req.Actions[2], DeepEquals, map[string]interface{}{
			"action":       "install",
			"instance-key": "install-1",
			"name":         "other",
			"channel":      "stable",
			"epoch":        nil,
		})

		io.WriteString(w, `{
  "results": [{
     "result": "error",
     "instance-key": "buPKUD3TKqCOgLEjjHx5kSiCpIs5cMuQ",
     "snap-id": "buPKUD3TKqCOgLEjjHx5kSiCpIs5cMuQ",
     "name": "hello-world",
     "error": {
       "code": "revision-not-found",
       "message": "msg1"
     }
  }, {
     "result": "error",
     "instance-key": "buPKUD3TKqCOgLEjjHx5kSiCpIs5cMuQ:IDKVhLy-HUyfYGFKcsH4V-7FVG7hLGs4M5zsraZU5tk",
     "snap-id": "buPKUD3TKqCOgLEjjHx5kSiCpIs5cMuQ",
     "name": "hello-world",
     "error": {
       "code": "revision-not-found",
       "message": "msg2"
     }
  },  {
     "result": "error",
     "instance-key": "install-1",
     "snap-id": "foo-id",
     "name": "other",
     "error": {
       "code": "revision-not-found",
       "message": "msg3"
     }
  }
  ]
}`)
	}))

	c.Assert(mockServer, NotNil)
	defer mockServer.Close()

	mockServerURL, _ := url.Parse(mockServer.URL)
	cfg := store.Config{
		StoreBaseURL: mockServerURL,
	}
	dauthCtx := &testDauthContext{c: c, device: s.device}
	sto := store.New(&cfg, dauthCtx)

	results, err := sto.SnapAction(context.TODO(), []*store.CurrentSnap{
		{
			InstanceName:    "hello-world",
			SnapID:          helloWorldSnapID,
			TrackingChannel: "stable",
			Revision:        snap.R(26),
			RefreshedDate:   helloRefreshedDate,
		},
		{
			InstanceName:    "hello-world_foo",
			SnapID:          helloWorldSnapID,
			TrackingChannel: "edge",
			Revision:        snap.R(2),
			RefreshedDate:   helloRefreshedDate,
		},
	}, []*store.SnapAction{
		{
			Action:       "refresh",
			InstanceName: "hello-world",
			SnapID:       helloWorldSnapID,
		}, {
			Action:       "refresh",
			InstanceName: "hello-world_foo",
			SnapID:       helloWorldSnapID,
		}, {
			Action:       "install",
			InstanceName: "other_foo",
			Channel:      "stable",
		},
	}, nil, &store.RefreshOptions{PrivacyKey: "123"})
	c.Assert(results, HasLen, 0)
	c.Check(err, DeepEquals, &store.SnapActionError{
		Refresh: map[string]error{
			"hello-world": &store.RevisionNotAvailableError{
				Action:  "refresh",
				Channel: "stable",
			},
			"hello-world_foo": &store.RevisionNotAvailableError{
				Action:  "refresh",
				Channel: "edge",
			},
		},
		Install: map[string]error{
			"other_foo": &store.RevisionNotAvailableError{
				Action:  "install",
				Channel: "stable",
			},
		},
	})
}

func (s *storeTestSuite) TestSnapActionInstallParallelInstall(c *C) {
	mockServer := httptest.NewServer(http.HandlerFunc(func(w http.ResponseWriter, r *http.Request) {
		assertRequest(c, r, "POST", snapActionPath)
		// check device authorization is set, implicitly checking doRequest was used
		c.Check(r.Header.Get("Snap-Device-Authorization"), Equals, `Macaroon root="device-macaroon"`)

		jsonReq, err := ioutil.ReadAll(r.Body)
		c.Assert(err, IsNil)
		var req struct {
			Context []map[string]interface{} `json:"context"`
			Actions []map[string]interface{} `json:"actions"`
		}

		err = json.Unmarshal(jsonReq, &req)
		c.Assert(err, IsNil)

		c.Assert(req.Context, HasLen, 1)
		c.Assert(req.Context[0], DeepEquals, map[string]interface{}{
			"snap-id":          helloWorldSnapID,
			"instance-key":     helloWorldSnapID,
			"revision":         float64(26),
			"tracking-channel": "stable",
			"refreshed-date":   helloRefreshedDateStr,
			"epoch":            iZeroEpoch,
		})
		c.Assert(req.Actions, HasLen, 1)
		c.Assert(req.Actions[0], DeepEquals, map[string]interface{}{
			"action":       "install",
			"instance-key": "install-1",
			"name":         "hello-world",
			"channel":      "stable",
			"epoch":        nil,
		})

		io.WriteString(w, `{
  "results": [{
     "result": "install",
     "instance-key": "install-1",
     "snap-id": "buPKUD3TKqCOgLEjjHx5kSiCpIs5cMuQ",
     "name": "hello-world",
     "snap": {
       "snap-id": "buPKUD3TKqCOgLEjjHx5kSiCpIs5cMuQ",
       "name": "hello-world",
       "revision": 28,
       "version": "6.1",
       "publisher": {
          "id": "canonical",
          "username": "canonical",
          "display-name": "Canonical"
       }
     }
  }]
}`)
	}))

	c.Assert(mockServer, NotNil)
	defer mockServer.Close()

	mockServerURL, _ := url.Parse(mockServer.URL)
	cfg := store.Config{
		StoreBaseURL: mockServerURL,
	}
	dauthCtx := &testDauthContext{c: c, device: s.device}
	sto := store.New(&cfg, dauthCtx)

	results, err := sto.SnapAction(context.TODO(), []*store.CurrentSnap{
		{
			InstanceName:    "hello-world",
			SnapID:          helloWorldSnapID,
			TrackingChannel: "stable",
			Revision:        snap.R(26),
			RefreshedDate:   helloRefreshedDate,
		},
	}, []*store.SnapAction{
		{
			Action:       "install",
			InstanceName: "hello-world_foo",
			Channel:      "stable",
		},
	}, nil, nil)
	c.Assert(err, IsNil)
	c.Assert(results, HasLen, 1)
	c.Assert(results[0].InstanceName(), Equals, "hello-world_foo")
	c.Assert(results[0].SnapName(), Equals, "hello-world")
	c.Assert(results[0].Revision, Equals, snap.R(28))
	c.Assert(results[0].Version, Equals, "6.1")
	c.Assert(results[0].SnapID, Equals, helloWorldSnapID)
	c.Assert(results[0].Deltas, HasLen, 0)
	// effective-channel is not set
	c.Assert(results[0].Channel, Equals, "")
}

func (s *storeTestSuite) TestSnapActionErrorsWhenNoInstanceName(c *C) {
	dauthCtx := &testDauthContext{c: c, device: s.device}
	sto := store.New(&store.Config{}, dauthCtx)

	results, err := sto.SnapAction(context.TODO(), []*store.CurrentSnap{
		{
			InstanceName:    "hello-world",
			SnapID:          helloWorldSnapID,
			TrackingChannel: "stable",
			Revision:        snap.R(26),
			RefreshedDate:   helloRefreshedDate,
		},
	}, []*store.SnapAction{
		{
			Action:  "install",
			Channel: "stable",
		},
	}, nil, nil)
	c.Assert(err, ErrorMatches, "internal error: action without instance name")
	c.Assert(results, IsNil)
}

func (s *storeTestSuite) TestSnapActionInstallUnexpectedInstallKey(c *C) {
	mockServer := httptest.NewServer(http.HandlerFunc(func(w http.ResponseWriter, r *http.Request) {
		assertRequest(c, r, "POST", snapActionPath)
		// check device authorization is set, implicitly checking doRequest was used
		c.Check(r.Header.Get("Snap-Device-Authorization"), Equals, `Macaroon root="device-macaroon"`)

		jsonReq, err := ioutil.ReadAll(r.Body)
		c.Assert(err, IsNil)
		var req struct {
			Context []map[string]interface{} `json:"context"`
			Actions []map[string]interface{} `json:"actions"`
		}

		err = json.Unmarshal(jsonReq, &req)
		c.Assert(err, IsNil)

		c.Assert(req.Context, HasLen, 1)
		c.Assert(req.Context[0], DeepEquals, map[string]interface{}{
			"snap-id":          helloWorldSnapID,
			"instance-key":     helloWorldSnapID,
			"revision":         float64(26),
			"tracking-channel": "stable",
			"refreshed-date":   helloRefreshedDateStr,
			"epoch":            iZeroEpoch,
		})
		c.Assert(req.Actions, HasLen, 1)
		c.Assert(req.Actions[0], DeepEquals, map[string]interface{}{
			"action":       "install",
			"instance-key": "install-1",
			"name":         "hello-world",
			"channel":      "stable",
			"epoch":        nil,
		})

		io.WriteString(w, `{
  "results": [{
     "result": "install",
     "instance-key": "foo-2",
     "snap-id": "buPKUD3TKqCOgLEjjHx5kSiCpIs5cMuQ",
     "name": "hello-world",
     "snap": {
       "snap-id": "buPKUD3TKqCOgLEjjHx5kSiCpIs5cMuQ",
       "name": "hello-world",
       "revision": 28,
       "version": "6.1",
       "publisher": {
          "id": "canonical",
          "username": "canonical",
          "display-name": "Canonical"
       }
     }
  }]
}`)
	}))

	c.Assert(mockServer, NotNil)
	defer mockServer.Close()

	mockServerURL, _ := url.Parse(mockServer.URL)
	cfg := store.Config{
		StoreBaseURL: mockServerURL,
	}
	dauthCtx := &testDauthContext{c: c, device: s.device}
	sto := store.New(&cfg, dauthCtx)

	results, err := sto.SnapAction(context.TODO(), []*store.CurrentSnap{
		{
			InstanceName:    "hello-world",
			SnapID:          helloWorldSnapID,
			TrackingChannel: "stable",
			Revision:        snap.R(26),
			RefreshedDate:   helloRefreshedDate,
		},
	}, []*store.SnapAction{
		{
			Action:       "install",
			InstanceName: "hello-world_foo",
			Channel:      "stable",
		},
	}, nil, nil)
	c.Assert(err, ErrorMatches, `unexpected invalid install/refresh API result: unexpected instance-key "foo-2"`)
	c.Assert(results, IsNil)
}

func (s *storeTestSuite) TestSnapActionRefreshUnexpectedInstanceKey(c *C) {
	mockServer := httptest.NewServer(http.HandlerFunc(func(w http.ResponseWriter, r *http.Request) {
		assertRequest(c, r, "POST", snapActionPath)
		// check device authorization is set, implicitly checking doRequest was used
		c.Check(r.Header.Get("Snap-Device-Authorization"), Equals, `Macaroon root="device-macaroon"`)

		jsonReq, err := ioutil.ReadAll(r.Body)
		c.Assert(err, IsNil)
		var req struct {
			Context []map[string]interface{} `json:"context"`
			Actions []map[string]interface{} `json:"actions"`
		}

		err = json.Unmarshal(jsonReq, &req)
		c.Assert(err, IsNil)

		c.Assert(req.Context, HasLen, 1)
		c.Assert(req.Context[0], DeepEquals, map[string]interface{}{
			"snap-id":          helloWorldSnapID,
			"instance-key":     helloWorldSnapID,
			"revision":         float64(26),
			"tracking-channel": "stable",
			"refreshed-date":   helloRefreshedDateStr,
			"epoch":            iZeroEpoch,
		})
		c.Assert(req.Actions, HasLen, 1)
		c.Assert(req.Actions[0], DeepEquals, map[string]interface{}{
			"action":       "refresh",
			"instance-key": helloWorldSnapID,
			"snap-id":      helloWorldSnapID,
			"channel":      "stable",
		})

		io.WriteString(w, `{
  "results": [{
     "result": "refresh",
     "instance-key": "foo-5",
     "snap-id": "buPKUD3TKqCOgLEjjHx5kSiCpIs5cMuQ",
     "name": "hello-world",
     "snap": {
       "snap-id": "buPKUD3TKqCOgLEjjHx5kSiCpIs5cMuQ",
       "name": "hello-world",
       "revision": 26,
       "version": "6.1",
       "publisher": {
          "id": "canonical",
          "username": "canonical",
          "display-name": "Canonical"
       }
     }
  }]
}`)
	}))

	c.Assert(mockServer, NotNil)
	defer mockServer.Close()

	mockServerURL, _ := url.Parse(mockServer.URL)
	cfg := store.Config{
		StoreBaseURL: mockServerURL,
	}
	dauthCtx := &testDauthContext{c: c, device: s.device}
	sto := store.New(&cfg, dauthCtx)

	results, err := sto.SnapAction(context.TODO(), []*store.CurrentSnap{
		{
			InstanceName:    "hello-world",
			SnapID:          helloWorldSnapID,
			TrackingChannel: "stable",
			Revision:        snap.R(26),
			RefreshedDate:   helloRefreshedDate,
		},
	}, []*store.SnapAction{
		{
			Action:       "refresh",
			SnapID:       helloWorldSnapID,
			Channel:      "stable",
			InstanceName: "hello-world",
		},
	}, nil, nil)
	c.Assert(err, ErrorMatches, `unexpected invalid install/refresh API result: unexpected refresh`)
	c.Assert(results, IsNil)
}

func (s *storeTestSuite) TestSnapActionUnexpectedErrorKey(c *C) {
	mockServer := httptest.NewServer(http.HandlerFunc(func(w http.ResponseWriter, r *http.Request) {
		assertRequest(c, r, "POST", snapActionPath)
		// check device authorization is set, implicitly checking doRequest was used
		c.Check(r.Header.Get("Snap-Device-Authorization"), Equals, `Macaroon root="device-macaroon"`)

		jsonReq, err := ioutil.ReadAll(r.Body)
		c.Assert(err, IsNil)
		var req struct {
			Context []map[string]interface{} `json:"context"`
			Actions []map[string]interface{} `json:"actions"`
		}

		err = json.Unmarshal(jsonReq, &req)
		c.Assert(err, IsNil)

		c.Assert(req.Context, HasLen, 2)
		c.Assert(req.Context[0], DeepEquals, map[string]interface{}{
			"snap-id":          helloWorldSnapID,
			"instance-key":     helloWorldSnapID,
			"revision":         float64(26),
			"tracking-channel": "stable",
			"refreshed-date":   helloRefreshedDateStr,
			"epoch":            iZeroEpoch,
		})
		c.Assert(req.Context[1], DeepEquals, map[string]interface{}{
			"snap-id":          helloWorldSnapID,
			"instance-key":     helloWorldFooInstanceKeyWithSalt,
			"revision":         float64(2),
			"tracking-channel": "stable",
			"refreshed-date":   helloRefreshedDateStr,
			"epoch":            iZeroEpoch,
		})
		c.Assert(req.Actions, HasLen, 1)
		c.Assert(req.Actions[0], DeepEquals, map[string]interface{}{
			"action":       "install",
			"instance-key": "install-1",
			"name":         "foo-2",
			"epoch":        nil,
		})

		io.WriteString(w, `{
  "results": [{
     "result": "install",
     "instance-key": "install-1",
     "snap-id": "foo-2-id",
     "name": "foo-2",
     "snap": {
       "snap-id": "foo-2-id",
       "name": "foo-2",
       "revision": 28,
       "version": "6.1",
       "publisher": {
          "id": "canonical",
          "username": "canonical",
          "display-name": "Canonical"
       }
     }
  },{
      "error": {
        "code": "duplicated-snap",
         "message": "The Snap is present more than once in the request."
      },
      "instance-key": "buPKUD3TKqCOgLEjjHx5kSiCpIs5cMuQ:IDKVhLy-HUyfYGFKcsH4V-7FVG7hLGs4M5zsraZU5tk",
      "name": null,
      "result": "error",
      "snap": null,
      "snap-id": "buPKUD3TKqCOgLEjjHx5kSiCpIs5cMuQ"
  }]
}`)
	}))

	c.Assert(mockServer, NotNil)
	defer mockServer.Close()

	mockServerURL, _ := url.Parse(mockServer.URL)
	cfg := store.Config{
		StoreBaseURL: mockServerURL,
	}
	dauthCtx := &testDauthContext{c: c, device: s.device}
	sto := store.New(&cfg, dauthCtx)

	results, err := sto.SnapAction(context.TODO(), []*store.CurrentSnap{
		{
			InstanceName:    "hello-world",
			SnapID:          helloWorldSnapID,
			TrackingChannel: "stable",
			Revision:        snap.R(26),
			RefreshedDate:   helloRefreshedDate,
		}, {
			InstanceName:    "hello-world_foo",
			SnapID:          helloWorldSnapID,
			TrackingChannel: "stable",
			Revision:        snap.R(2),
			RefreshedDate:   helloRefreshedDate,
		},
	}, []*store.SnapAction{
		{
			Action:       "install",
			InstanceName: "foo-2",
		},
	}, nil, &store.RefreshOptions{PrivacyKey: "123"})
	c.Assert(err, DeepEquals, &store.SnapActionError{
		Other: []error{fmt.Errorf(`snap "hello-world_foo": The Snap is present more than once in the request.`)},
	})
	c.Assert(results, HasLen, 1)
	c.Assert(results[0].InstanceName(), Equals, "foo-2")
	c.Assert(results[0].SnapID, Equals, "foo-2-id")
}<|MERGE_RESOLUTION|>--- conflicted
+++ resolved
@@ -252,34 +252,24 @@
 	cloudInfo *auth.CloudInfo
 }
 
-<<<<<<< HEAD
-func (ac *testAuthContext) Device() (*auth.DeviceState, error) {
-	ac.deviceMu.Lock()
-	defer ac.deviceMu.Unlock()
-=======
 func (dac *testDauthContext) Device() (*auth.DeviceState, error) {
->>>>>>> b24d1a58
+	dac.deviceMu.Lock()
+	defer dac.deviceMu.Unlock()
 	freshDevice := auth.DeviceState{}
 	if dac.device != nil {
 		freshDevice = *dac.device
 	}
-	if ac.deviceGetWitness != nil {
-		ac.deviceGetWitness()
+	if dac.deviceGetWitness != nil {
+		dac.deviceGetWitness()
 	}
 	return &freshDevice, nil
 }
 
-<<<<<<< HEAD
-func (ac *testAuthContext) UpdateDeviceAuth(d *auth.DeviceState, newSessionMacaroon string) (*auth.DeviceState, error) {
-	ac.deviceMu.Lock()
-	defer ac.deviceMu.Unlock()
-	ac.c.Assert(d, DeepEquals, ac.device)
-	updated := *ac.device
-=======
 func (dac *testDauthContext) UpdateDeviceAuth(d *auth.DeviceState, newSessionMacaroon string) (*auth.DeviceState, error) {
+	dac.deviceMu.Lock()
+	defer dac.deviceMu.Unlock()
 	dac.c.Assert(d, DeepEquals, dac.device)
 	updated := *dac.device
->>>>>>> b24d1a58
 	updated.SessionMacaroon = newSessionMacaroon
 	*dac.device = updated
 	return &updated, nil
@@ -1295,10 +1285,10 @@
 
 	// make sure device session is not set
 	s.device.SessionMacaroon = ""
-	authContext := &testAuthContext{c: c, device: s.device}
+	dauthCtx := &testDauthContext{c: c, device: s.device}
 	sto := store.New(&store.Config{
 		StoreBaseURL: mockServerURL,
-	}, authContext)
+	}, dauthCtx)
 
 	device, err := sto.EnsureDeviceSession()
 	c.Assert(err, IsNil)
@@ -1344,14 +1334,14 @@
 
 	// make sure device session is not set
 	s.device.SessionMacaroon = ""
-	authContext := &testAuthContext{
+	dauthCtx := &testDauthContext{
 		c:                c,
 		device:           s.device,
 		deviceGetWitness: wgGetDevice.Done,
 	}
 	sto := store.New(&store.Config{
 		StoreBaseURL: mockServerURL,
-	}, authContext)
+	}, dauthCtx)
 
 	wg := new(sync.WaitGroup)
 
@@ -1368,7 +1358,7 @@
 	}
 
 	wgGetDevice.Wait()
-	authContext.deviceGetWitness = nil
+	dauthCtx.deviceGetWitness = nil
 	sto.SessionUnlock()
 	wg.Wait()
 
