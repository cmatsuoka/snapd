--- conflicted
+++ resolved
@@ -64,10 +64,6 @@
 
 var _ = Suite(&configTestSuite{})
 
-<<<<<<< HEAD
-// this is what snap.E("0") looks like when decoded into an interface{} (the /^i/ is for "interface")
-var iZeroEpoch = map[string]interface{}{"read": []interface{}{0.}, "write": []interface{}{0.}}
-=======
 var (
 	// this is what snap.E("0") looks like when decoded into an interface{} (the /^i/ is for "interface")
 	iZeroEpoch = map[string]interface{}{
@@ -80,7 +76,6 @@
 		"write": []interface{}{5.},
 	}
 )
->>>>>>> 3a05f702
 
 func (suite *configTestSuite) TestSetBaseURL(c *C) {
 	// Sanity check to prove at least one URI changes.
@@ -4087,8 +4082,6 @@
 			"tracking-channel": "beta",
 			"refreshed-date":   helloRefreshedDateStr,
 			"epoch":            iZeroEpoch,
-<<<<<<< HEAD
-=======
 		})
 		c.Assert(req.Actions, HasLen, 1)
 		c.Assert(req.Actions[0], DeepEquals, map[string]interface{}{
@@ -4197,7 +4190,6 @@
 			"tracking-channel": "beta",
 			"refreshed-date":   helloRefreshedDateStr,
 			"epoch":            iFiveStarEpoch,
->>>>>>> 3a05f702
 		})
 		c.Assert(req.Actions, HasLen, 1)
 		c.Assert(req.Actions[0], DeepEquals, map[string]interface{}{
