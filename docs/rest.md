# Snappy Ubuntu Core REST API

Version: 2.0pre0

Note: The 2.0 API is going to be very different from the 1.0; right now, not
so much.

## Versioning

As the API evolves, some changes are deemed backwards-compatible (such
as adding methods or verbs, or adding members to the returned JSON
objects) and don't warrant an endpoint change; some changes won't be
backwards compatible, and will be exposed under a new endpoint.

## Connecting

While it is expected to allow clients to connect using HTTPS over a
TCP socket, at this point only a UNIX socket is supported. The socket
is `/run/snapd.socket`.

## Authentication

The API documents three levels of access: *guest*, *authenticated* and
*trusted*. The trusted level is allowed to modify all aspects of the
system, the authenticated level can query most but not all aspects,
and the guest level can only query static system-level information.

Authentication over the unix socket is delegated to UNIX ACLs, and
uses `SO_PEERCRED` to determine privilege levels. In essence this
means that a user will be either *authenticated* or *trusted*, with
the latter restricted to the superuser.

[//]: # (QUESTION: map system user nobody to guest?)

## Responses

All responses are `application/json` unless noted otherwise. There are
three standard return types:

* Standard return value
* Background operation
* Error

Status codes follow that of HTTP.

### Standard return value

For a standard synchronous operation, the following JSON object is
returned:

```javascript
{
 "result": {},               // Extra resource/action specific data
 "status": "OK",
 "status_code": 200,
 "type": "sync"
}
```

The HTTP code will be 200 (`OK`), or 201 (`Created`, in which case the
`Location` HTTP header will be set), as appropriate.

### Background operation

When a request results in a background operation, the HTTP code is set
to 202 (`Accepted`) and the `Location` HTTP header is set to the
operation's URL.

The body is a JSON object with the following structure:

```javascript
{
 "result": {
   "resource": "/2.0/operations/[uuid]",     // see below
   "status": "running",
   "created_at": "..."                       // and other operation fields
 },
 "status": "Accepted",
 "status_code": 202,
 "type": "async"
}
```

The response body is mostly provided as a user friendly way of seeing
what's going on without having to pull the target operation; all
information in the body can also be retrieved from the background
operation URL.

### Error

There are various situations in which something may immediately go
wrong, in those cases, the following return value is used:

```javascript
{
 "result": {
   "message": "human-friendly description of the cause of the error",
   "kind": "store-error",  // one of a list of kinds (TBD), only present iff "value" is present
   "value": {"...": "..."} // kind-specific object, as required
 },
 "status": "Bad Request", // text description of status_code
 "status_code": 400,      // or 401, etc. (same as HTTP code)
 "type": "error"
}
```

HTTP code must be one of of 400, 401, 403, 404, 405, 409, 412 or 500.

Error *results* will also be used in the output of `async` responses.

If, in implementing a client, you find yourself keying off of
`message` to alter the behaviour of your client to e.g. better inform
the user of the error or otherwise adapt to the error condition,
**STOP** and *talk to us*; this is where `kind` comes in. New entries
for `kind` (and associated `value` metadata) will be added as needed
by client implementations.

#### Error kinds

kind               | value description
-------------------|--------------------
`license-required` | see “A note on licenses”, below

### Timestamps

Timestamps are presented in RFC3339 format, with µs precision, and in
UTC. For example, `2009-02-13T23:31:31.234567Z`.

## `/`

Reserved for human-readable content describing the service.

## `/2.0/system-info`
### `GET`

* Description: Server configuration and environment information
* Access: guest
* Operation: sync
* Return: Dict with the operating system's key values.

#### Sample result:

```javascript
{
 "default_channel": "edge",
 "flavor": "core",
 "api_compat": "1",           // increased on minor API changes
 "release": "15.04",
 "store": "store-id"          // only if not default
}
```

## /2.0/snaps
### GET

* Description: List of snaps
* Access: authenticated
* Operation: sync
* Return: list of snaps this Ubuntu Core system can handle.

The result is a JSON object with a `snaps` key; its value is itself a
JSON object whose keys are qualified snap names (e.g.,
`hello-world.canonical`), and whose values describe that snap.

Sample result:

```javascript
{
 "snaps": {
    "hello-world.canonical": {
      "description": "hello-world",
      "download_size": 22212,
      "icon": "https://myapps.developer.ubuntu.com/site_media/appmedia/2015/03/hello.svg_NZLfWbh.png",
      "installed_size": -1,          // always -1 if not installed
      "name": "hello-world",
      "origin": "canonical",
      "resource": "/2.0/snaps/hello-world.canonical",
      "status": "not installed",
      "type": "app",
      "version": "1.0.18",
      "channel": "stable"
    },
    "http.chipaca": {
      "description": "HTTPie in a snap\nno description",
      "download_size": 1578272,
      "icon": "/2.0/icons/http.chipaca/icon",
      "installed_size": 1821897,
      "name": "http",
      "origin": "chipaca",
      "resource": "/2.0/snaps/http.chipaca",
      "status": "active",
      "type": "app",
      "version": "3.1",
      "channel": "stable"
    },
    "ubuntu-core.ubuntu": {
      "description": "A secure, minimal transactional OS for devices and containers.",
      "download_size": 19845748,
      "icon": "",               // core might not have an icon
      "installed_size": -1,     // core doesn't have installed_size (yet)
      "name": "ubuntu-core",
      "origin": "ubuntu",
      "resource": "/2.0/snaps/ubuntu-core.ubuntu",
      "status": "active",
      "type": "os",
      "update_available": "247",
      "version": "241",
      "channel": "stable"
    }
 },
 "paging": {
    "count": 3,
    "page": 0,
    "pages": 1
  },
  "sources": [
    "local",
    "store"
  ]
}
```

#### Fields
* `snaps`
    * `status`: can be either `not installed`, `installed`, `active` (i.e. is
      current), `removed` (but data present); there is no `purged` state, as a
      purged snap is undistinguishable from a non-installed snap.
    * `name`: the snap name.
    * `version`: a string representing the version.
    * `icon`: a url to the snap icon, possibly relative to this server.
    * `type`: the type of snap; one of `app`, `framework`, `kernel`,
      `gadget`, or `os`.
    * `description`: snap description
    * `installed_size`: for installed snaps, how much space the snap
      itself (not its data) uses.
    * `download_size`: for not-installed snaps, how big the download will
      be, formatted as a decimal string.
    * `rollback_available`: if present and not empty, it means the snap can
      be rolled back to the version specified as a value to this entry.
    * `update_available`: if present and not empty, it means the snap can be
      updated to the version specified as a value to this entry.
    * `channel`: which channel the package is currently tracking.
* `paging`
    * `count`: the number of snaps on this page
    * `page`: the page number, starting from `0`
    * `pages`: the (approximate) number of pages
* `sources`
    a list of the sources that were queried (see the `sources` parameter, below)

### Parameters [fixme: is that the right word for these?]

#### `sources`

Can be set to either `local` (to only list local snaps) or `store` (to
only list snaps from the store), or a comma-separated
combination. Defaults to `local,store`.

Note that excluding sources will result in incomplete (and in some
cases incorrect) information about installed packages: information
about updates will be absent if `store` is not included, whereas if
`local` is not included information about rollbacks will be missing,
and the package state for installed packages will be incorrect.

#### `types`

Restricts returned snaps to those with types included in the specified
comma-separated list. See the description of the `type` field of `snaps` in the
above section for possible values.

#### `page`

Request the given page when the server is paginating the
result. Defaults to `0`.

#### `q`

If present, only list snaps that match the query.

### POST

* Description: Sideload a snap to the system.
* Access: trusted
* Operation: async
* Return: background operation or standard error

#### Input

The snap to sideload should be provided as part of the body of a
`mutlipart/form-data` request. The form should have only one file. If it also
has an `allow-unsigned` field (with any value), the snap may be unsigned;
otherwise attempting to sideload an unsigned snap will result in a failed
background operation.

It's also possible to provide the snap as the entire body of a `POST` (not a
multipart request). In this case the header `X-Allow-Unsigned` may be used to
allow sideloading unsigned snaps.

## /2.0/snaps/[name]
### GET

* Description: Details for a snap
* Access: authenticated
* Operation: sync
* Return: snap details (as in `/2.0/snaps`)

### Parameters

#### `sources`

See `sources` for `/2.0/snaps`.

### POST

* Description: Install, update, remove, purge, activate, deactivate, or
  rollback the snap
* Access: trusted
* Operation: async
* Return: background operation or standard error

#### Sample input

```javascript
{
 "action": "install"
}
```

#### Fields in the input object

field      | ignored except in action | description
-----------|-------------------|------------
`action`   |                   | Required; a string, one of `install`, `update`, `remove`, `purge`, `activate`, `deactivate`, or `rollback`.
`channel`  | `install` `update` | From which channel to pull the new package (and track henceforth). Channels are a means to discern the maturity of a package or the software it contains, although the exact meaning is left to the application developer. One of `edge`, `beta`, `candidate`, and `stable` which is the default.
`leave_old`| `install` `update` `remove` | A boolean, equivalent to commandline's `--no-gc`. Default is false (do not leave old snaps around).
`license`  | `install` `update` | A JSON object with `intro`, `license`, and `agreed` fields, the first two of which must match the license (see the section “A note on licenses”, below).

#### A note on licenses

When requesting to install a snap that requires agreeing to a license before
install succeeds, or when requesting an update to a snap with such an
agreement that has an updated license version, the initial request will fail
with an error, and the error object will contain the intro and license texts to
present to the user for their approval. An example of the command's `output`
field would be

```javascript
"output": {
    "value": {
        "agreed": false,
        "intro": "licensed requires that you accept the following license before continuing",
        "license": "In order to use this software you must agree with us."
    },
    "kind": "license-required",
    "message": "License agreement required."
}
```

## /2.0/snaps/[name]/services

Query an active snap for information about its services, and alter the
state of those services. Commands under `.../services` will return an error if
the snap is not active.

### GET

* Description: Services for a snap
* Access: authenticated
* Operation: sync
* Return: service configuration

Returns a JSON object with a result key, its value is a list of JSON objects
where the snap name is the item key. The value is another JSON object that
has three keys [`op`, `spec`, `status`], spec and status are JSON objects that
provide description about the service as well as its systemd unit.

#### Sample result:

```javascript
{
  "result": {
    "xkcd-webserver": {
      "op": "status",
      "spec": {
        "name": "xkcd-webserver",
        "description": "A fun webserver",
        "start": "bin/xkcd-webserver",
        "stop-timeout": "30s",
        "caps": [
          "networking",
          "network-service"
        ]
      },
      "status": {
        "service_file_name": "xkcd-webserver_xkcd-webserver_0.5.service",
        "load_state": "loaded",
        "active_state": "inactive",
        "sub_state": "dead",
        "unit_file_state": "enabled",
        "snap_name": "xkcd-webserver",
        "service_name": "xkcd-webserver"
      }
    }
  },
  "status": "OK",
  "status_code": 200,
  "type": "sync"
}
```

### PUT

* Description: Put all services of a snap into a specific state
* Access: trusted
* Operation: async

#### Sample input:

```javascript
{
"action": "start|stop|restart|enable|disable"
}
```

## /2.0/snaps/[name]/services/[name]

### GET

* Description: Service for a snap
* Access: authenticated
* Operation: sync
* Return: service configuration

The result is a JSON object with a `result` key where the value is a JSON object
that includes a single object from the list of the upper level endpoint
(`/2.0/snaps/[name]/services`).

#### Sample result:

```javascript
{
  "result": {
    "op": "status",
    "spec": {
      "name": "xkcd-webserver",
      "description": "A fun webserver",
      "start": "bin/xkcd-webserver",
      "stop-timeout": "30s",
      "caps": [
        "networking",
        "network-service"
      ]
    },
    "status": {
      "service_file_name": "xkcd-webserver_xkcd-webserver_0.5.service",
      "load_state": "loaded",
      "active_state": "inactive",
      "sub_state": "dead",
      "unit_file_state": "enabled",
      "snap_name": "xkcd-webserver",
      "service_name": "xkcd-webserver"
    }
  },
  "status": "OK",
  "status_code": 200,
  "type": "sync"
}
```

### PUT

* Description: Put the service into a specific state
* Access: trusted
* Operation: async

#### Sample input:

```javascript
{
"action": "start|stop|restart|enable|disable"
}
```

## /2.0/snaps/[name]/services/[name]/logs

### GET

* Description: Logs for the service from a snap
* Access: trusted
* Operation: sync
* Return: service logs

#### Sample result:

```javascript
[
   {
       "timestamp": "1440679470679901",
       "message": "something happened",
       "raw": {}
   },
   {
       "timestamp": "1440679470680968",
       "message": "bla bla",
       "raw": {}
    }
]
```

## /2.0/snaps/[name]/config

Query an active snap for information about its configuration, and alter
that configuration. Will return an error if the snap is not active.

### GET

* Description: Configuration for a snap
* Access: trusted
* Operation: sync
* Return: snap configuration

#### Sample result:

```javascript
"config:\n  ubuntu-core:\n    autopilot: false\n    timezone: Europe/Berlin\n    hostname: localhost.localdomain\n"
```

Notes: user facing implementations in text form must show this data using yaml.

### PUT

* Description: Set configuration for a snap
* Access: trusted
* Operation: sync
* Return: snap configuration

#### Sample input:

```javascript
        config:\n  ubuntu-core:\n    autopilot: true\n
```

#### Sample result:

```javascript
"config:\n  ubuntu-core:\n    autopilot: true\n    timezone: Europe/Berlin\n    hostname: localhost.localdomain\n"
```

## /2.0/operations/[uuid]

### GET

* Description: background operation
* Access: trusted
* Operation: sync
* Return: dict representing a background operation

#### Sample result:

```javascript
{
 "created_at": "1415639996123456",      // Creation timestamp
 "output": {},
 "resource": "/2.0/snaps/camlistore.sergiusens",
 "status": "running",                   // or “succeeded” or “failed”
 "updated_at": "1415639996451214"       // Last update timestamp
}
```

### DELETE

* Description: If the operation has completed, `DELETE` will remove the
  entry. Otherwise it is an error.
* Access: trusted
* Operation: sync
* Return: standard return value or standard error

## /2.0/icons/[name]/icon

### GET

* Description: Get an icon from a snap installed on the system. The
  response will be the raw contents of the icon file; the content-type
  will be set accordingly and the Content-Disposition header will specify
  the filename.

  This fetches the icon from the snap itself.
* Access: guest

This is *not* a standard return type.

## /2.0/assertions

### POST

* Description: Tries to add an assertion to the system assertion database.
* Authorization: trusted
* Operation: sync

The body of the request provides the assertion to add. The assertion
may also be a newer revision of a preexisting assertion that it will replace.

To succeed the assertion must be valid, its signature verified with a
known public key and the assertion consistent with and its
prerequisite in the database.

## /2.0/assertions/[assertionType]
### GET

* Description: Get all the assertions in the system assertion database of the given type matching the header filters passed as query parameters
* Access: authenticated
* Operation: sync
* Return: stream of assertions

The response is a stream of assertions separated by double newlines.
The X-Ubuntu-Assertions-Count header is set to the number of
returned assertions, 0 or more.

## /2.0/interfaces

### GET

* Description: Get all the plugs, slots and their connections.
* Access: authenticated
* Operation: sync
<<<<<<< HEAD
* Return: array of plugs containing array of slots using each interface.
=======
* Return: an object with two arrays of plugs, slots and their connections.
>>>>>>> ddd30ea4

Sample result:

```javascript
{
    “plugs”: [
        {
            “snap”:  "canonical-pi2",
            “plug”:  "pin-13",
            “interface”:  "bool-file",
            “label”: "Pin 13",
            “connections”: [
                {"snap": "keyboard-lights", "slot": "capslock-led"}
            ]
        }
    ],
    “slots”: [
        {
            “snap”:  "keyboard-lights",
            “slot”:  "capslock-led",
            “interface”: "bool-file",
            “label”: "Capslock indicator LED",
            “connections”: [
                {"snap": "canonical-pi2", "plug": "pin-13"}
            ]
        }
    ]
}
```

### POST

* Description: Issue an action to the interface system
* Access: authenticated
* Operation: sync
* Return: nothing

Available actions are:

- connect: connect the plug to the given slot.
- disconnect: disconnect the given plug from the given slot.

Sample input:

```javascript
{
    “action”: “connect”,
    “plug”: {“snap”: “canonical-pi2”,   “plug”: “pin-13”},
    “slot”: {“snap”: “keyboard-lights”, “slot”: “capslock-led”}
}
```<|MERGE_RESOLUTION|>--- conflicted
+++ resolved
@@ -622,11 +622,7 @@
 * Description: Get all the plugs, slots and their connections.
 * Access: authenticated
 * Operation: sync
-<<<<<<< HEAD
-* Return: array of plugs containing array of slots using each interface.
-=======
 * Return: an object with two arrays of plugs, slots and their connections.
->>>>>>> ddd30ea4
 
 Sample result:
 
