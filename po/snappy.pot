--- conflicted
+++ resolved
@@ -7,11 +7,7 @@
 msgid   ""
 msgstr  "Project-Id-Version: snappy\n"
         "Report-Msgid-Bugs-To: snappy-devel@lists.ubuntu.com\n"
-<<<<<<< HEAD
-        "POT-Creation-Date: 2015-07-24 15:49+0100\n"
-=======
-        "POT-Creation-Date: 2015-07-24 14:07+0200\n"
->>>>>>> 8e7b1ec4
+        "POT-Creation-Date: 2015-07-24 16:16+0100\n"
         "PO-Revision-Date: YEAR-MO-DA HO:MI+ZONE\n"
         "Last-Translator: FULL NAME <EMAIL@ADDRESS>\n"
         "Language-Team: LANGUAGE <LL@li.org>\n"
@@ -227,22 +223,18 @@
 msgid   "Setting %s to version %s\n"
 msgstr  ""
 
-<<<<<<< HEAD
+msgid   "Show all available forks of a package"
+msgstr  ""
+
+msgid   "Show available updates (requires network)"
+msgstr  ""
+
+msgid   "Show channel information and expand all fields"
+msgstr  ""
+
 msgid   "Snap\tService\tState"
 msgstr  ""
 
-msgid   "This command adds access to a specific hardware device (e.g. /dev/"
-        "ttyUSB0) for an installed package."
-=======
-msgid   "Show all available forks of a package"
-msgstr  ""
-
-msgid   "Show available updates (requires network)"
-msgstr  ""
-
-msgid   "Show channel information and expand all fields"
-msgstr  ""
-
 msgid   "Specify an alternate output directory for the resulting package"
 msgstr  ""
 
@@ -268,7 +260,6 @@
 msgstr  ""
 
 msgid   "This command adds access to a specific hardware device (e.g. /dev/ttyUSB0) for an installed package."
->>>>>>> 8e7b1ec4
 msgstr  ""
 
 msgid   "This command is no longer available, please use the \"list\" command"
@@ -343,10 +334,12 @@
 msgstr  ""
 
 #. TRANSLATORS: the first %s is the package name, the second is the service name; the %v is the error
+#, c-format
 msgid   "unable to start %s's service %s: %v"
 msgstr  ""
 
 #. TRANSLATORS: the first %s is the package name, the second is the service name; the %v is the error
+#, c-format
 msgid   "unable to stop %s's service %s: %v"
 msgstr  ""
 
